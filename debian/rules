#!/usr/bin/make -f

# enable Debian Hardening
# see: https://wiki.debian.org/Hardening
export DEB_BUILD_HARDENING = 1
DPKG_EXPORT_BUILDFLAGS = 1
include /usr/share/dpkg/default.mk
include /usr/share/dpkg/buildflags.mk

<<<<<<< HEAD
# Parallel build support as adviced
# at https://www.debian.org/doc/debian-policy/ch-source.html#s-debianrules-options
ifneq (,$(filter parallel=%,$(DEB_BUILD_OPTIONS)))
	NUMJOBS = $(patsubst parallel=%,%,$(filter parallel=%,$(DEB_BUILD_OPTIONS)))
	SCONS_ARGS += -j$(NUMJOBS)
	# Don't use MAKEFLAGS as it has strange 'w' and '--jobserver-fds=3,4' by default
endif

# According to Debian Policy version 4.2.0 builds should be as verbose as
# possible unless 'terse' is specifically passed.
ifeq (,$(filter terse,$(DEB_BUILD_OPTIONS)))
	SCONS_ARGS += VERBOSE=1
	export DH_VERBOSE=1
endif

# Tests are run by default sometimes, so explicitly enable or disable them
ifeq (,$(filter nocheck,$(DEB_BUILD_OPTIONS)))
# Bus errors on arm64 kernels prevent running testsuite when building armhf
ifeq (armhf,$(DEB_HOST_ARCH))
	SCONS_ARGS += tests=0 deterministic_tests=0
else
	SCONS_ARGS += tests=1 deterministic_tests=1
endif
else
	SCONS_ARGS += tests=0 deterministic_tests=0
endif

# Use strict compilation flags (ie -Werror) if requested
ifneq (,$(filter strict_build_flags,$(DEB_BUILD_OPTIONS)))
	SCONS_ARGS += strict_build_flags=1
endif

# Some mipsel buildd's are a bit slow and fail tests if they are not
# given enough time
ifeq (mipsel,$(DEB_HOST_ARCH))
        export CK_TIMEOUT_MULTIPLIER=2
endif

override_dh_auto_build:
	# Print build env info to help debug builds on different platforms
	dpkg-architecture
	@echo $(SCONS_ARGS)
	scons $(SCONS_ARGS) || touch FAIL # Print config.log if build fails
	@echo '*****************************************'
	@echo '**  config.log contents for debugging  **'
	@echo '*****************************************'
	@cat config.log
	@echo '*****************************************'
	if [ -f FAIL ]; then exit 1; fi

=======
>>>>>>> e500fa5a
# Start earlier than MySQL which has value 19
override_dh_installinit-arch:
	dh_installinit -n --name=garb -- defaults 18 22

override_dh_installsystemd:
	dh_installsystemd --name=garb

%:
<<<<<<< HEAD
	dh $@ --list-missing
=======
	dh $@ --parallel

.PHONY: override_dh_strip
>>>>>>> e500fa5a
<|MERGE_RESOLUTION|>--- conflicted
+++ resolved
@@ -7,59 +7,6 @@
 include /usr/share/dpkg/default.mk
 include /usr/share/dpkg/buildflags.mk
 
-<<<<<<< HEAD
-# Parallel build support as adviced
-# at https://www.debian.org/doc/debian-policy/ch-source.html#s-debianrules-options
-ifneq (,$(filter parallel=%,$(DEB_BUILD_OPTIONS)))
-	NUMJOBS = $(patsubst parallel=%,%,$(filter parallel=%,$(DEB_BUILD_OPTIONS)))
-	SCONS_ARGS += -j$(NUMJOBS)
-	# Don't use MAKEFLAGS as it has strange 'w' and '--jobserver-fds=3,4' by default
-endif
-
-# According to Debian Policy version 4.2.0 builds should be as verbose as
-# possible unless 'terse' is specifically passed.
-ifeq (,$(filter terse,$(DEB_BUILD_OPTIONS)))
-	SCONS_ARGS += VERBOSE=1
-	export DH_VERBOSE=1
-endif
-
-# Tests are run by default sometimes, so explicitly enable or disable them
-ifeq (,$(filter nocheck,$(DEB_BUILD_OPTIONS)))
-# Bus errors on arm64 kernels prevent running testsuite when building armhf
-ifeq (armhf,$(DEB_HOST_ARCH))
-	SCONS_ARGS += tests=0 deterministic_tests=0
-else
-	SCONS_ARGS += tests=1 deterministic_tests=1
-endif
-else
-	SCONS_ARGS += tests=0 deterministic_tests=0
-endif
-
-# Use strict compilation flags (ie -Werror) if requested
-ifneq (,$(filter strict_build_flags,$(DEB_BUILD_OPTIONS)))
-	SCONS_ARGS += strict_build_flags=1
-endif
-
-# Some mipsel buildd's are a bit slow and fail tests if they are not
-# given enough time
-ifeq (mipsel,$(DEB_HOST_ARCH))
-        export CK_TIMEOUT_MULTIPLIER=2
-endif
-
-override_dh_auto_build:
-	# Print build env info to help debug builds on different platforms
-	dpkg-architecture
-	@echo $(SCONS_ARGS)
-	scons $(SCONS_ARGS) || touch FAIL # Print config.log if build fails
-	@echo '*****************************************'
-	@echo '**  config.log contents for debugging  **'
-	@echo '*****************************************'
-	@cat config.log
-	@echo '*****************************************'
-	if [ -f FAIL ]; then exit 1; fi
-
-=======
->>>>>>> e500fa5a
 # Start earlier than MySQL which has value 19
 override_dh_installinit-arch:
 	dh_installinit -n --name=garb -- defaults 18 22
@@ -68,10 +15,5 @@
 	dh_installsystemd --name=garb
 
 %:
-<<<<<<< HEAD
-	dh $@ --list-missing
-=======
-	dh $@ --parallel
 
-.PHONY: override_dh_strip
->>>>>>> e500fa5a
+	dh $@ --list-missing --parallel