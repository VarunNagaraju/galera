Source: galera-4
Maintainer: Codership Oy <info@codership.com>
Uploaders: Otto Kekäläinen <otto@seravo.fi>
Section: database
Priority: optional
Standards-Version: 3.9.6
Build-Depends: check,
               debhelper (>= 9),
               libasio-dev,
               libboost-dev (>= 1.41),
               libboost-program-options-dev (>= 1.41),
               libssl-dev,
               scons (>= 2)
Homepage: http://www.galeracluster.com/
Vcs-Git: git://github.com/codership/galera.git
Vcs-Browser: http://github.com/codership/galera.git

Package: galera-4
Architecture: any
Section: libs
Depends: ${misc:Depends}, ${shlibs:Depends}
Conflicts: garbd-2,
           garbd2,
           garbd-3,
           garbd3,
           percona-galera-3,
           percona-xtradb-cluster-galera,
           percona-xtradb-cluster-galera-2.x,
           percona-xtradb-cluster-galera-3.x,
           percona-xtradb-cluster-galera-4.x,
           percona-xtradb-cluster-garbd-2.x,
           percona-xtradb-cluster-garbd-3.x,
<<<<<<< HEAD
           galera
Breaks: galera
Replaces: galera
Provides: galera-3,
          wsrep,
          galera,
          galera3,
          percona-xtradb-cluster-galera-25
=======
           percona-xtradb-cluster-garbd-4.x
Breaks: galera
Replaces: galera
Provides: galera-4,
          wsrep,
          galera,
          galera4,
          percona-xtradb-cluster-galera-26
>>>>>>> 1d7a57b0
Description: Replication framework for transactional applications
 Galera is a fast synchronous multimaster wsrep provider (replication engine)
 for transactional databases and similar applications. For more information
 about wsrep API see http://launchpad.net/wsrep. For a description of Galera
 replication engine see http://galeracluster.com.
 .
 This package contains the Galera library/plugin.

Package: galera-4-dbg
Architecture: any
Section: debug
Priority: extra
Depends: galera-4 (= ${binary:Version}), ${misc:Depends}
Description: debugging symbols for galera-4
 This package contains the debugging symbols for galera-4.

Package: galera-arbitrator-4
Architecture: any
Conflicts: garbd-2, garbd2, percona-xtradb-cluster-garbd-2.x
Breaks: percona-xtradb-cluster-galera-2.x
Replaces: percona-xtradb-cluster-galera-2.x
Depends: ${misc:Depends}, ${shlibs:Depends}
Description: Galera arbitrator daemon
 Galera is a fast synchronous multimaster wsrep provider (replication engine)
 for transactional databases and similar applications. For more information
 about wsrep API see http://launchpad.net/wsrep. For a description of Galera
 replication engine see http://galeracluster.com.
 .
 This package contains the Galera arbitrator daemon (garbd).

Package: galera-arbitrator-4-dbg
Architecture: any
Section: debug
Priority: extra
Conflicts: percona-xtradb-cluster-galera-2.x-dbg
Depends: galera-arbitrator-4 (= ${binary:Version}), ${misc:Depends}
Description: debugging symbols for galera-arbitrator-4
 This package contains the debugging symbols for galera-arbitrator-4.<|MERGE_RESOLUTION|>--- conflicted
+++ resolved
@@ -30,16 +30,6 @@
            percona-xtradb-cluster-galera-4.x,
            percona-xtradb-cluster-garbd-2.x,
            percona-xtradb-cluster-garbd-3.x,
-<<<<<<< HEAD
-           galera
-Breaks: galera
-Replaces: galera
-Provides: galera-3,
-          wsrep,
-          galera,
-          galera3,
-          percona-xtradb-cluster-galera-25
-=======
            percona-xtradb-cluster-garbd-4.x
 Breaks: galera
 Replaces: galera
@@ -48,7 +38,6 @@
           galera,
           galera4,
           percona-xtradb-cluster-galera-26
->>>>>>> 1d7a57b0
 Description: Replication framework for transactional applications
  Galera is a fast synchronous multimaster wsrep provider (replication engine)
  for transactional databases and similar applications. For more information
