--- conflicted
+++ resolved
@@ -90,14 +90,10 @@
 if dbug:
     opt_flags = opt_flags + ' -DGU_DBUG_ON'
 
-<<<<<<< HEAD
 if gcov:
     opt_flags = opt_flags + ' --coverage -g'
 
-if machine == 'ppc64':
-=======
 if sysname == 'sunos':
->>>>>>> 9921e73c
     compile_arch = ' -mtune=native'
     link_arch    = ''
 elif x86:
@@ -128,11 +124,7 @@
 strict_build_flags = int(ARGUMENTS.get('strict_build_flags', 1))
 
 
-<<<<<<< HEAD
 GALERA_VER = ARGUMENTS.get('version', '4.0dev')
-=======
-GALERA_VER = ARGUMENTS.get('version', '3.12')
->>>>>>> 9921e73c
 GALERA_REV = ARGUMENTS.get('revno', 'XXXX')
 
 # Attempt to read from file if not given
