--- conflicted
+++ resolved
@@ -494,16 +494,12 @@
     conf.env.Prepend(CXXFLAGS = '-Weffc++ -Wold-style-cast ')
 
 env = conf.Finish()
-<<<<<<< HEAD
-Export('x86', 'bits', 'env', 'sysname', 'libboost_program_options', 'static_ssl', 'with_ssl')
-=======
 
 print 'Global flags:'
 for f in ['CFLAGS', 'CXXFLAGS', 'CCFLAGS', 'CPPFLAGS']:
     print f + ': ' + env[f].strip()
 
-Export('x86', 'bits', 'env', 'sysname', 'libboost_program_options')
->>>>>>> 4d7d231a
+Export('x86', 'bits', 'env', 'sysname', 'libboost_program_options', 'static_ssl', 'with_ssl')
 
 #
 # Actions to build .dSYM directories, containing debugging information for Darwin
