--- conflicted
+++ resolved
@@ -157,11 +157,7 @@
 if psi:
     opt_flags = opt_flags + ' -DHAVE_PSI_INTERFACE'
 
-<<<<<<< HEAD
-GALERA_VER = ARGUMENTS.get('version', '3.37')
-=======
-GALERA_VER = ARGUMENTS.get('version', '3.36')
->>>>>>> bd7f1b43
+GALERA_VER = ARGUMENTS.get('version', '3.39')
 GALERA_REV = ARGUMENTS.get('revno', 'XXXX')
 # export to any module that might have use of those
 Export('GALERA_VER', 'GALERA_REV')
