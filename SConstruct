--- conflicted
+++ resolved
@@ -109,35 +109,21 @@
             if sysname == 'linux':
                 link_arch = ' -Wl,-melf_i386'
     else:
-<<<<<<< HEAD
         if machine == 'ppc64':
           compile_arch = ' -mtune=native'
-          link_arch = link_arch + ' -Wl,-melf64ppc'
+          link_arch = ' -Wl,-melf64ppc'
         elif machine == 'ppc64le':
           compile_arch = ' -mtune=native'
-          link_arch = link_arch + ' -Wl,-melf64lppc'
+          link_arch = ' -Wl,-melf64lppc'
         else:
           compile_arch = ' -m64'
-          link_arch    = compile_arch
           if sysname == 'linux':
-            link_arch = link_arch + ' -Wl,-melf_x86_64'
-=======
-        compile_arch = ' -m64'
-        if sysname == 'linux':
             link_arch = ' -Wl,-melf_x86_64'
-    link_arch = compile_arch + link_arch
->>>>>>> 53b88eb5
+        link_arch = compile_arch + link_arch
 elif machine == 's390x':
     compile_arch = ' -mzarch -march=z196 -mtune=zEC12'
     if bits == 32:
         compile_arch += ' -m32'
-<<<<<<< HEAD
-else:
-    compile_arch = ''
-    link_arch    = ''
-
-=======
->>>>>>> 53b88eb5
 
 boost      = int(ARGUMENTS.get('boost', 1))
 boost_pool = int(ARGUMENTS.get('boost_pool', 0))
@@ -146,11 +132,7 @@
 strict_build_flags = int(ARGUMENTS.get('strict_build_flags', 1))
 
 
-<<<<<<< HEAD
-GALERA_VER = ARGUMENTS.get('version', 'X.X')
-=======
 GALERA_VER = ARGUMENTS.get('version', '3.14')
->>>>>>> 53b88eb5
 GALERA_REV = ARGUMENTS.get('revno', 'XXXX')
 
 # Attempt to read from file if not given
