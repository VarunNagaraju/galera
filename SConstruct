--- conflicted
+++ resolved
@@ -91,11 +91,7 @@
 boost = int(ARGUMENTS.get('boost', 1))
 ssl   = int(ARGUMENTS.get('ssl', 1))
 
-<<<<<<< HEAD
-GALERA_VER = ARGUMENTS.get('version', '2.0beta')
-=======
-GALERA_VER = ARGUMENTS.get('version', '1.2dev')
->>>>>>> 501e85a4
+GALERA_VER = ARGUMENTS.get('version', '2.0dev')
 GALERA_REV = ARGUMENTS.get('revno', 'XXXX')
 # export to any module that might have use of those
 Export('GALERA_VER', 'GALERA_REV')
