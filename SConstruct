--- conflicted
+++ resolved
@@ -147,11 +147,7 @@
 if psi:
     opt_flags = opt_flags + ' -DHAVE_PSI_INTERFACE'
 
-<<<<<<< HEAD
 GALERA_VER = ARGUMENTS.get('version', '3.33')
-=======
-GALERA_VER = ARGUMENTS.get('version', '3.30')
->>>>>>> 84a4f1f4
 GALERA_REV = ARGUMENTS.get('revno', 'XXXX')
 # export to any module that might have use of those
 Export('GALERA_VER', 'GALERA_REV')
