###################################################################
#
# Copyright (C) 2010-2016 Codership Oy <info@codership.com>
#
# SCons build script to build galera libraries
#
# How to control the build with environment variables:
# Set CC       to specify C compiler
# Set CXX      to specify C++ compiler
# Set CPPFLAGS to add non-standard include paths and preprocessor macros
# Set CCFLAGS  to *override* optimization and architecture-specific options
# Set CFLAGS   to supply C compiler options
# Set CXXFLAGS to supply C++ compiler options
# Set LDFLAGS  to *override* linking flags
# Set LIBPATH  to add non-standard linker paths
# Set RPATH    to add rpaths
#
# Script structure:
# - Help message
# - Default parameters
# - Read commandline options
# - Set up and configure default build environment
# - Set up and configure check unit test build environment
# - Run root SConscript with variant_dir
#
####################################################################

import os
import platform
import string
import subprocess

sysname = os.uname()[0].lower()
machine = platform.machine()
bits = ARGUMENTS.get('bits', platform.architecture()[0])
print 'Host: ' + sysname + ' ' + machine + ' ' + bits

x86 = any(arch in machine for arch in [ 'x86', 'amd64', 'i686', 'i386', 'i86pc' ])

if bits == '32bit':
    bits = 32
elif bits == '64bit':
    bits = 64

#
# Print Help
#

Help('''
Build targets:  build tests check install all
Default target: all

Commandline Options:
    debug=n             debug build with optimization level n
    build_dir=dir       build directory, default: '.'
    boost=[0|1]         disable or enable boost libraries
    system_asio=[0|1]   use system asio library, if available
    boost_pool=[0|1]    use or not use boost pool allocator
    revno=XXXX          source code revision number
    bpostatic=path      a path to static libboost_program_options.a
    extra_sysroot=path  a path to extra development environment (Fink, Homebrew, MacPorts, MinGW)
    bits=[32bit|64bit]
    gcov=[True|False]   compile Galera for code coverage reporting
''')
# bpostatic option added on Percona request

#
# Default params
#

build_target = 'all'

# Optimization level
opt_flags    = ' -g -O3 -DNDEBUG'

# Architecture (defaults to build host type)
compile_arch = ''
link_arch    = ''

# Build directory
build_dir    = ''


#
# Read commandline options
#

build_dir = ARGUMENTS.get('build_dir', '')

# Debug/dbug flags
debug = ARGUMENTS.get('debug', -1)
dbug  = ARGUMENTS.get('dbug', False)

gcov = ARGUMENTS.get('gcov', False)

debug_lvl = int(debug)
if debug_lvl >= 0 and debug_lvl < 3:
    opt_flags = ' -g -O%d -fno-inline' % debug_lvl
    dbug = True
elif debug_lvl == 3:
    opt_flags = ' -g -O3'

if dbug:
    opt_flags = opt_flags + ' -DGU_DBUG_ON'

if gcov:
    opt_flags = opt_flags + ' --coverage -g'

if sysname == 'sunos':
    compile_arch = ' -mtune=native'
elif x86:
    if bits == 32:
        if machine == 'x86_64':
            compile_arch = ' -mx32'
        else:
            compile_arch = ' -m32 -march=i686'
            if sysname == 'linux':
                link_arch = ' -Wl,-melf_i386'
    else:
        compile_arch = ' -m64'
        if sysname == 'linux':
            link_arch = ' -Wl,-melf_x86_64'
    link_arch = compile_arch + link_arch
elif machine == 's390x':
    compile_arch = ' -mzarch'
    if bits == 32:
        compile_arch += ' -m32'

boost      = int(ARGUMENTS.get('boost', 1))
boost_pool = int(ARGUMENTS.get('boost_pool', 0))
system_asio= int(ARGUMENTS.get('system_asio', 1))
ssl        = int(ARGUMENTS.get('ssl', 1))
tests      = int(ARGUMENTS.get('tests', 1))
deterministic_tests = int(ARGUMENTS.get('deterministic_tests', 0))
strict_build_flags = int(ARGUMENTS.get('strict_build_flags', 1))


GALERA_VER = ARGUMENTS.get('version', '4.0dev')
GALERA_REV = ARGUMENTS.get('revno', 'XXXX')

# Attempt to read from file if not given
if GALERA_REV == "XXXX" and os.path.isfile("GALERA_REVISION"):
    with open("GALERA_REVISION", "r") as f:
        GALERA_REV = f.readline().rstrip("\n")

# export to any module that might have use of those
Export('GALERA_VER', 'GALERA_REV')
print 'Signature: version: ' + GALERA_VER + ', revision: ' + GALERA_REV

LIBBOOST_PROGRAM_OPTIONS_A = ARGUMENTS.get('bpostatic', '')
LIBBOOST_SYSTEM_A = string.replace(LIBBOOST_PROGRAM_OPTIONS_A, 'boost_program_options', 'boost_system')

#
# Set up and export default build environment
#

env = Environment(ENV = {'PATH' : os.environ['PATH'], 'HOME' : os.environ['HOME']})

# Set up environment for ccache and distcc
#env['ENV']['HOME']          = os.environ['HOME']
#env['ENV']['DISTCC_HOSTS']  = os.environ['DISTCC_HOSTS']
#env['ENV']['CCACHE_PREFIX'] = os.environ['CCACHE_PREFIX']
if 'CCACHE_DIR' in os.environ:
    env['ENV']['CCACHE_DIR'] = os.environ['CCACHE_DIR']
if 'CCACHE_CPP2' in os.environ:
    env['ENV']['CCACHE_CPP2'] = os.environ['CCACHE_CPP2']

# Set CC and CXX compilers
cc = os.getenv('CC', 'default')
if cc != 'default':
    env.Replace(CC = cc)
cxx = os.getenv('CXX', 'default')
if cxx != 'default':
    env.Replace(CXX = cxx)
link = os.getenv('LINK', 'default')
if link != 'default':
    env.Replace(LINK = link)

# Initialize CPPFLAGS and LIBPATH from environment to get user preferences
env.Replace(CPPFLAGS  = os.getenv('CPPFLAGS', ''))
env.Replace(CCFLAGS   = os.getenv('CCFLAGS',  opt_flags + compile_arch))
env.Replace(CFLAGS    = os.getenv('CFLAGS',   ''))
env.Replace(CXXFLAGS  = os.getenv('CXXFLAGS', ''))
env.Replace(LINKFLAGS = os.getenv('LDFLAGS',  link_arch))
env.Replace(LIBPATH   = [os.getenv('LIBPATH', '')])
env.Replace(RPATH     = [os.getenv('RPATH',   '')])

# Set -pthread flag explicitly to make sure that pthreads are
# enabled on all platforms.
env.Append(CCFLAGS = ' -pthread')

# FreeBSD ports are usually installed under /usr/local
if sysname == 'freebsd' or sysname == 'sunos':
    env.Append(LIBPATH = ['/usr/local/lib'])
    env.Append(CPPPATH = ['/usr/local/include'])
if sysname == 'sunos':
   env.Replace(SHLINKFLAGS = '-shared ')

# Add paths is extra_sysroot argument was specified
extra_sysroot = ARGUMENTS.get('extra_sysroot', '')
if sysname == 'darwin' and extra_sysroot == '':
    # common developer environments and paths
    if os.system('which -s port') == 0 and os.path.isfile('/opt/local/bin/port'):
        extra_sysroot = '/opt/local'
    elif os.system('which -s brew') == 0 and os.path.isfile('/usr/local/bin/brew'):
        extra_sysroot = '/usr/local'
    elif os.system('which -s fink') == 0 and os.path.isfile('/sw/bin/fink'):
        extra_sysroot = '/sw'
if extra_sysroot != '':
    env.Append(LIBPATH = [extra_sysroot + '/lib'])
    env.Append(CPPFLAGS = ' -I' + extra_sysroot + '/include')

# print env.Dump()

# Preprocessor flags
if sysname != 'sunos' and sysname != 'darwin' and sysname != 'freebsd':
    env.Append(CPPFLAGS = ' -D_XOPEN_SOURCE=600')
if sysname == 'sunos':
    env.Append(CPPFLAGS = ' -D__EXTENSIONS__')
env.Append(CPPFLAGS = ' -DHAVE_COMMON_H')

# Common C/CXX flags
# These should be kept minimal as they are appended after C/CXX specific flags
env.Append(CCFLAGS = ' -fPIC -Wall -Wextra -Wno-unused-parameter')

# C-specific flags
env.Prepend(CFLAGS = '-std=c99 -fno-strict-aliasing -pipe ')

# CXX-specific flags
# Note: not all 3rd-party libs like '-Wold-style-cast -Weffc++'
#       adding those after checks
env.Prepend(CXXFLAGS = '-Wno-long-long -Wno-deprecated -ansi ')
if sysname != 'sunos':
    env.Prepend(CXXFLAGS = '-pipe ')


# Linker flags
# TODO: enable ' -Wl,--warn-common -Wl,--fatal-warnings' after warnings from
# static linking have beed addressed
#
#env.Prepend(LINKFLAGS = '-Wl,--warn-common -Wl,--fatal-warnings ')

if gcov:
   env.Append(LINKFLAGS = '--coverage -g')

#
# Check required headers and libraries (autoconf functionality)
#

#
# Custom tests:
#

def CheckSystemASIOVersion(context):
    system_asio_test_source_file = """
#include <asio.hpp>

#if ASIO_VERSION < 101001
#error "Included asio version is too old"
#endif

int main()
{
    return 0;
}

"""
    context.Message('Checking ASIO version (> 1.10.1) ... ')
    result = context.TryLink(system_asio_test_source_file, '.cpp')
    context.Result(result)
    return result


#
# Construct confuration context
#
conf = Configure(env, custom_tests = {'CheckSystemASIOVersion': CheckSystemASIOVersion})

# System headers and libraries

if not conf.CheckLib('pthread'):
    print 'Error: pthread library not found'
    Exit(1)

# libatomic may be needed on some 32bit platforms (and 32bit userland PPC64)
# for 8 byte atomics but not generally required
if not x86:
    conf.CheckLib('atomic')

if sysname != 'darwin':
    if not conf.CheckLib('rt'):
        print 'Error: rt library not found'
        Exit(1)

if sysname == 'freebsd':
    if not conf.CheckLib('execinfo'):
        print 'Error: execinfo library not found'
        Exit(1)

if sysname == 'sunos':
    if not conf.CheckLib('socket'):
        print 'Error: socket library not found'
        Exit(1)
    if not conf.CheckLib('crypto'):
        print 'Error: crypto library not found'
        Exit(1)
    if not conf.CheckLib('nsl'):
        print 'Error: nsl library not found'
        Exit(1)

if conf.CheckHeader('sys/epoll.h'):
    conf.env.Append(CPPFLAGS = ' -DGALERA_USE_GU_NETWORK')

if conf.CheckHeader('byteswap.h'):
    conf.env.Append(CPPFLAGS = ' -DHAVE_BYTESWAP_H')

if conf.CheckHeader('endian.h'):
    conf.env.Append(CPPFLAGS = ' -DHAVE_ENDIAN_H')
elif conf.CheckHeader('sys/endian.h'):
    conf.env.Append(CPPFLAGS = ' -DHAVE_SYS_ENDIAN_H')
elif conf.CheckHeader('sys/byteorder.h'):
    conf.env.Append(CPPFLAGS = ' -DHAVE_SYS_BYTEORDER_H')
elif sysname != 'darwin':
    print 'can\'t find byte order information'
    Exit(1)

if conf.CheckHeader('execinfo.h'):
    conf.env.Append(CPPFLAGS = ' -DHAVE_EXECINFO_H')

# Additional C headers and libraries


# shared_ptr
if conf.CheckCXXHeader('boost/shared_ptr.hpp'):
    conf.env.Append(CPPFLAGS = ' -DHAVE_BOOST_SHARED_PTR_HPP')
else:
    print 'no suitable shared_ptr headers found'
    Exit(1)

# unordered_map
if conf.CheckCXXHeader('unordered_map'):
    conf.env.Append(CPPFLAGS = ' -DHAVE_UNORDERED_MAP')
elif conf.CheckCXXHeader('tr1/unordered_map'):
    conf.env.Append(CPPFLAGS = ' -DHAVE_TR1_UNORDERED_MAP')
else:
    if conf.CheckCXXHeader('boost/unordered_map.hpp'):
        conf.env.Append(CPPFLAGS = ' -DHAVE_BOOST_UNORDERED_MAP_HPP')
    else:
        print 'no unordered map header available'
        Exit(1)

# pool allocator
if boost == 1:
    # Default suffix for boost multi-threaded libraries
    if sysname == 'darwin':
        boost_library_suffix = '-mt'
    else:
        boost_library_suffix = ''
    if sysname == 'darwin' and extra_sysroot != '':
        boost_library_path = extra_sysroot + '/lib'
    else:
        boost_library_path = ''
    # Use nanosecond time precision
    conf.env.Append(CPPFLAGS = ' -DBOOST_DATE_TIME_POSIX_TIME_STD_CONFIG=1')

    # Common procedure to find boost static library
    if bits == 64:
        boost_libpaths = [ boost_library_path, '/usr/lib64', '/usr/local/lib64' ]
    else:
        boost_libpaths = [ boost_library_path, '/usr/local/lib', '/usr/lib' ]

    def check_boost_library(libBaseName, header, configuredLibPath, autoadd = 1):
        libName = libBaseName + boost_library_suffix
        if configuredLibPath != '' and not os.path.isfile(configuredLibPath):
            print "Error: file '%s' does not exist" % configuredLibPath
            Exit(1)
        if configuredLibPath == '':
           for libpath in boost_libpaths:
               libname = libpath + '/lib%s.a' % libName
               if os.path.isfile(libname):
                   configuredLibPath = libname
                   break
        if configuredLibPath != '':
            if not conf.CheckCXXHeader(header):
                print "Error: header '%s' does not exist" % header
                Exit (1)
            if autoadd:
                conf.env.Append(LIBS=File(configuredLibPath))
            else:
                return File(configuredLibPath)
        else:
            if not conf.CheckLibWithHeader(libs=[libName],
                                           header=header,
                                           language='CXX',
                                           autoadd=autoadd):
                print 'Error: library %s does not exist' % libName
                Exit (1)
            return [libName]

    # Required boost headers/libraries
    #
    if boost_pool == 1:
        if conf.CheckCXXHeader('boost/pool/pool_alloc.hpp'):
            print 'Using boost pool alloc'
            conf.env.Append(CPPFLAGS = ' -DGALERA_USE_BOOST_POOL_ALLOC=1')
            # due to a bug in boost >= 1.50 we need to link with boost_system
            # - should be a noop with no boost_pool.
            if sysname == 'darwin':
                if conf.CheckLib('boost_system' + boost_library_suffix):
                    conf.env.Append(LIBS=['boost_system' + boost_library_suffix])
            check_boost_library('boost_system',
                                'boost/system/error_code.hpp',
                                LIBBOOST_SYSTEM_A)
        else:
            print 'Error: boost/pool/pool_alloc.hpp not found or not usable'
            Exit(1)

    libboost_program_options = check_boost_library('boost_program_options',
                                                   'boost/program_options.hpp',
                                                   LIBBOOST_PROGRAM_OPTIONS_A,
                                                   autoadd = 0)
else:
    print 'Not using boost'

# asio
if system_asio == 1 and conf.CheckCXXHeader('asio.hpp') and conf.CheckSystemASIOVersion():
    conf.env.Append(CPPFLAGS = ' -DHAVE_ASIO_HPP')
else:
    system_asio = False
    print "Falling back to bundled asio"

if not system_asio:
    # Make sure that -Iasio goes before other paths (e.g. -I/usr/local/include)
    # that may contain a system wide installed asio. We should use the bundled
    # asio if "scons system_asio=0" is specified. Thus use Prepend().
    conf.env.Prepend(CPPPATH = [ '#/asio' ])
    if conf.CheckCXXHeader('asio.hpp'):
        conf.env.Append(CPPFLAGS = ' -DHAVE_ASIO_HPP')
    else:
        print 'asio headers not found or not usable'
        Exit(1)

# asio/ssl
if ssl == 1:
    if conf.CheckCXXHeader('asio/ssl.hpp'):
        conf.env.Append(CPPFLAGS = ' -DHAVE_ASIO_SSL_HPP')
    else:
        print 'ssl support required but asio/ssl.hpp not found or not usable'
        print 'compile with ssl=0 or check that openssl devel headers are usable'
        Exit(1)
    if conf.CheckLib('ssl'):
        conf.CheckLib('crypto')
    else:
        print 'ssl support required but openssl library not found'
        print 'compile with ssl=0 or check that openssl library is usable'
        Exit(1)

# get compiler name/version, CXX may be set to "c++" which may be clang or gcc
try:
<<<<<<< HEAD
    compiler = subprocess.check_output([conf.env['CXX'], '--version'],
                                       stderr=subprocess.STDOUT)
=======
    compiler_version = subprocess.check_output(
        conf.env['CXX'].split() + ['--version'],
        stderr=subprocess.STDOUT)
>>>>>>> 7f857539
except:
    # in case "$CXX --version" returns an error, e.g. "unknown option"
    compiler = 'unknown'

# these will be used only with our software
if strict_build_flags == 1:
    conf.env.Append(CCFLAGS = ' -Werror -pedantic')
    if 'g++' in compiler:
        gcc_version = subprocess.check_output([conf.env['CXX'], '-dumpversion'],
                                              stderr=subprocess.STDOUT)
        if gcc_version >= "4.9.0":
            conf.env.Prepend(CXXFLAGS = '-Weffc++ ')
        else:
            conf.env.Prepend(CXXFLAGS = '-Wnon-virtual-dtor ')
        conf.env.Append(CXXFLAGS = ' -Wold-style-cast')
    elif 'clang' in compiler:
        conf.env.Append(CCFLAGS  = ' -Wno-self-assign')
        conf.env.Append(CCFLAGS  = ' -Wno-gnu-zero-variadic-macro-arguments')
        conf.env.Append(CXXFLAGS = ' -Wnon-virtual-dtor')
        conf.env.Append(CXXFLAGS = ' -Wno-variadic-macros')
        # CXX may be something like "ccache clang++"
        if 'ccache' in conf.env['CXX'] or 'ccache' in conf.env['CC']:
            conf.env.Append(CCFLAGS = ' -Qunused-arguments')

# Many unit tests fail conf.env.Append(CXXFLAGS = ' -std=c++11')

env = conf.Finish()

Export('x86', 'bits', 'env', 'sysname', 'libboost_program_options')

#
# Actions to build .dSYM directories, containing debugging information for Darwin
#

if sysname == 'darwin' and int(debug) >= 0 and int(debug) < 3:
    env['LINKCOM'] = [env['LINKCOM'], 'dsymutil $TARGET']
    env['SHLINKCOM'] = [env['SHLINKCOM'], 'dsymutil $TARGET']

#
# Set up and export environment for check unit tests
#

# Clone base from default environment
check_env = env.Clone()

conf = Configure(check_env)

# Check header and library

if not conf.CheckHeader('check.h'):
    print 'Error: check header file not found or not usable'
    Exit(1)

if not conf.CheckLib('check'):
    print 'Error: check library not found or not usable'
    Exit(1)

if not conf.CheckLib('m'):
    print 'Error: math library not found or not usable'
    Exit(1)

# potential check dependency, link if present
conf.CheckLib('subunit')

if sysname != 'darwin':
    if not conf.CheckLib('rt'):
        print 'Error: realtime library not found or not usable'
        Exit(1)

conf.Finish()

#
# this follows recipes from http://www.scons.org/wiki/UnitTests
#

def builder_unit_test(target, source, env):
    app = str(source[0].abspath)
    if os.spawnl(os.P_WAIT, app, app)==0:
        open(str(target[0]),'w').write("PASSED\n")
    else:
        return 1

def builder_unit_test_dummy(target, source, env):
    return 0

# Create a builder for tests
if tests == 1:
    bld = Builder(action = builder_unit_test)
else:
    bld = Builder(action = builder_unit_test_dummy) 
check_env.Append(BUILDERS = {'Test' :  bld})

Export('check_env')

#
# If deterministic_tests is given, export GALERA_TEST_DETERMINISTIC
# so that the non-deterministic tests can be filtered out.
#
if deterministic_tests:
   os.environ['GALERA_TEST_DETERMINISTIC'] = '1'

#
# Run root SConscript with variant_dir
#
SConscript('SConscript', variant_dir=build_dir)<|MERGE_RESOLUTION|>--- conflicted
+++ resolved
@@ -457,14 +457,9 @@
 
 # get compiler name/version, CXX may be set to "c++" which may be clang or gcc
 try:
-<<<<<<< HEAD
-    compiler = subprocess.check_output([conf.env['CXX'], '--version'],
-                                       stderr=subprocess.STDOUT)
-=======
-    compiler_version = subprocess.check_output(
+    compiler = subprocess.check_output(
         conf.env['CXX'].split() + ['--version'],
         stderr=subprocess.STDOUT)
->>>>>>> 7f857539
 except:
     # in case "$CXX --version" returns an error, e.g. "unknown option"
     compiler = 'unknown'
@@ -473,8 +468,9 @@
 if strict_build_flags == 1:
     conf.env.Append(CCFLAGS = ' -Werror -pedantic')
     if 'g++' in compiler:
-        gcc_version = subprocess.check_output([conf.env['CXX'], '-dumpversion'],
-                                              stderr=subprocess.STDOUT)
+        gcc_version = subprocess.check_output(
+            conf.env['CXX'].split() + ['-dumpversion'],
+            stderr=subprocess.STDOUT)
         if gcc_version >= "4.9.0":
             conf.env.Prepend(CXXFLAGS = '-Weffc++ ')
         else:
