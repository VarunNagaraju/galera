--- conflicted
+++ resolved
@@ -156,11 +156,7 @@
 install = ARGUMENTS.get('install', None)
 version_script = int(ARGUMENTS.get('version_script', 1))
 
-<<<<<<< HEAD
-GALERA_VER = ARGUMENTS.get('version', '3.46')
-=======
-GALERA_VER = ARGUMENTS.get('version', '3.33')
->>>>>>> d9929322
+GALERA_VER = ARGUMENTS.get('version', '3.48')
 GALERA_REV = ARGUMENTS.get('revno', 'XXXX')
 
 # Attempt to read from file if not given
