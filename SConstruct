###################################################################
#
# Copyright (C) 2010-2020 Codership Oy <info@codership.com>
#
# SCons build script to build galera libraries
#
# How to control the build with environment variables:
# Set CC       to specify C compiler
# Set CXX      to specify C++ compiler
# Set CPPFLAGS to add non-standard include paths and preprocessor macros
# Set CCFLAGS  to *override* optimization and architecture-specific options
# Set CFLAGS   to supply C compiler options
# Set CXXFLAGS to supply C++ compiler options
# Set LDFLAGS  to *override* linking flags
# Set LIBPATH  to add non-standard linker paths
# Set RPATH    to add rpaths
#
# Some useful CPPFLAGS:
# GCS_SM_DEBUG          - enable dumping of send monitor state and history
# GU_DEBUG_MUTEX        - enable mutex debug instrumentation
# GU_DBUG_ON            - enable sync point macros
#
# Script structure:
# - Help message
# - Default parameters
# - Read commandline options
# - Set up and configure default build environment
# - Set up and configure check unit test build environment
# - Run root SConscript with variant_dir
#
####################################################################

import os
import platform
import string
import subprocess
from sys import version_info
python_ver = version_info[0]

# Execute a command and read the first line of its stdout.
# For example read_first_line(["ls", "-l", "/usr"])
def read_first_line(cmd):
    p = subprocess.Popen(cmd, stdout=subprocess.PIPE)
    stdout = p.communicate()[0]
    line = stdout.splitlines()[0]
    return line

sysname = os.uname()[0].lower()
machine = platform.machine()
bits = ARGUMENTS.get('bits', platform.architecture()[0])
print('Host: ' + sysname + ' ' + machine + ' ' + bits)

x86 = any(arch in machine for arch in [ 'x86', 'amd64', 'i686', 'i386', 'i86pc' ])

if bits == '32bit':
    bits = 32
elif bits == '64bit':
    bits = 64

#
# Print Help
#

Help('''
Build targets:  build tests check install all
Default target: all

Commandline Options:
    debug=n             debug build with optimization level n
    asan=[0|1]          disable or enable ASAN instrumentation
    build_dir=dir       build directory, default: '.'
    boost=[0|1]         disable or enable boost libraries
    system_asio=[0|1]   use system asio library, if available
    boost_pool=[0|1]    use or not use boost pool allocator
    revno=XXXX          source code revision number
    bpostatic=path      a path to static libboost_program_options.a
    static_ssl=path     a path to static SSL libraries
    extra_sysroot=path  a path to extra development environment (Fink, Homebrew, MacPorts, MinGW)
    bits=[32bit|64bit]
    psi=[0|1]           instrument galera mutexes/cond-vars using mysql psi (only with pxc-5.7+)
    install=path        install files under path
    version_script=[0|1] Use version script (default 1)
    crc32c_no_hardware=[0|1] disable building hardware support for CRC32C
''')
# bpostatic option added on Percona request

#
# Default params
#

build_target = 'all'

# Optimization level
opt_flags    = ' -g -O3 -fno-omit-frame-pointer -DNDEBUG'

# Architecture (defaults to build host type)
compile_arch = ''
link_arch    = ''

# Build directory
build_dir    = ''

# Version script file
<<<<<<< HEAD
galera_script = File('#/galera-sym.map').abspath
with open(galera_script, 'w') as f:
    f.write('''{
    global: wsrep_loader;
            wsrep_interface_version;
    local:  *;
};
''')
=======
galera_script = File('#/galera/src/galera-sym.map').abspath
>>>>>>> 0ef0d793

#
# Read commandline options
#

build_dir = ARGUMENTS.get('build_dir', '')

# Debug/dbug flags
debug = ARGUMENTS.get('debug', -1)
dbug  = ARGUMENTS.get('dbug', False)
asan = ARGUMENTS.get('asan', 0)

debug_lvl = int(debug)
if debug_lvl >= 0 and debug_lvl < 3:
    opt_flags = ' -g -O%d -fno-inline' % debug_lvl
    dbug = True
elif debug_lvl == 3:
    opt_flags = ' -g -O3 -fno-omit-frame-pointer'

if dbug:
    opt_flags = opt_flags + ' -DGU_DBUG_ON'

if sysname == 'sunos':
    compile_arch = ' -mtune=native'
elif x86:
    if bits == 32:
        if machine == 'x86_64':
            compile_arch = ' -mx32'
        else:
            compile_arch = ' -m32 -march=i686'
            if sysname == 'linux':
                link_arch = ' -Wl,-melf_i386'
    else:
        compile_arch = ' -m64'
        if sysname == 'linux':
            link_arch = ' -Wl,-melf_x86_64'
    link_arch = compile_arch + link_arch
elif machine == 's390x':
    compile_arch = ' -mzarch'
    if bits == 32:
        compile_arch += ' -m32'

boost      = int(ARGUMENTS.get('boost', 1))
boost_pool = int(ARGUMENTS.get('boost_pool', 0))
system_asio= int(ARGUMENTS.get('system_asio', 1))
tests      = int(ARGUMENTS.get('tests', 1))
# Run only tests which are known to be deterministic
deterministic_tests = int(ARGUMENTS.get('deterministic_tests', 0))
# Run all tests
all_tests = int(ARGUMENTS.get('all_tests', 0))
strict_build_flags = int(ARGUMENTS.get('strict_build_flags', 0))
static_ssl = ARGUMENTS.get('static_ssl', None)
install = ARGUMENTS.get('install', None)
version_script = int(ARGUMENTS.get('version_script', 1))

<<<<<<< HEAD
# parse psi flag option
psi        = int(ARGUMENTS.get('psi', 0))
if psi:
    opt_flags = opt_flags + ' -DHAVE_PSI_INTERFACE'

GALERA_VER = ARGUMENTS.get('version', '3.47')
=======
GALERA_VER = ARGUMENTS.get('version', '3.32')
>>>>>>> 0ef0d793
GALERA_REV = ARGUMENTS.get('revno', 'XXXX')

# Attempt to read from file if not given
if GALERA_REV == "XXXX" and os.path.isfile("GALERA_REVISION"):
    with open("GALERA_REVISION", "r") as f:
        GALERA_REV = f.readline().rstrip("\n")

# export to any module that might have use of those
Export('GALERA_VER', 'GALERA_REV')
print('Signature: version: ' + GALERA_VER + ', revision: ' + GALERA_REV)

LIBBOOST_PROGRAM_OPTIONS_A = ARGUMENTS.get('bpostatic', '')
LIBBOOST_SYSTEM_A = LIBBOOST_PROGRAM_OPTIONS_A.replace('boost_program_options', 'boost_system')

#
# Set up and export default build environment
#

env = Environment(ENV = {'PATH' : os.environ['PATH'], 'HOME' : os.environ['HOME']})

# Set up environment for ccache and distcc
#env['ENV']['HOME']          = os.environ['HOME']
#env['ENV']['DISTCC_HOSTS']  = os.environ['DISTCC_HOSTS']
#env['ENV']['CCACHE_PREFIX'] = os.environ['CCACHE_PREFIX']
if 'CCACHE_DIR' in os.environ:
    env['ENV']['CCACHE_DIR'] = os.environ['CCACHE_DIR']
if 'CCACHE_CPP2' in os.environ:
    env['ENV']['CCACHE_CPP2'] = os.environ['CCACHE_CPP2']

# Set CC and CXX compilers
cc = os.getenv('CC', 'default')
if cc != 'default':
    env.Replace(CC = cc)
cxx = os.getenv('CXX', 'default')
if cxx != 'default':
    env.Replace(CXX = cxx)
link = os.getenv('LINK', 'default')
if link != 'default':
    env.Replace(LINK = link)

# Get compiler name/version, CXX may be set to "c++" which may be clang or gcc
cc_version = str(read_first_line(env['CC'].split() + ['--version']))
cxx_version = str(read_first_line(env['CXX'].split() + ['--version']))

print('Using C compiler executable: ' + env['CC'])
print('C compiler version is: ' + cc_version)
print('Using C++ compiler executable: ' + env['CXX'])
print('C++ compiler version is: ' + cxx_version)

# Initialize CPPFLAGS and LIBPATH from environment to get user preferences
env.Replace(CPPFLAGS  = os.getenv('CPPFLAGS', ''))
env.Replace(CCFLAGS   = os.getenv('CCFLAGS',  opt_flags + compile_arch))
env.Replace(CFLAGS    = os.getenv('CFLAGS',   ''))
env.Replace(CXXFLAGS  = os.getenv('CXXFLAGS', ''))
env.Replace(LINKFLAGS = os.getenv('LDFLAGS',  link_arch))
env.Replace(LIBPATH   = [os.getenv('LIBPATH', '')])
env.Replace(RPATH     = [os.getenv('RPATH',   '')])

# Set -pthread flag explicitly to make sure that pthreads are
# enabled on all platforms.
env.Append(CCFLAGS = ' -pthread')

# FreeBSD ports are usually installed under /usr/local
if sysname == 'freebsd' or sysname == 'sunos':
    env.Append(LIBPATH = ['/usr/local/lib'])
    env.Append(CPPPATH = ['/usr/local/include'])
if sysname == 'sunos':
   env.Replace(SHLINKFLAGS = '-shared ')

# Add paths is extra_sysroot argument was specified
extra_sysroot = ARGUMENTS.get('extra_sysroot', '')
if sysname == 'darwin' and extra_sysroot == '':
    # common developer environments and paths
    if os.system('which -s port') == 0 and os.path.isfile('/opt/local/bin/port'):
        extra_sysroot = '/opt/local'
    elif os.system('which -s brew') == 0 and os.path.isfile('/usr/local/bin/brew'):
        extra_sysroot = '/usr/local'
    elif os.system('which -s fink') == 0 and os.path.isfile('/sw/bin/fink'):
        extra_sysroot = '/sw'
if extra_sysroot != '':
    env.Append(LIBPATH = [extra_sysroot + '/lib'])
    env.Append(CCFLAGS = ' -I' + extra_sysroot + '/include')

# print env.Dump()

# Preprocessor flags
if sysname != 'sunos' and sysname != 'darwin' and sysname != 'freebsd':
    env.Append(CPPFLAGS = ' -D_XOPEN_SOURCE=600')
if sysname == 'sunos':
    env.Append(CPPFLAGS = ' -D__EXTENSIONS__')
env.Append(CPPFLAGS = ' -DHAVE_COMMON_H')

# Common C/CXX flags
# These should be kept minimal as they are appended after C/CXX specific flags
env.Append(CCFLAGS = ' -fPIC -Wall -Wextra -Wno-unused-parameter')

# C-specific flags
env.Prepend(CFLAGS = '-std=c99 -fno-strict-aliasing -pipe ')

# CXX-specific flags
# Note: not all 3rd-party libs like '-Wold-style-cast -Weffc++'
#       adding those after checks
env.Prepend(CXXFLAGS = '-Wno-long-long -Wno-deprecated -ansi ')
if sysname != 'sunos':
    env.Prepend(CXXFLAGS = '-pipe ')


# Linker flags
# TODO: enable ' -Wl,--warn-common -Wl,--fatal-warnings' after warnings from
# static linking have beed addressed
#
#env.Prepend(LINKFLAGS = '-Wl,--warn-common -Wl,--fatal-warnings ')

if int(asan):
    env.Append(CCFLAGS = ' -fsanitize=address')
    env.Append(CPPFLAGS = ' -DGALERA_WITH_ASAN')
    env.Append(LINKFLAGS = ' -fsanitize=address')

#
# Check required headers and libraries (autoconf functionality)
#

#
# Custom tests:
#

def CheckCpp11(context):
    test_source = """
#if __cplusplus < 201103
#error Not compiling in C++11 mode
#endif
int main() { return 0; }
"""
    context.Message('Checking if compiling in C++11 mode ... ')
    result = context.TryLink(test_source, '.cpp')
    context.Result(result)
    return result

def CheckSystemASIOVersion(context):
    system_asio_test_source_file = """
#include <asio.hpp>

#define XSTR(x) STR(x)
#define STR(x) #x
#pragma message "Asio version:" XSTR(ASIO_VERSION)
#if ASIO_VERSION < 101008
#error Included asio version is too old
#elif ASIO_VERSION >= 101100
#error Included asio version is too new
#endif

int main()
{
    return 0;
}

"""
    context.Message('Checking ASIO version (>= 1.10.8 and < 1.11.0) ... ')
    result = context.TryLink(system_asio_test_source_file, '.cpp')
    context.Result(result)
    return result

def CheckTr1Array(context):
    test_source = """
#include <tr1/array>
int main() { std::tr1::array<int, 5> a; return 0; }
"""
    context.Message('Checking for std::tr1::array ... ')
    result = context.TryLink(test_source, '.cpp')
    context.Result(result)
    return result

def CheckTr1SharedPtr(context):
    test_source = """
#include <tr1/memory>
int main() { int n; std::tr1::shared_ptr<int> p(&n); return 0; }
"""
    context.Message('Checking for std::tr1::shared_ptr ... ')
    result = context.TryLink(test_source, '.cpp')
    context.Result(result)
    return result

def CheckTr1UnorderedMap(context):
    test_source = """
#include <tr1/unordered_map>
int main() { std::tr1::unordered_map<int, int> m; return 0; }
"""
    context.Message('Checking for std::tr1::unordered_map ... ')
    result = context.TryLink(test_source, '.cpp')
    context.Result(result)
    return result

def CheckWeffcpp(context):
    # Some compilers (gcc <= 4.8 at least) produce a bogus warning for the code
    # below when -Weffc++ is used.
    test_source = """
class A {};
class B : public A {};
int main() { return 0; }
"""
    context.Message('Checking whether to enable -Weffc++ ... ')
    cxxflags_orig = context.env['CXXFLAGS']
    context.env.Prepend(CXXFLAGS = '-Weffc++ -Werror ')
    result = context.TryLink(test_source, '.cpp')
    context.env.Replace(CXXFLAGS = cxxflags_orig)
    context.Result(result)
    return result

# advanced SSL features
def CheckSetEcdhAuto(context):
    test_source = """
#include <openssl/ssl.h>
int main() { SSL_CTX* ctx=NULL; return !SSL_CTX_set_ecdh_auto(ctx, 1); }
"""
    context.Message('Checking for SSL_CTX_set_ecdh_auto() ... ')
    result = context.TryLink(test_source, '.cpp')
    context.Result(result)
    return result

def CheckSetTmpEcdh(context):
    test_source = """
#include <openssl/ssl.h>
int main() { SSL_CTX* ctx=NULL; EC_KEY* ecdh=NULL; return !SSL_CTX_set_tmp_ecdh(ctx,ecdh); }
"""
    context.Message('Checking for SSL_CTX_set_tmp_ecdh_() ... ')
    result = context.TryLink(test_source, '.cpp')
    context.Result(result)
    return result

def CheckVersionScript(context):
    test_source = """
int main() { return 0; }
"""
    context.Message('Checking for --version-script linker option ... ')
    result = context.TryLink(test_source, '.cpp')
    context.Result(result)
    return result

#
# Construct configuration context
#
conf = Configure(env, custom_tests = {
    'CheckCpp11': CheckCpp11,
    'CheckSystemASIOVersion': CheckSystemASIOVersion,
    'CheckTr1Array': CheckTr1Array,
    'CheckTr1SharedPtr': CheckTr1SharedPtr,
    'CheckTr1UnorderedMap': CheckTr1UnorderedMap,
    'CheckWeffcpp': CheckWeffcpp,
    'CheckSetEcdhAuto': CheckSetEcdhAuto,
    'CheckSetTmpEcdh': CheckSetTmpEcdh
})

conf.env.Append(CPPPATH = [ '#/wsrep/src' ])

# System headers and libraries

if not conf.CheckLib('pthread'):
    print('Error: pthread library not found')
    Exit(1)

# libatomic may be needed on some 32bit platforms (and 32bit userland PPC64)
# for 8 byte atomics but not generally required
if not x86:
    conf.CheckLib('atomic')

if sysname != 'darwin':
    if not conf.CheckLib('rt'):
        print('Error: rt library not found')
        Exit(1)

if sysname == 'freebsd':
    if not conf.CheckLib('execinfo'):
        print('Error: execinfo library not found')
        Exit(1)

if sysname == 'sunos':
    if not conf.CheckLib('socket'):
        print('Error: socket library not found')
        Exit(1)
    if not conf.CheckLib('crypto'):
        print('Error: crypto library not found')
        Exit(1)
    if not conf.CheckLib('nsl'):
        print('Error: nsl library not found')
        Exit(1)

if conf.CheckHeader('sys/epoll.h'):
    conf.env.Append(CPPFLAGS = ' -DGALERA_USE_GU_NETWORK')

if conf.CheckHeader('byteswap.h'):
    conf.env.Append(CPPFLAGS = ' -DHAVE_BYTESWAP_H')

if conf.CheckHeader('endian.h'):
    conf.env.Append(CPPFLAGS = ' -DHAVE_ENDIAN_H')
elif conf.CheckHeader('sys/endian.h'):
    conf.env.Append(CPPFLAGS = ' -DHAVE_SYS_ENDIAN_H')
elif conf.CheckHeader('sys/byteorder.h'):
    conf.env.Append(CPPFLAGS = ' -DHAVE_SYS_BYTEORDER_H')
elif sysname != 'darwin':
    print('can\'t find byte order information')
    Exit(1)

if conf.CheckHeader('execinfo.h'):
    conf.env.Append(CPPFLAGS = ' -DHAVE_EXECINFO_H')

# Additional C headers and libraries

cpp11 = conf.CheckCpp11()

# array
if cpp11:
    conf.env.Append(CPPFLAGS = ' -DHAVE_STD_ARRAY')
elif conf.CheckTr1Array():
    conf.env.Append(CPPFLAGS = ' -DHAVE_TR1_ARRAY')
elif conf.CheckCXXHeader('boost/array.hpp'):
    conf.env.Append(CPPFLAGS = ' -DHAVE_BOOST_ARRAY_HPP')
else:
    print('no suitable array header found')
    Exit(1)

# shared_ptr
if cpp11:
    conf.env.Append(CPPFLAGS = ' -DHAVE_STD_SHARED_PTR')
elif False and conf.CheckTr1SharedPtr():
    # std::tr1::shared_ptr<> is not derived from std::auto_ptr<>
    # this upsets boost in asio, so don't use tr1 version, use boost instead
    conf.env.Append(CPPFLAGS = ' -DHAVE_TR1_SHARED_PTR')
elif conf.CheckCXXHeader('boost/shared_ptr.hpp'):
    conf.env.Append(CPPFLAGS = ' -DHAVE_BOOST_SHARED_PTR_HPP')
else:
    print('no suitable shared_ptr header found')
    Exit(1)

# unordered_map
if cpp11:
    conf.env.Append(CPPFLAGS = ' -DHAVE_STD_UNORDERED_MAP')
elif conf.CheckTr1UnorderedMap():
    conf.env.Append(CPPFLAGS = ' -DHAVE_TR1_UNORDERED_MAP')
elif conf.CheckCXXHeader('boost/unordered_map.hpp'):
    conf.env.Append(CPPFLAGS = ' -DHAVE_BOOST_UNORDERED_MAP_HPP')
else:
    print('no suitable unordered map header found')
    Exit(1)

# pool allocator
if boost == 1:
    # Default suffix for boost multi-threaded libraries
    if sysname == 'darwin':
        boost_library_suffix = '-mt'
    else:
        boost_library_suffix = ''
    if sysname == 'darwin' and extra_sysroot != '':
        boost_library_path = extra_sysroot + '/lib'
    else:
        boost_library_path = ''
    # Use nanosecond time precision
    conf.env.Append(CPPFLAGS = ' -DBOOST_DATE_TIME_POSIX_TIME_STD_CONFIG=1')

    # Common procedure to find boost static library
    if bits == 64:
        boost_libpaths = [ boost_library_path, '/usr/lib64', '/usr/local/lib64' ]
    else:
        boost_libpaths = [ boost_library_path, '/usr/local/lib', '/usr/lib' ]

    def check_boost_library(libBaseName, header, configuredLibPath, autoadd = 1):
        libName = libBaseName + boost_library_suffix
        if configuredLibPath != '' and not os.path.isfile(configuredLibPath):
            print("Error: file '%s' does not exist" % configuredLibPath)
            Exit(1)
        if configuredLibPath == '':
           for libpath in boost_libpaths:
               libname = libpath + '/lib%s.a' % libName
               if os.path.isfile(libname):
                   configuredLibPath = libname
                   break
        if configuredLibPath != '':
            if not conf.CheckCXXHeader(header):
                print("Error: header '%s' does not exist" % header)
                Exit (1)
            if autoadd:
                conf.env.Append(LIBS=File(configuredLibPath))
            else:
                return File(configuredLibPath)
        else:
            if not conf.CheckLibWithHeader(libs=[libName],
                                           header=header,
                                           language='CXX',
                                           autoadd=autoadd):
                print('Error: library %s does not exist' % libName)
                Exit (1)
            return [libName]

    # Required boost headers/libraries
    #
    if boost_pool == 1:
        if conf.CheckCXXHeader('boost/pool/pool_alloc.hpp'):
            print('Using boost pool alloc')
            conf.env.Append(CPPFLAGS = ' -DGALERA_USE_BOOST_POOL_ALLOC=1')
            # due to a bug in boost >= 1.50 we need to link with boost_system
            # - should be a noop with no boost_pool.
            if sysname == 'darwin':
                if conf.CheckLib('boost_system' + boost_library_suffix):
                    conf.env.Append(LIBS=['boost_system' + boost_library_suffix])
            check_boost_library('boost_system',
                                'boost/system/error_code.hpp',
                                LIBBOOST_SYSTEM_A)
        else:
            print('Error: boost/pool/pool_alloc.hpp not found or not usable')
            Exit(1)

    libboost_program_options = check_boost_library('boost_program_options',
                                                   'boost/program_options.hpp',
                                                   LIBBOOST_PROGRAM_OPTIONS_A,
                                                   autoadd = 0)
else:
    print('Not using boost')

# asio
if system_asio == 1 and conf.CheckCXXHeader('asio.hpp') and conf.CheckSystemASIOVersion():
    conf.env.Append(CPPFLAGS = ' -DHAVE_ASIO_HPP')
else:
    system_asio = False
    print("Falling back to bundled asio")

if not system_asio:
    # Make sure that -Iasio goes before other paths (e.g. -I/usr/local/include)
    # that may contain a system wide installed asio. We should use the bundled
    # asio if "scons system_asio=0" is specified. Thus use Prepend().
    conf.env.Prepend(CPPPATH = [ '#/asio' ])
    if conf.CheckCXXHeader('asio.hpp'):
        conf.env.Append(CPPFLAGS = ' -DHAVE_ASIO_HPP')
    else:
        print('asio headers not found or not usable')
        Exit(1)

# asio/ssl
if not conf.CheckCXXHeader('asio/ssl.hpp'):
    print('SSL support required but asio/ssl.hpp was not found or not usable')
    print('check that SSL devel headers are installed and usable')
    Exit(1)

def check_static_lib(path, libname):
    fqfilename = path + "/lib" + libname + '.a'
    if os.path.isfile(fqfilename):
        conf.env.Append(LIBS = File(fqfilename))
        return True
    return False

if static_ssl:
    if not check_static_lib(static_ssl, "ssl"):
        print("Static SSL linkage requested but ssl libary not found from {}"
              .format(static_ssl))
        Exit(1)
    if not check_static_lib(static_ssl, "crypto"):
        print("Static SSL requested but crypto libary not found from {}"
              .format(static_ssl))
        Exit(1)
    conf.CheckLib('pthread')
    conf.CheckLib('dl')
    conf.env.Append(LDFLAGS = ' -static-libgcc')
else:
    if not conf.CheckLib('ssl'):
        print('SSL support required but libssl was not found')
        Exit(1)
    if not conf.CheckLib('crypto'):
        print('SSL support required libcrypto was not found')
        Exit(1)

# advanced SSL features
if conf.CheckSetEcdhAuto():
    conf.env.Append(CPPFLAGS = ' -DOPENSSL_HAS_SET_ECDH_AUTO')
elif conf.CheckSetTmpEcdh():
    conf.env.Append(CPPFLAGS = ' -DOPENSSL_HAS_SET_TMP_ECDH')

# these will be used only with our software
if strict_build_flags == 1:
    conf.env.Append(CCFLAGS = ' -Werror ')
    if 'clang' in cxx_version:
        conf.env.Append(CCFLAGS  = ' -Wno-self-assign')
        conf.env.Append(CCFLAGS  = ' -Wno-gnu-zero-variadic-macro-arguments')
        conf.env.Append(CXXFLAGS = ' -Wno-variadic-macros')
        # CXX may be something like "ccache clang++"
        if 'ccache' in conf.env['CXX'] or 'ccache' in conf.env['CC']:
            conf.env.Append(CCFLAGS = ' -Qunused-arguments')

# Enable libstdc++ assertions in debug build.
if int(debug) >= 0:
    # Skip this flag for CentOS-6 and CentOS-7
    plat = platform.platform().lower()
    if 'centos-6' in plat or 'centos-7' in plat:
        print('Skipping flag _GLIBCXX_ASSERTIONS for ' + plat)
    else:
        conf.env.Append(CXXFLAGS = " -D_GLIBCXX_ASSERTIONS")

if conf.CheckWeffcpp():
    conf.env.Prepend(CXXFLAGS = '-Weffc++ ')

if not 'clang' in cxx_version:
    conf.env.Prepend(CXXFLAGS = '-Wold-style-cast ')

env = conf.Finish()

print('Global flags:')
for f in ['CFLAGS', 'CXXFLAGS', 'CCFLAGS', 'CPPFLAGS']:
    print(f + ': ' + env[f].strip())

Export('machine',
       'x86',
       'bits',
       'env',
       'sysname',
       'libboost_program_options',
       'install')

#
# Actions to build .dSYM directories, containing debugging information for Darwin
#

if sysname == 'darwin' and int(debug) >= 0 and int(debug) < 3:
    env['LINKCOM'] = [env['LINKCOM'], 'dsymutil $TARGET']
    env['SHLINKCOM'] = [env['SHLINKCOM'], 'dsymutil $TARGET']

#
# Set up and export environment for check unit tests
#

# Clone base from default environment
check_env = env.Clone()

if not x86:
    # don't attempt to run the legacy protocol tests that use unaligned memory
    # access on platforms that are not known to handle it well.
    check_env.Append(CPPFLAGS = ' -DGALERA_ONLY_ALIGNED')

conf = Configure(check_env)

# Check header and library

if not conf.CheckHeader('check.h'):
    print('Error: check header file not found or not usable')
    Exit(1)

if not conf.CheckLib('check'):
    print('Error: check library not found or not usable')
    Exit(1)

if not conf.CheckLib('m'):
    print('Error: math library not found or not usable')
    Exit(1)

# potential check dependency, link if present
conf.CheckLib('subunit')

if sysname != 'darwin':
    if not conf.CheckLib('rt'):
        print('Error: realtime library not found or not usable')
        Exit(1)

conf.Finish()

#
# Check version script linker option
#

test_env = env.Clone()
# Append version script flags to general link options for test
test_env.Append(LINKFLAGS = ' -Wl,--version-script=' + galera_script)

conf = Configure(test_env, custom_tests = {
    'CheckVersionScript': CheckVersionScript,
})

if version_script:
    has_version_script = conf.CheckVersionScript()
else:
    has_version_script = False
conf.Finish()

#
# this follows recipes from http://www.scons.org/wiki/UnitTests
#

def builder_unit_test(target, source, env):
    app = str(source[0].abspath)
    if os.spawnl(os.P_WAIT, app, app)==0:
        open(str(target[0]),'w').write("PASSED\n")
    else:
        return 1

def builder_unit_test_dummy(target, source, env):
    return 0

# Create a builder for tests
if tests == 1:
    bld = Builder(action = builder_unit_test)
else:
    bld = Builder(action = builder_unit_test_dummy) 
check_env.Append(BUILDERS = {'Test' :  bld})

Export('check_env')
Export('has_version_script galera_script')

#
# If deterministic_tests is given, export GALERA_TEST_DETERMINISTIC
# so that the non-deterministic tests can be filtered out.
#
if deterministic_tests:
   os.environ['GALERA_TEST_DETERMINISTIC'] = '1'
Export('deterministic_tests all_tests')
#
# Run root SConscript with variant_dir
#
SConscript('SConscript', variant_dir=build_dir)<|MERGE_RESOLUTION|>--- conflicted
+++ resolved
@@ -101,18 +101,7 @@
 build_dir    = ''
 
 # Version script file
-<<<<<<< HEAD
-galera_script = File('#/galera-sym.map').abspath
-with open(galera_script, 'w') as f:
-    f.write('''{
-    global: wsrep_loader;
-            wsrep_interface_version;
-    local:  *;
-};
-''')
-=======
 galera_script = File('#/galera/src/galera-sym.map').abspath
->>>>>>> 0ef0d793
 
 #
 # Read commandline options
@@ -168,16 +157,12 @@
 install = ARGUMENTS.get('install', None)
 version_script = int(ARGUMENTS.get('version_script', 1))
 
-<<<<<<< HEAD
 # parse psi flag option
 psi        = int(ARGUMENTS.get('psi', 0))
 if psi:
     opt_flags = opt_flags + ' -DHAVE_PSI_INTERFACE'
 
-GALERA_VER = ARGUMENTS.get('version', '3.47')
-=======
-GALERA_VER = ARGUMENTS.get('version', '3.32')
->>>>>>> 0ef0d793
+GALERA_VER = ARGUMENTS.get('version', '3.49')
 GALERA_REV = ARGUMENTS.get('revno', 'XXXX')
 
 # Attempt to read from file if not given
