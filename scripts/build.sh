#!/usr/bin/env bash

set -eu

# $Id$

# Galera library version
VERSION="25.3.20"

get_cores()
{
    case $OS in
        "Linux")
            echo "$(grep -c ^processor /proc/cpuinfo)" ;;
        "SunOS")
            echo "$(psrinfo | wc -l | tr -d ' ')" ;;
        "Darwin" | "FreeBSD")
            echo "$(sysctl -n hw.ncpu)" ;;
        *)
            echo "CPU information not available: unsupported OS: '$OS'" >/dev/stderr
            echo 1
            ;;
    esac
}

usage()
{
    cat << EOF
Usage: build.sh [OPTIONS]
Options:
    --stage <initial stage>
    --last-stage <last stage>
    -s|--scratch    build everything from scratch
    -c|--configure  reconfigure the build system (implies -s)
    -b|--bootstap   rebuild the build system (implies -c)
    -o|--opt        configure build with debug disabled (implies -c)
    -d|--debug      configure build with debug enabled (implies -c)
    --dl            set debug level for Scons build (1, implies -c)
    -r|--release    release number
    -m32/-m64       build 32/64-bit binaries for x86
    -p|--package    build RPM and DEB packages at the end.
    --with-spread   configure build with spread backend (implies -c to gcs)
    --source        build source packages
    --sb            skip actual build, use the existing binaries
    --scons         build using Scons build system (yes)
    --so            Sconscript option
    -j|--jobs       how many parallel jobs to use for Scons (1)
    -a|--archive    Generate source archive (tar.gz)
    "\nSet DISABLE_GCOMM/DISABLE_VSBES to 'yes' to disable respective modules"
EOF
}

OS=$(uname)
# disable building vsbes by default
DISABLE_VSBES=${DISABLE_VSBES:-"yes"}
DISABLE_GCOMM=${DISABLE_GCOMM:-"no"}
PACKAGE=${PACKAGE:-"no"}
SKIP_BUILD=${SKIP_BUILD:-"no"}
RELEASE=${RELEASE:-""}
SOURCE=${SOURCE:-"no"}
DEBUG=${DEBUG:-"no"}
DEBUG_LEVEL=${DEBUG_LEVEL:-"0"}
SCONS=${SCONS:-"yes"}
SCONS_OPTS=${SCONS_OPTS:-""}
export JOBS=${JOBS:-"$(get_cores)"}
SCRATCH=${SCRATCH:-"no"}
OPT="yes"
NO_STRIP=${NO_STRIP:-"no"}
WITH_SPREAD="no"
RUN_TESTS=${RUN_TESTS:-1}
ARCHIVE=${ARCHIVE:-"no"}

if [ "$OS" == "FreeBSD" ]; then
  chown=/usr/sbin/chown
  true=/usr/bin/true
  epm=/usr/local/bin/epm
else
  chown=/bin/chown
  true=/bin/true
  epm=/usr/bin/epm
fi

EXTRA_SYSROOT=${EXTRA_SYSROOT:-""}

if [ "$OS" == "Darwin" ]; then
  if which -s port && test -x /opt/local/bin/port; then
    EXTRA_SYSROOT=/opt/local
  elif which -s brew && test -x /usr/local/bin/brew; then
    EXTRA_SYSROOT=/usr/local
  elif which -s fink && test -x /sw/bin/fink; then
    EXTRA_SYSROOT=/sw
  fi
elif [ "$OS" == "FreeBSD" ]; then
  EXTRA_SYSROOT=/usr/local
fi

which dpkg >/dev/null 2>&1 && DEBIAN=${DEBIAN:-1} || DEBIAN=${DEBIAN:-0}

if [ "$OS" == "FreeBSD" ]; then
    CC=${CC:-"gcc48"}
    CXX=${CXX:-"g++48"}
    LD_LIBRARY_PATH=${LD_LIBRARY_PATH:-"/usr/local/lib/$(basename $CC)"}
else
    CC=${CC:-"gcc"}
    CXX=${CXX:-"g++"}
fi

if ccache -V > /dev/null 2>&1
then
    echo "$CC"  | grep "ccache" > /dev/null || CC="ccache $CC"
    echo "$CXX" | grep "ccache" > /dev/null || CXX="ccache $CXX"
fi

# MariaDB Centos5 & SLES-SP1 buildbot images require LD_LIBRARY_PATH to
# /usr/local/lib
if [ -r /etc/redhat-release ]; then
  if grep 'CentOS release 5' /etc/redhat-release > /dev/null 2>&1; then
    LD_LIBRARY_PATH=/usr/local/lib64/:/usr/local/lib/:${LD_LIBRARY_PATH:-}
  fi
fi
if [ -r /etc/issue ]; then
  if grep 'SUSE Linux Enterprise Server 11 SP1' /etc/issue > /dev/null 2>&1; then
    LD_LIBRARY_PATH=/usr/local/lib64/:/usr/local/lib/:${LD_LIBRARY_PATH:-}
  fi
fi

export CC CXX LD_LIBRARY_PATH

CFLAGS=${CFLAGS:-"-O2"}
CXXFLAGS=${CXXFLAGS:-"$CFLAGS"}
CPPFLAGS=${CPPFLAGS:-}

initial_stage="galerautils"
last_stage="galera"
gainroot=""
TARGET=${TARGET:-""} # default target

while test $# -gt 0 
do
    case $1 in 
        --stage)
            initial_stage=$2
            shift
            ;;
        --last-stage)
            last_stage=$2
            shift
            ;;
        --gainroot)
            gainroot=$2
            shift
            ;;
        -b|--bootstrap)
            BOOTSTRAP="yes" # Bootstrap the build system
            ;;
        -c|--configure)
            CONFIGURE="yes" # Reconfigure the build system
            ;;
        -s|--scratch)
            SCRATCH="yes"   # Build from scratch (run make clean)
            ;;
        -o|--opt)
            OPT="yes"       # Compile without debug
            ;;
        -d|--debug)
            DEBUG="yes"     # Compile with debug
            NO_STRIP="yes"
            ;;
        -r|--release)
            RELEASE="$2"
            shift
            ;;
        -m32)
            CFLAGS="$CFLAGS -m32"
            CXXFLAGS="$CXXFLAGS -m32"
            SCRATCH="yes"
            TARGET="i686"
            ;;
        -m64)
            CFLAGS="$CFLAGS -m64"
            CXXFLAGS="$CXXFLAGS -m64"
            SCRATCH="yes"
            TARGET="x86_64"
            ;;
        -p|--package)
            PACKAGE="yes"   # build binary packages
            ;;
        --with*-spread)
            WITH_SPREAD="$1"
            ;;
        --help)
            usage
            exit 0
            ;;
        --source)
            SOURCE="yes"
            ;;
        --sb)
            SKIP_BUILD="yes"
            ;;
        --scons)
            SCONS="yes"
            ;;
        --so)
            SCONS_OPTS="$SCONS_OPTS $2"
            shift
            ;;
        -j|--jobs)
            JOBS=$2
            shift
            ;;
        --dl)
            DEBUG_LEVEL=$2
            shift
            ;;
        -a|--archive)
            ARCHIVE="yes"   # Generate source archive
            ;;
        *)
            if test ! -z "$1"; then
               echo "Unrecognized option: $1"
            fi
            usage
            exit 1
            ;;
    esac
    shift
done

if [ "$OPT"   == "yes" ]; then CONFIGURE="yes";
   conf_flags="--disable-debug --disable-dbug";
fi
if [ "$DEBUG" == "yes" ]; then CONFIGURE="yes"; fi
if [ -n "$WITH_SPREAD" ]; then CONFIGURE="yes"; fi

if [ "$CONFIGURE" == "yes" ] && [ "$SCONS" != "yes" ]; then SCRATCH="yes"; fi

#A workaround to fix MDEV-8249 on Centos 5.
if [ -r /etc/redhat-release ]; then
  if grep 'CentOS release 5' /etc/redhat-release > /dev/null 2>&1; then
    DEBUG="yes"
  fi
fi

# Be quite verbose
#set -x

# Build process base directory
build_base=${GALERA_SRC:-$(cd $(dirname $0)/..; pwd -P)}

# Use $VERSION if one is not specified via --release
RELEASE=${RELEASE:-$VERSION}

get_arch()
{
    if ! [ -z "$TARGET" ]
    then
       if [ "$TARGET" == "i686" ]
       then
           echo "i386"
       else
           echo "amd64"
       fi
    elif [ "$OS" == "Darwin" ]; then
        if file $build_base/gcs/src/gcs.o | grep "i386" >/dev/null 2>&1
        then
            echo "i386"
        else
            echo "amd64"
        fi
    else
        if file $build_base/gcs/src/gcs.o | grep "80386" >/dev/null 2>&1
        then
            echo "i386"
        else
            echo "amd64"
        fi
    fi
}

build_packages()
{
    local PKG_DIR=$build_base/scripts/packages

    local ARCH=$(get_arch)
    local WHOAMI=$(whoami)

    local RET=0

    export BUILD_BASE=$build_base
    export GALERA_VER=$RELEASE

    if [ $DEBIAN -eq 0 ] && [ "$ARCH" == "amd64" ]
    then
        ARCH="x86_64"
        export x86_64=$ARCH # for epm
    fi
    export $ARCH

    local STRIP_OPT=""
    [ "$NO_STRIP" == "yes" ] && STRIP_OPT="-g"

    rm -rf $ARCH

    set +e
    if [ $DEBIAN -ne 0 ]; then # build DEB
        debian_version="$(lsb_release -sc)"

        # Adjust compat for older platforms
        test "$debian_version" != "lucid" || echo 7 > debian/compat
        test "$debian_version" != "squeeze" || echo 8 > debian/compat

        dch -m -D "$debian_version" --force-distribution -v "$GALERA_VER-$debian_version" "Version upgrade"
        # -d : Do not check build dependencies and conflicts.
        DEB_BUILD_OPTIONS="version=$GALERA_VER revno=$GALERA_REV parallel=$JOBS nostrip" dpkg-buildpackage -us -uc -b -d
        RET=$?
    else
        pushd $PKG_DIR
        if [ "$OS" == "FreeBSD" ]; then
            if test "$NO_STRIP" != "yes"; then
                strip $build_base/{garb/garbd,libgalera_smm.so}
            fi
            ./freebsd.sh $GALERA_VER
        else # build RPM
            ./rpm.sh $GALERA_VER
        fi
        RET=$?
        popd
    fi

    set -e

    if [ $DEBIAN -ne 0 ]; then
        echo Debian - Do nothing
    elif [ "$OS" == "FreeBSD" ]; then
        mv -f $PKG_DIR/*.tbz ./
    else
        mv -f $PKG_DIR/*.rpm ./
    fi
    return $RET
}

gen_source_archive()
{
  SOURCE_DIR="galera-$VERSION"
  rm -rf "$SOURCE_DIR.tar.gz" "$SOURCE_DIR"
  git checkout-index -a --prefix="$SOURCE_DIR/"
  tar czf "$SOURCE_DIR.tar.gz" "$SOURCE_DIR"
}

build_source()
{
    local module="$1"
    shift
    local build_dir="$build_base/$module"
    pushd $build_dir

    if [ ! -x "configure" ]; then ./bootstrap.sh; fi
    if [ ! -s "Makefile"  ]; then ./configure;    fi

    local src_base_name="lib${module}-"
    rm -rf "${src_base_name}"*.tar.gz
    make dist || (echo $?; echo "make dist failed"; echo)
    local ret=$(ls "${src_base_name}"*.tar.gz)
    popd

    echo $build_dir/$ret
}

build_sources()
{
    local module
    local srcs=""

    for module in "galerautils" "gcomm" "gcs" "galera"
    do
        src=$(build_source $module | tail -n 1)
        srcs="$srcs $src"
    done

    local ret="galera-source-r$RELEASE.tar"
    tar --transform 's/.*\///' -cf $ret $srcs \
    "source/README" "source/COPYING" "source/build.sh"

    # return absolute path for scripts
    echo $PWD/$ret
}

GALERA_VER=$RELEASE

pushd "$build_base"
GALERA_REV=$(git log --pretty=oneline | wc -l) || \
GALERA_REV=$(bzr revno --tree -q)              || \
GALERA_REV=$(svn info >&/dev/null && svnversion | sed s/\:/,/g) || \
GALERA_REV="XXXX"
# trim spaces (sed is not working on Solaris, so using bash built-in)
GALERA_REV=${GALERA_REV//[[:space:]]/}
popd

if [ "$SCONS" == "yes" ] # Build using Scons
then
    # Scons variant dir, defaults to GALERA_SRC
    export SCONS_VD=$build_base
<<<<<<< HEAD
    scons_args="-C $build_base version=$GALERA_VER revno=$GALERA_REV tests=$RUN_TESTS"
=======
    scons_args="-C $build_base revno=$GALERA_REV tests=$RUN_TESTS strict_build_flags=1"
>>>>>>> 4d7d231a

    [ -n "$TARGET"        ] && scons_args="$scons_args arch=$TARGET"
    [ -n "$RELEASE"       ] && scons_args="$scons_args version=$RELEASE"
    [ "$DEBUG" == "yes"   ] && scons_args="$scons_args debug=$DEBUG_LEVEL"
    [ -n "$EXTRA_SYSROOT" ] && scons_args="$scons_args extra_sysroot=$EXTRA_SYSROOT"

    if [ "$SCRATCH" == "yes" ]
    then
        scons -Q -c --conf=force $scons_args $SCONS_OPTS
    fi

    if [ "$SKIP_BUILD" != "yes" ]
    then
        scons $scons_args -j $JOBS $SCONS_OPTS
    fi

elif test "$SKIP_BUILD" == "no"; then # Build using autotools
    echo "Error: autotools not supported anymore! Nothing was built."
    exit 1
fi # SKIP_BUILD / SCONS

if test "$ARCHIVE" == "yes"
then
    echo "Generating source archive ..."
    gen_source_archive
fi

if test "$PACKAGE" == "yes"
then
    build_packages
fi

if test "$SOURCE" == "yes"
then
    build_sources
fi

<|MERGE_RESOLUTION|>--- conflicted
+++ resolved
@@ -5,7 +5,7 @@
 # $Id$
 
 # Galera library version
-VERSION="25.3.20"
+VERSION="25.3.22"
 
 get_cores()
 {
@@ -401,11 +401,7 @@
 then
     # Scons variant dir, defaults to GALERA_SRC
     export SCONS_VD=$build_base
-<<<<<<< HEAD
-    scons_args="-C $build_base version=$GALERA_VER revno=$GALERA_REV tests=$RUN_TESTS"
-=======
-    scons_args="-C $build_base revno=$GALERA_REV tests=$RUN_TESTS strict_build_flags=1"
->>>>>>> 4d7d231a
+    scons_args="-C $build_base version=$GALERA_VER revno=$GALERA_REV tests=$RUN_TESTS strict_build_flags=1"
 
     [ -n "$TARGET"        ] && scons_args="$scons_args arch=$TARGET"
     [ -n "$RELEASE"       ] && scons_args="$scons_args version=$RELEASE"
