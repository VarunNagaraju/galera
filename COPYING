--- conflicted
+++ resolved
@@ -31,12 +31,4 @@
 Following modules have their own authors and licenses:
 
 asio/
-see asio/LICENSE_1_0.txt for details
-
-<<<<<<< HEAD
-www.evanjones.ca/
-see www.evanjones.ca/AUTHORS and www.evanjones.ca/LICENSE for details
-=======
-chromium/
-see chromium/AUTHORS and chromium/LICENSE for details
->>>>>>> 3339949a
+see asio/LICENSE_1_0.txt for details