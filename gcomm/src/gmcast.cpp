/*
 * Copyright (C) 2009 Codership Oy <info@codership.com>
 */

#include "gmcast.hpp"
#include "gmcast_proto.hpp"

#include "gcomm/common.hpp"
#include "gcomm/conf.hpp"
#include "gcomm/util.hpp"
#include "gcomm/map.hpp"
#include "defaults.hpp"
#include "gu_convert.hpp"
#include "gu_resolver.hpp"

using namespace std::rel_ops;

using gcomm::gmcast::Proto;
using gcomm::gmcast::ProtoMap;
using gcomm::gmcast::Link;
using gcomm::gmcast::LinkMap;
using gcomm::gmcast::Message;

const long gcomm::GMCast::max_retry_cnt_(std::numeric_limits<int>::max());

static void set_tcp_defaults (gu::URI* uri)
{
    // what happens if there is already this parameter?
    uri->set_option(gcomm::Conf::TcpNonBlocking, gu::to_string(1));
}


static bool check_tcp_uri(const gu::URI& uri)
{
    return (uri.get_scheme() == gcomm::TCP_SCHEME ||
            uri.get_scheme() == gcomm::SSL_SCHEME);
}

static std::string get_scheme(bool use_ssl)
{
    if (use_ssl == true)
    {
        return gcomm::SSL_SCHEME;
    }
    return gcomm::TCP_SCHEME;
}


gcomm::GMCast::GMCast(Protonet& net, const gu::URI& uri)
    :
    Transport     (net, uri),
    version_(check_range(Conf::GMCastVersion,
                         param<int>(conf_, uri, Conf::GMCastVersion, "0"),
                         0, max_version_ + 1)),
    segment_ (check_range(Conf::GMCastSegment,
                          param<int>(conf_, uri, Conf::GMCastSegment, "0"),
                          0, 255)),
    my_uuid_      (0, 0),
    use_ssl_      (param<bool>(conf_, uri, Conf::SocketUseSsl, "false")),
    // @todo: technically group name should be in path component
    group_name_   (param<std::string>(conf_, uri, Conf::GMCastGroup, "")),
    listen_addr_  (
        param<std::string>(
            conf_, uri, Conf::GMCastListenAddr,
            get_scheme(use_ssl_) + "://0.0.0.0")), // how to make it IPv6 safe?
    initial_addrs_(),
    mcast_addr_   (param<std::string>(conf_, uri, Conf::GMCastMCastAddr, "")),
    bind_ip_      (""),
    mcast_ttl_    (check_range(
                       Conf::GMCastMCastTTL,
                       param<int>(conf_, uri, Conf::GMCastMCastTTL, "1"),
                       1, 256)),
    listener_     (0),
    mcast_        (),
    pending_addrs_(),
    remote_addrs_ (),
    addr_blacklist_(),
    relaying_     (false),
    isolate_      (false),
    proto_map_    (new ProtoMap()),
    relay_set_    (),
    segment_map_  (),
    self_index_   (std::numeric_limits<size_t>::max()),
    time_wait_    (param<gu::datetime::Period>(conf_, uri, Conf::GMCastTimeWait, "PT5S")),
    check_period_ ("PT0.5S"),
    peer_timeout_ (param<gu::datetime::Period>(conf_, uri, Conf::GMCastPeerTimeout, "PT3S")),
    max_initial_reconnect_attempts_(
        param<int>(conf_, uri,
                   Conf::GMCastMaxInitialReconnectAttempts,
                   gu::to_string(max_retry_cnt_))),
    next_check_   (gu::datetime::Date::now())
{
    log_info << "GMCast version " << version_;

    if (group_name_ == "")
    {
        gu_throw_error (EINVAL) << "Group not defined in URL: "
                                << uri_.to_string();
    }

    set_initial_addr(uri_);

    try
    {
        listen_addr_ = uri_.get_option (Conf::GMCastListenAddr);
    }
    catch (gu::NotFound&) {}

    try
    {
        gu::URI uri(listen_addr_); /* check validity of the address */
    }
    catch (gu::Exception&)
    {
        /* most probably no scheme, try to append one and see if it succeeds */
        listen_addr_ = uri_string(get_scheme(use_ssl_), listen_addr_);
        gu_trace(gu::URI uri(listen_addr_));
    }

    gu::URI listen_uri(listen_addr_);

    if (check_tcp_uri(listen_uri) == false)
    {
        gu_throw_error (EINVAL) << "listen addr '" << listen_addr_
                                << "' does not specify supported protocol";
    }

    if (gu::net::resolve(listen_uri).get_addr().is_anyaddr() == false)
    {
        // bind outgoing connections to the same address as listening.
        gu_trace(bind_ip_ = listen_uri.get_host());
    }

    std::string port(Defaults::GMCastTcpPort);

    try
    {
        port = listen_uri.get_port();
    }
    catch (gu::NotSet&)
    {
        // if no listen port is set for listen address in the options,
        // see if base port was configured
        try
        {
            port = conf_.get(BASE_PORT_KEY);
        }
        catch (gu::NotSet&)
        {
            // if no base port configured, try port from the connection address
            try { port = uri_.get_port(); } catch (gu::NotSet&) {}
        }

        listen_addr_ += ":" + port;
    }

    conf_.set(BASE_PORT_KEY, port);

    listen_addr_ = gu::net::resolve(listen_addr_).to_string();
    // resolving sets scheme to tcp, have to rewrite for ssl
    if (use_ssl_ == true)
    {
        listen_addr_.replace(0, 3, gcomm::SSL_SCHEME);
    }

    std::set<std::string>::iterator iaself(initial_addrs_.find(listen_addr_));
    if (iaself != initial_addrs_.end())
    {
        log_debug << "removing own listen address '" << *iaself
                  << "' from initial address list";
        initial_addrs_.erase(iaself);
    }

    if (mcast_addr_ != "")
    {
        try
        {
            port = uri_.get_option(Conf::GMCastMCastPort);
        }
        catch (gu::NotFound&) {}

        mcast_addr_ = gu::net::resolve(
            uri_string(gcomm::UDP_SCHEME, mcast_addr_, port)).to_string();
    }

    log_info << self_string() << " listening at " << listen_addr_;
    log_info << self_string() << " multicast: " << mcast_addr_
             << ", ttl: " << mcast_ttl_;

    conf_.set(Conf::GMCastListenAddr, listen_addr_);
    conf_.set(Conf::GMCastMCastAddr, mcast_addr_);
    conf_.set(Conf::GMCastVersion, gu::to_string(version_));
    conf_.set(Conf::GMCastTimeWait, gu::to_string(time_wait_));
    conf_.set(Conf::GMCastMCastTTL, gu::to_string(mcast_ttl_));
    conf_.set(Conf::GMCastPeerTimeout, gu::to_string(peer_timeout_));
    conf_.set(Conf::GMCastSegment, gu::to_string<int>(segment_));
}

gcomm::GMCast::~GMCast()
{
    if (listener_ != 0) close();

    delete proto_map_;
}

void gcomm::GMCast::set_initial_addr(const gu::URI& uri)
{

    const gu::URI::AuthorityList& al(uri.get_authority_list());

    for (gu::URI::AuthorityList::const_iterator i(al.begin());
         i != al.end(); ++i)
    {
        std::string host;
        try
        {
            host = i->host();
        }
        catch (gu::NotSet& ns)
        {
            gu_throw_error(EINVAL) << "Unset host in URL " << uri;
        }

        if (host_is_any(host)) continue;

        std::string port;
        try
        {
            port = i->port();
        }
        catch (gu::NotSet& )
        {
            try
            {
                port = conf_.get(BASE_PORT_KEY);
            }
            catch (gu::NotFound&)
            {
                port = Defaults::GMCastTcpPort;
            }
        }
        std::string initial_addr = gu::net::resolve(
            uri_string(get_scheme(use_ssl_), host, port)
            ).to_string();

        // resolving sets scheme to tcp, have to rewrite for ssl
        if (use_ssl_ == true)
        {
            initial_addr.replace(0, 3, gcomm::SSL_SCHEME);
        }

        if (check_tcp_uri(initial_addr) == false)
        {
            gu_throw_error (EINVAL) << "initial addr '" << initial_addr
                                    << "' is not valid";
        }

        log_debug << self_string() << " initial addr: " << initial_addr;
        initial_addrs_.insert(initial_addr);

    }

}


void gcomm::GMCast::connect()
{
    pstack_.push_proto(this);
    log_debug << "gmcast " << uuid() << " connect";

    gu::URI listen_uri(listen_addr_);

    set_tcp_defaults (&listen_uri);

    listener_ = pnet().acceptor(listen_uri);
    gu_trace (listener_->listen(listen_uri));

    if (!mcast_addr_.empty())
    {
        gu::URI mcast_uri(
            mcast_addr_ + '?'
            + gcomm::Socket::OptIfAddr + '='
            + gu::URI(listen_addr_).get_host()+'&'
            + gcomm::Socket::OptNonBlocking + "=1&"
            + gcomm::Socket::OptMcastTTL    + '=' + gu::to_string(mcast_ttl_)
            );

        mcast_ = pnet().socket(mcast_uri);
        gu_trace(mcast_->connect(mcast_uri));
    }

    if (!initial_addrs_.empty())
    {
        for (std::set<std::string>::const_iterator i(initial_addrs_.begin());
             i != initial_addrs_.end(); ++i)
        {
            insert_address(*i, UUID(), pending_addrs_);
            AddrList::iterator ai(pending_addrs_.find(*i));
            AddrList::value(ai).set_max_retries(max_retry_cnt_);
            gu_trace (gmcast_connect(*i));
        }
    }
}


void gcomm::GMCast::connect(const gu::URI& uri)
{
    set_initial_addr(uri);
    connect();
}



void gcomm::GMCast::close(bool force)
{
    log_debug << "gmcast " << uuid() << " close";
    pstack_.pop_proto(this);
    if (mcast_ != 0)
    {
        mcast_->close();
        // delete mcast;
        // mcast = 0;
    }

    gcomm_assert(listener_ != 0);
    listener_->close();
    delete listener_;
    listener_ = 0;

    segment_map_.clear();
    for (ProtoMap::iterator
             i = proto_map_->begin(); i != proto_map_->end(); ++i)
    {
        delete ProtoMap::value(i);
    }

    proto_map_->clear();
    pending_addrs_.clear();
    remote_addrs_.clear();
}


void gcomm::GMCast::gmcast_accept()
{
    SocketPtr tp;

    try
    {
        tp = listener_->accept();
    }
    catch (gu::Exception& e)
    {
        log_warn << e.what();
        return;
    }

    if (isolate_ == true)
    {
        log_debug << "dropping accepted socket due to isolation";
        tp->close();
        return;
    }

    Proto* peer = new Proto (
<<<<<<< HEAD
        version_, tp,
        listener_->listen_addr() /* listen_addr */,
        "", mcast_addr_,
        uuid(),
        segment_,
=======
        *this,
        version_,
        tp,
        listener_->listen_addr(),
        "",
        mcast_addr_,
>>>>>>> 7f1120af
        group_name_);
    std::pair<ProtoMap::iterator, bool> ret =
        proto_map_->insert(std::make_pair(tp->id(), peer));

    if (ret.second == false)
    {
        delete peer;
        gu_throw_fatal << "Failed to add peer to map";
    }
    if (tp->state() == Socket::S_CONNECTED)
    {
        peer->send_handshake();
    }
    else
    {
        log_debug << "accepted socket is connecting";
    }
    log_debug << "handshake sent";
}


void gcomm::GMCast::gmcast_connect(const std::string& remote_addr)
{
    if (remote_addr == listen_addr_) return;

    gu::URI connect_uri(remote_addr);

    set_tcp_defaults (&connect_uri);

    if (!bind_ip_.empty())
    {
        connect_uri.set_option(gcomm::Socket::OptIfAddr, bind_ip_);
    }

    SocketPtr tp = pnet().socket(connect_uri);

    try
    {
        tp->connect(connect_uri);
    }
    catch (gu::Exception& e)
    {
        log_debug << "Connect failed: " << e.what();
        // delete tp;
        return;
    }

    Proto* peer = new Proto (
        *this,
        version_,
        tp,
        listener_->listen_addr(),
        remote_addr,
        mcast_addr_,
<<<<<<< HEAD
        uuid(),
        segment_,
=======
>>>>>>> 7f1120af
        group_name_);

    std::pair<ProtoMap::iterator, bool> ret =
        proto_map_->insert(std::make_pair(tp->id(), peer));

    if (ret.second == false)
    {
        delete peer;
        gu_throw_fatal << "Failed to add peer to map";
    }

    ret.first->second->wait_handshake();
}


void gcomm::GMCast::gmcast_forget(const UUID& uuid)
{
    /* Close all proto entries corresponding to uuid */

    ProtoMap::iterator pi, pi_next;
    for (pi = proto_map_->begin(); pi != proto_map_->end(); pi = pi_next)
    {
        pi_next = pi, ++pi_next;
        Proto* rp = ProtoMap::value(pi);
        if (rp->remote_uuid() == uuid)
        {
            delete rp;
            proto_map_->erase(pi);
        }
    }

    /* Set all corresponding entries in address list to have retry cnt
     * greater than max retries and next reconnect time after some period */
    AddrList::iterator ai;
    for (ai = remote_addrs_.begin(); ai != remote_addrs_.end(); ++ai)
    {
        AddrEntry& ae(AddrList::value(ai));
        if (ae.uuid() == uuid)
        {
            log_info << "forgetting " << uuid
                     << " (" << AddrList::key(ai) << ")";

            ProtoMap::iterator pi, pi_next;
            for (pi = proto_map_->begin(); pi != proto_map_->end(); pi = pi_next)
            {
                pi_next = pi, ++pi_next;
                Proto* rp = ProtoMap::value(pi);
                if (rp->remote_addr() == AddrList::key(ai))
                {
                    log_info << "deleting entry " << AddrList::key(ai);
                    delete rp;
                    proto_map_->erase(pi);
                }
            }
            ae.set_max_retries(0);
            ae.set_retry_cnt(1);
            ae.set_next_reconnect(gu::datetime::Date::now() + time_wait_);
        }
    }

    /* Update state */
    update_addresses();
}

void gcomm::GMCast::handle_connected(Proto* rp)
{
    const SocketPtr tp(rp->socket());
    assert(tp->state() == Socket::S_CONNECTED);
    log_debug << "transport " << tp << " connected";
    if (rp->state() == Proto::S_INIT)
    {
        log_debug << "sending hanshake";
        // accepted socket was waiting for underlying transport
        // handshake to finish
        rp->send_handshake();
    }
}

void gcomm::GMCast::handle_established(Proto* est)
{
    log_debug << self_string() << " connection established to "
              << est->remote_uuid() << " "
              << est->remote_addr();

    if (is_fenced(est->remote_uuid()))
    {
        log_warn << "Closing connection to fenced node " << est->remote_uuid();
        proto_map_->erase(
            proto_map_->find_checked(est->socket()->id()));
        delete est;
        update_addresses();
        return;
    }

    if (est->remote_uuid() == uuid())
    {
        std::set<std::string>::iterator
            ia_i(initial_addrs_.find(est->remote_addr()));
        if (ia_i != initial_addrs_.end())
        {
            initial_addrs_.erase(ia_i);
        }
        AddrList::iterator i(pending_addrs_.find(est->remote_addr()));
        if (i != pending_addrs_.end())
        {
            if (addr_blacklist_.find(est->remote_addr()) == addr_blacklist_.end())
            {
                log_warn << self_string()
                         << " address '" << est->remote_addr()
                         << "' points to own listening address, blacklisting";
            }
            pending_addrs_.erase(i);
            addr_blacklist_.insert(make_pair(est->remote_addr(),
                                             AddrEntry(gu::datetime::Date::now(),
                                                       gu::datetime::Date::now(),
                                                       est->remote_uuid())));
        }
        proto_map_->erase(
            proto_map_->find_checked(est->socket()->id()));
        delete est;
        update_addresses();
        return;
    }

    // If address is found from pending_addrs_, move it to remote_addrs list
    // and set retry cnt to -1
    const std::string& remote_addr(est->remote_addr());
    AddrList::iterator i(pending_addrs_.find(remote_addr));

    if (i != pending_addrs_.end())
    {
        log_debug << "Erasing " << remote_addr << " from panding list";
        pending_addrs_.erase(i);
    }

    if ((i = remote_addrs_.find(remote_addr)) == remote_addrs_.end())
    {
        log_debug << "Inserting " << remote_addr << " to remote list";

        insert_address (remote_addr, est->remote_uuid(), remote_addrs_);
        i = remote_addrs_.find(remote_addr);
    }
    else if (AddrList::value(i).uuid() != est->remote_uuid())
    {
        log_info << "remote endpoint " << est->remote_addr()
                 << " changed identity " << AddrList::value(i).uuid()
                 << " -> " << est->remote_uuid();
        remote_addrs_.erase(i);
        i = remote_addrs_.insert_unique(
            make_pair(est->remote_addr(),
                      AddrEntry(gu::datetime::Date::now(),
                                gu::datetime::Date::max(),
                                est->remote_uuid())));
    }

    if (AddrList::value(i).retry_cnt() >
        AddrList::value(i).max_retries())
    {
        log_warn << "discarding established (time wait) "
                 << est->remote_uuid()
                 << " (" << est->remote_addr() << ") ";
        proto_map_->erase(proto_map_->find(est->socket()->id()));
        delete est;
        update_addresses();
        return;
    }

    // send_up(Datagram(), p->remote_uuid());

    // init retry cnt to -1 to avoid unnecessary logging at first attempt
    // max retries will be readjusted in handle stable view
    AddrList::value(i).set_retry_cnt(-1);
    AddrList::value(i).set_max_retries(max_initial_reconnect_attempts_);

    // Cleanup all previously established entries with same
    // remote uuid. It is assumed that the most recent connection
    // is usually the healthiest one.
    ProtoMap::iterator j, j_next;
    for (j = proto_map_->begin(); j != proto_map_->end(); j = j_next)
    {
        j_next = j, ++j_next;

        Proto* p(ProtoMap::value(j));

        if (p->remote_uuid() == est->remote_uuid())
        {
            if (p->handshake_uuid() < est->handshake_uuid())
            {
                log_debug << self_string()
                          << " cleaning up duplicate "
                          << p->socket()
                          << " after established "
                          << est->socket();
                proto_map_->erase(j);
                delete p;
            }
            else if (p->handshake_uuid() > est->handshake_uuid())
            {
                log_debug << self_string()
                          << " cleaning up established "
                          << est->socket()
                          << " which is duplicate of "
                          << p->socket();
                proto_map_->erase(
                    proto_map_->find_checked(est->socket()->id()));
                delete est;
                update_addresses();
                return;
            }
            else
            {
                assert(p == est);
            }
        }
    }

    AddrList::iterator ali(find_if(remote_addrs_.begin(),
                                   remote_addrs_.end(),
                                   AddrListUUIDCmp(est->remote_uuid())));
    if (ali != remote_addrs_.end())
    {
        AddrList::value(ali).set_last_connect();
    }
    else
    {
        log_warn << "peer " << est->remote_addr()
                 << " not found from remote addresses";
    }

    update_addresses();
}

void gcomm::GMCast::handle_failed(Proto* failed)
{
    log_debug << "handle failed: " << *failed;
    const std::string& remote_addr = failed->remote_addr();

    bool found_ok(false);
    for (ProtoMap::const_iterator i = proto_map_->begin();
         i != proto_map_->end(); ++i)
    {
        Proto* p(ProtoMap::value(i));
        if (p                    != failed      &&
            p->state()       <= Proto::S_OK &&
            p->remote_addr() == failed->remote_addr())
        {
            log_debug << "found live " << *p;
            found_ok = true;
            break;
        }
    }

    if (found_ok == false && remote_addr != "")
    {
        AddrList::iterator i;

        if ((i = pending_addrs_.find(remote_addr)) != pending_addrs_.end() ||
            (i = remote_addrs_.find(remote_addr))  != remote_addrs_.end())
        {
            AddrEntry& ae(AddrList::value(i));
            ae.set_retry_cnt(ae.retry_cnt() + 1);

            gu::datetime::Date rtime = gu::datetime::Date::now() + gu::datetime::Period("PT1S");
            log_debug << self_string()
                      << " setting next reconnect time to "
                      << rtime << " for " << remote_addr;
            ae.set_next_reconnect(rtime);
        }
    }

    std::set<Socket*>::iterator si(relay_set_.find(failed->socket().get()));
    if (si != relay_set_.end())
    {
        relay_set_.erase(si);
    }
    proto_map_->erase(failed->socket()->id());
    delete failed;
    update_addresses();
}


bool gcomm::GMCast::is_connected(const std::string& addr, const UUID& uuid) const
{
    for (ProtoMap::const_iterator i = proto_map_->begin();
         i != proto_map_->end(); ++i)
    {
        Proto* conn = ProtoMap::value(i);

        if (addr == conn->remote_addr() ||
            uuid == conn->remote_uuid())
        {
            return true;
        }
    }

    return false;
}


void gcomm::GMCast::insert_address (const std::string& addr,
                             const UUID&   uuid,
                             AddrList&     alist)
{
    if (addr == listen_addr_)
    {
        gu_throw_fatal << "Trying to add self addr " << addr << " to addr list";
    }

    if (alist.insert(make_pair(addr,
                               AddrEntry(gu::datetime::Date::now(),
                                         gu::datetime::Date::now(), uuid))).second == false)
    {
        log_warn << "Duplicate entry: " << addr;
    }
    else
    {
        log_debug << self_string() << ": new address entry " << uuid << ' '
                  << addr;
    }
}


void gcomm::GMCast::update_addresses()
{
    LinkMap link_map;
    std::set<UUID> uuids;
    /* Add all established connections into uuid_map and update
     * list of remote addresses */

    ProtoMap::iterator i, i_next;
    for (i = proto_map_->begin(); i != proto_map_->end(); i = i_next)
    {
        i_next = i, ++i_next;

        Proto* rp = ProtoMap::value(i);

        if (rp->state() == Proto::S_OK)
        {
            if (rp->remote_addr() == "" ||
                rp->remote_uuid() == UUID::nil())
            {
                gu_throw_fatal << "Protocol error: local: (" << my_uuid_
                               << ", '" << listen_addr_
                               << "'), remote: (" << rp->remote_uuid()
                               << ", '" << rp->remote_addr() << "')";
            }

            if (remote_addrs_.find(rp->remote_addr()) == remote_addrs_.end())
            {
                log_warn << "Connection exists but no addr on addr list for "
                         << rp->remote_addr();
                insert_address(rp->remote_addr(), rp->remote_uuid(),
                               remote_addrs_);
            }

            if (uuids.insert(rp->remote_uuid()).second == false)
            {
                // Duplicate entry, drop this one
                // @todo Deeper inspection about the connection states
                log_debug << self_string() << " dropping duplicate entry";
                proto_map_->erase(i);
                delete rp;
            }
            else
            {
                link_map.insert(Link(rp->remote_uuid(),
                                     rp->remote_addr(),
                                     rp->mcast_addr()));
            }
        }
    }

    /* Send topology change message containing only established
     * connections */
    for (ProtoMap::iterator i = proto_map_->begin(); i != proto_map_->end(); ++i)
    {
        Proto* gp = ProtoMap::value(i);

        // @todo: a lot of stuff here is done for each connection, including
        //        message creation and serialization. Need a mcast_msg() call
        //        and move this loop in there.
        if (gp->state() == Proto::S_OK)
            gp->send_topology_change(link_map);
    }

    /* Add entries reported by all other nodes to address list to
     * get complete view of existing uuids/addresses */
    for (ProtoMap::iterator i = proto_map_->begin(); i != proto_map_->end(); ++i)
    {
        Proto* rp = ProtoMap::value(i);

        if (rp->state() == Proto::S_OK)
        {
            for (LinkMap::const_iterator j = rp->link_map().begin();
                 j != rp->link_map().end(); ++j)
            {
                const UUID& link_uuid(LinkMap::key(j));
                const std::string& link_addr(LinkMap::value(j).addr());
                gcomm_assert(link_uuid != UUID::nil() && link_addr != "");

                if (addr_blacklist_.find(link_addr) != addr_blacklist_.end())
                {
                    log_info << self_string()
                             << " address '" << link_addr
                             << "' pointing to uuid " << link_uuid
                             << " is blacklisted, skipping";
                    continue;
                }

                if (link_uuid                     != uuid()         &&
                    remote_addrs_.find(link_addr)  == remote_addrs_.end() &&
                    pending_addrs_.find(link_addr) == pending_addrs_.end())
                {
                    log_debug << self_string()
                              << " conn refers to but no addr in addr list for "
                              << link_addr;
                    insert_address(link_addr, link_uuid, remote_addrs_);

                    AddrList::iterator pi(remote_addrs_.find(link_addr));

                    assert(pi != remote_addrs_.end());

                    AddrEntry& ae(AddrList::value(pi));

                    // init retry cnt to -1 to avoid unnecessary logging
                    // at first attempt
                    // max retries will be readjusted in handle stable view
                    ae.set_retry_cnt(-1);
                    ae.set_max_retries(max_initial_reconnect_attempts_);

                    // Add some randomness for first reconnect to avoid
                    // simultaneous connects
                    gu::datetime::Date rtime(gu::datetime::Date::now());

                    rtime = rtime + ::rand() % (100*gu::datetime::MSec);
                    ae.set_next_reconnect(rtime);
                    next_check_ = std::min(next_check_, rtime);
                }
            }
        }
    }

    // Build multicast tree
    log_debug << self_string() << " --- mcast tree begin ---";
    segment_map_.clear();

    Segment& local_segment(segment_map_[segment_]);

    if (mcast_ != 0)
    {
        log_debug << mcast_addr_;
        local_segment.push_back(mcast_.get());
    }

    self_index_ = 0;
    for (ProtoMap::const_iterator i(proto_map_->begin()); i != proto_map_->end();
         ++i)
    {
        const Proto& p(*ProtoMap::value(i));

        log_debug << "Proto: " << p;

        if (p.remote_segment() == segment_)
        {
            if (p.state() == Proto::S_OK &&
                (p.mcast_addr() == "" ||
                 p.mcast_addr() != mcast_addr_))
            {
                local_segment.push_back(p.socket().get());
                if (p.remote_uuid() < uuid())
                {
                    ++self_index_;
                }
            }
        }
        else
        {
            if (p.state() == Proto::S_OK)
            {
                Segment& remote_segment(segment_map_[p.remote_segment()]);
                remote_segment.push_back(p.socket().get());
            }
        }
    }
    log_debug << self_string() << " self index: " << self_index_;
    log_debug << self_string() << " --- mcast tree end ---";
}


void gcomm::GMCast::reconnect()
{
    if (isolate_ == true)
    {
        log_debug << "skipping reconnect due to isolation";
        return;
    }

    /* Loop over known remote addresses and connect if proto entry
     * does not exist */
    gu::datetime::Date now = gu::datetime::Date::now();
    AddrList::iterator i, i_next;

    for (i = pending_addrs_.begin(); i != pending_addrs_.end(); i = i_next)
    {
        i_next = i, ++i_next;

        const std::string& pending_addr(AddrList::key(i));
        const AddrEntry& ae(AddrList::value(i));

        if (is_connected (pending_addr, UUID::nil()) == false &&
            ae.next_reconnect()                  <= now)
        {
            if (ae.retry_cnt() > ae.max_retries())
            {
                log_info << "cleaning up pending addr " << pending_addr;
                pending_addrs_.erase(i);
                continue; // no reference to pending_addr after this
            }
            else if (ae.next_reconnect() <= now)
            {
                log_debug << "connecting to pending " << pending_addr;
                gmcast_connect (pending_addr);
            }
        }
    }


    for (i = remote_addrs_.begin(); i != remote_addrs_.end(); i = i_next)
    {
        i_next = i, ++i_next;

        const std::string& remote_addr(AddrList::key(i));
        const AddrEntry& ae(AddrList::value(i));
        const UUID& remote_uuid(ae.uuid());

        gcomm_assert(remote_uuid != uuid());

        if (is_connected(remote_addr, remote_uuid) == false &&
            ae.next_reconnect()                <= now)
        {
            if (ae.retry_cnt() > ae.max_retries())
            {
                log_info << " cleaning up " << remote_uuid << " ("
                         << remote_addr << ")";
                remote_addrs_.erase(i);
                continue;//no reference to remote_addr or remote_uuid after this
            }
            else if (ae.next_reconnect() <= now)
            {
                if (ae.retry_cnt() % 30 == 0)
                {
                    log_info << self_string() << " reconnecting to "
                             << remote_uuid << " (" << remote_addr
                             << "), attempt " << ae.retry_cnt();
                }

                gmcast_connect(remote_addr);
            }
            else
            {
                //
            }
        }
    }
}

namespace
{
    class CmpUuidCounts
    {
    public:
        CmpUuidCounts(const std::set<gcomm::UUID>& uuids,
                      gcomm::SegmentId preferred_segment)
            :
            uuids_(uuids),
            preferred_segment_(preferred_segment)
        { }

        size_t count(const gcomm::gmcast::Proto* p) const
        {
            size_t cnt(0);
            for (std::set<gcomm::UUID>::const_iterator i(uuids_.begin());
                 i != uuids_.end(); ++i)
            {
                for (gcomm::gmcast::LinkMap::const_iterator
                         lm_i(p->link_map().begin());
                     lm_i != p->link_map().end(); ++lm_i)
                {
                    if (lm_i->uuid() == *i)
                    {
                        ++cnt;
                        break;
                    }
                }
            }
            return cnt;
        }
        bool operator()(const gcomm::gmcast::Proto* a,
                        const gcomm::gmcast::Proto* b) const
        {
            size_t ac(count(a));
            size_t bc(count(b));
            // if counts are equal, prefer peer from the same segment
            return (ac < bc ||
                    (ac == bc && a->remote_segment() != preferred_segment_));
        }

    private:
        const std::set<gcomm::UUID>& uuids_;
        gcomm::SegmentId preferred_segment_;
    };
}


void gcomm::GMCast::check_liveness()
{
    std::set<UUID> live_uuids;

    // iterate over proto map and mark all timed out entries as failed
    gu::datetime::Date now(gu::datetime::Date::now());
    for (ProtoMap::iterator i(proto_map_->begin()); i != proto_map_->end(); )
    {
        ProtoMap::iterator i_next(i);
        ++i_next;
        Proto* p(ProtoMap::value(i));
        if (p->state() > Proto::S_INIT &&
            p->state() < Proto::S_FAILED &&
            p->tstamp() + peer_timeout_ < now)
        {
            log_debug << self_string()
                      << " connection to peer "
                      << p->remote_uuid() << " with addr "
                      << p->remote_addr()
                      << " timed out";
            p->set_state(Proto::S_FAILED);
            handle_failed(p);
        }
        else if (p->state() == Proto::S_OK)
        {
            if (p->tstamp() + peer_timeout_*2/3 < now)
            {
                p->send_keepalive();
            }

            if (p->state() == Proto::S_FAILED)
            {
                handle_failed(p);
            }
            else
            {
                live_uuids.insert(p->remote_uuid());
            }
        }
        i = i_next;
    }

    bool should_relay(false);

    // iterate over addr list and check if there is at least one live
    // proto entry associated to each addr entry

    std::set<UUID> nonlive_uuids;
    std::string nonlive_peers;
    for (AddrList::const_iterator i(remote_addrs_.begin());
         i != remote_addrs_.end(); ++i)
    {
        const AddrEntry& ae(AddrList::value(i));
        if (ae.retry_cnt()             <= ae.max_retries() &&
            live_uuids.find(ae.uuid()) == live_uuids.end())
        {
            // log_info << self_string()
            // << " missing live proto entry for " << ae.uuid();
            nonlive_uuids.insert(ae.uuid());
            nonlive_peers += AddrList::key(i) + " ";
            should_relay = true;
        }
        else if (ae.last_connect() + peer_timeout_ > now)
        {
            log_debug << "continuing relaying for "
                      << (ae.last_connect() + peer_timeout_ - now);
            should_relay = true;
        }
    }

    if (should_relay == true)
    {
        if (relaying_ == false)
        {
            log_info << self_string()
                     << " turning message relay requesting on, nonlive peers: "
                     << nonlive_peers;
            relaying_ = true;
        }
        relay_set_.clear();
        // build set of protos having OK status
        std::set<Proto*> proto_set;
        for (ProtoMap::iterator i(proto_map_->begin()); i != proto_map_->end();
             ++i)
        {
            Proto* p(ProtoMap::value(i));
            if (p->state() == Proto::S_OK)
            {
                proto_set.insert(p);
            }
        }
        // find minimal set of proto entries required to reach maximum set
        // of nonlive peers
        while (nonlive_uuids.empty() == false &&
               proto_set.empty() == false)
        {
            std::set<Proto*>::iterator maxel(
                std::max_element(proto_set.begin(),
                                 proto_set.end(), CmpUuidCounts(nonlive_uuids, segment_)));
            Proto* p(*maxel);
            log_debug << "relay set maxel :" << *p << " count: "
                      << CmpUuidCounts(nonlive_uuids, segment_).count(p);

            relay_set_.insert(p->socket().get());
            const LinkMap& lm(p->link_map());
            for (LinkMap::const_iterator lm_i(lm.begin()); lm_i != lm.end();
                 ++lm_i)
            {
                nonlive_uuids.erase((*lm_i).uuid());
            }
            proto_set.erase(maxel);
        }
    }
    else if (relaying_ == true && should_relay == false)
    {
        log_info << self_string() << " turning message relay requesting off";
        relay_set_.clear();
        relaying_ = false;
    }
}


gu::datetime::Date gcomm::GMCast::handle_timers()
{
    const gu::datetime::Date now(gu::datetime::Date::now());

    if (now >= next_check_)
    {
        check_liveness();
        reconnect();
        next_check_ = now + check_period_;
    }

    return next_check_;
}


void send(gcomm::Socket* s, gcomm::Datagram& dg)
{
    int err;
    if ((err = s->send(dg)) != 0)
    {
        log_debug << "failed to send to " << s->remote_addr()
                  << ": (" << err << ") " << strerror(err);
    }
}

void gcomm::GMCast::relay(const Message& msg,
                          const Datagram& dg,
                          const void* exclude_id)
{
    Datagram relay_dg(dg);
    relay_dg.normalize();
    Message relay_msg(msg);

    // reset all relay flags from message to be relayed
    relay_msg.set_flags(relay_msg.flags() &
                        ~(Message::F_RELAY | Message::F_SEGMENT_RELAY));

    // if F_RELAY is set in received message, relay to all peers except
    // the originator
    if (msg.flags() & Message::F_RELAY)
    {
        gu_trace(push_header(relay_msg, relay_dg));
        for (SegmentMap::iterator i(segment_map_.begin());
             i != segment_map_.end(); ++i)
        {
            Segment& segment(i->second);
            for (Segment::iterator j(segment.begin()); j != segment.end(); ++j)
            {
                if ((*j)->id() != exclude_id)
                {
                    send(*j, relay_dg);
                }
            }
        }
    }
    else if (msg.flags() & Message::F_SEGMENT_RELAY)
    {
        if (relay_set_.empty() == false)
        {
            // send message to all nodes in relay set to reach
            // nodes in local segment that are not directly reachable
            relay_msg.set_flags(relay_msg.flags() | Message::F_RELAY);
            gu_trace(push_header(relay_msg, relay_dg));
            for (std::set<Socket*>::iterator ri(relay_set_.begin());
                 ri != relay_set_.end(); ++ri)
            {
                send(*ri, relay_dg);
            }
            gu_trace(pop_header(relay_msg, relay_dg));
            relay_msg.set_flags(relay_msg.flags() & ~Message::F_RELAY);
        }

        if (msg.segment_id() == segment_)
        {
            log_warn << "message with F_SEGMENT_RELAY from own segment, "
                     << "source " << msg.source_uuid();
        }

        // Relay to local segment
        gu_trace(push_header(relay_msg, relay_dg));
        Segment& segment(segment_map_[segment_]);
        for (Segment::iterator i(segment.begin()); i != segment.end(); ++i)
        {
            send(*i, relay_dg);
        }
    }
    else
    {
        log_warn << "GMCast::relay() called without relay flags set";
    }
}

void gcomm::GMCast::handle_up(const void*        id,
                       const Datagram&    dg,
                       const ProtoUpMeta& um)
{
    ProtoMap::iterator i;

    if (listener_ == 0) { return; }

    if (id == listener_->id())
    {
        gmcast_accept();
    }
    else if (mcast_.get() != 0 && id == mcast_->id())
    {
        Message msg;

        try
        {
            if (dg.offset() < dg.header_len())
            {
                gu_trace(msg.unserialize(dg.header(), dg.header_size(),
                                         dg.header_offset() +
                                         dg.offset()));
            }
            else
            {
                gu_trace(msg.unserialize(&dg.payload()[0],
                                         dg.len(),
                                         dg.offset()));
            }
        }
        catch (gu::Exception& e)
        {
            GU_TRACE(e);
            log_warn << e.what();
            return;
        }

        if (msg.type() >= Message::T_USER_BASE)
        {
            gu_trace(send_up(Datagram(dg, dg.offset() + msg.serial_size()),
                             ProtoUpMeta(msg.source_uuid())));
        }
        else
        {
            log_warn << "non-user message " << msg.type()
                     << " from multicast socket";
        }
    }
    else if ((i = proto_map_->find(id)) != proto_map_->end())
    {
        Proto* p(ProtoMap::value(i));

        if (dg.len() > 0)
        {
            const Proto::State prev_state(p->state());

            if (prev_state == Proto::S_FAILED)
            {
                log_warn << "unhandled failed proto";
                handle_failed(p);
                return;
            }

            Message msg;

            try
            {
                msg.unserialize(&dg.payload()[0], dg.len(),
                                dg.offset());
            }
            catch (gu::Exception& e)
            {
                GU_TRACE(e);
                log_warn << e.what();
                p->set_state(Proto::S_FAILED);
                handle_failed(p);
                return;
            }

            if (msg.type() >= Message::T_USER_BASE)
            {
<<<<<<< HEAD
                if (msg.flags() &
                    (Message::F_RELAY | Message::F_SEGMENT_RELAY))
=======
                if (fence_list().empty() == false &&
                    fence_list().find(msg.source_uuid()) != fence_list().end())
                {
                    log_info << "dropping msg from fenced node";
                    return;
                }
                if (msg.flags() & Message::F_RELAY)
>>>>>>> 7f1120af
                {
                    relay(msg,
                          Datagram(dg, dg.offset() + msg.serial_size()),
                          id);
                }
                p->set_tstamp(gu::datetime::Date::now());
                send_up(Datagram(dg, dg.offset() + msg.serial_size()),
                        ProtoUpMeta(msg.source_uuid()));
                return;
            }
            else
            {
                try
                {
                    p->set_tstamp(gu::datetime::Date::now());
                    gu_trace(p->handle_message(msg));
                }
                catch (gu::Exception& e)
                {
                    log_warn << "handling gmcast protocol message failed: "
                             << e.what();
                    handle_failed(p);
                    return;
                }

                if (p->state() == Proto::S_FAILED)
                {
                    handle_failed(p);
                    return;
                }
                else if (p->changed() == true)
                {
                    update_addresses();
                    check_liveness();
                    reconnect();
                }
            }

            if (prev_state != Proto::S_OK && p->state() == Proto::S_OK)
            {
                handle_established(p);
            }
        }
        else if (p->socket()->state() == Socket::S_CONNECTED &&
                 (p->state() == Proto::S_HANDSHAKE_WAIT ||
                  p->state() == Proto::S_INIT))
        {
            handle_connected(p);
        }
        else if (p->socket()->state() == Socket::S_CONNECTED)
        {
            log_warn << "connection " << p->socket()->id()
                     << " closed by peer";
            p->set_state(Proto::S_FAILED);
            handle_failed(p);
        }
        else
        {
            log_debug << "socket in state " << p->socket()->state();
            p->set_state(Proto::S_FAILED);
            handle_failed(p);
        }
    }
    else
    {
        // log_info << "proto entry " << id << " not found";
    }
}


int gcomm::GMCast::handle_down(Datagram& dg, const ProtoDownMeta& dm)
{
    Message msg(version_, Message::T_USER_BASE, uuid(), 1, segment_);

    // handle relay set first, skip these peers below
    if (relay_set_.empty() == false)
    {
        msg.set_flags(msg.flags() | Message::F_RELAY);
        gu_trace(push_header(msg, dg));
        for (std::set<Socket*>::iterator ri(relay_set_.begin());
             ri != relay_set_.end(); ++ri)
        {
            send(*ri, dg);
        }
        gu_trace(pop_header(msg, dg));
        msg.set_flags(msg.flags() & ~Message::F_RELAY);
    }



    for (SegmentMap::iterator si(segment_map_.begin());
         si != segment_map_.end(); ++si)
    {
        uint8_t segment_id(si->first);
        Segment& segment(si->second);

        if (segment_id != segment_)
        {
            size_t target_idx((self_index_ + segment_id) % segment.size());
            msg.set_flags(msg.flags() | Message::F_SEGMENT_RELAY);
            // skip peers that are in relay set
            if (relay_set_.empty() == true ||
                relay_set_.find(segment[target_idx]) == relay_set_.end())
            {
                gu_trace(push_header(msg, dg));
                send(segment[target_idx], dg);
                gu_trace(pop_header(msg, dg));
            }
        }
        else
        {
            msg.set_flags(msg.flags() & ~Message::F_SEGMENT_RELAY);
            gu_trace(push_header(msg, dg));
            for (Segment::iterator i(segment.begin());
                 i != segment.end(); ++i)
            {
                // skip peers that are in relay set
                if (relay_set_.empty() == true ||
                    relay_set_.find(*i) == relay_set_.end())
                {
                    send(*i, dg);
                }
            }
            gu_trace(pop_header(msg, dg));
        }
    }

    return 0;
}

void gcomm::GMCast::handle_stable_view(const View& view)
{
    log_debug << "GMCast::handle_stable_view: " << view;
    if (view.type() == V_PRIM)
    {
        // discard addr list entries not in view
        std::set<UUID> gmcast_lst;
        for (AddrList::const_iterator i(remote_addrs_.begin());
             i != remote_addrs_.end(); ++i)
        {
            gmcast_lst.insert(i->second.uuid());
        }
        std::set<UUID> view_lst;
        for (NodeList::const_iterator i(view.members().begin());
             i != view.members().end(); ++i)
        {
            view_lst.insert(i->first);
        }
        std::list<UUID> diff;
        std::set_difference(gmcast_lst.begin(),
                            gmcast_lst.end(),
                            view_lst.begin(),
                            view_lst.end(),
                            std::back_inserter(diff));

        for (std::list<UUID>::const_iterator i(diff.begin());
             i != diff.end(); ++i)
        {
            gmcast_forget(*i);
        }

        for (std::set<UUID>::const_iterator i(view_lst.begin());
             i != view_lst.end(); ++i)
        {
            AddrList::iterator ai;
            if ((ai = find_if(remote_addrs_.begin(), remote_addrs_.end(),
                              AddrListUUIDCmp(*i))) != remote_addrs_.end())
            {
                ai->second.set_retry_cnt(-1);
                ai->second.set_max_retries(max_retry_cnt_);
            }
        }

        // iterate over pending address list and discard entries without UUID
        for (AddrList::iterator i(pending_addrs_.begin());
             i != pending_addrs_.end(); )
        {
            AddrList::iterator i_next(i);
            ++i_next;
            const AddrEntry& ae(AddrList::value(i));
            if (ae.uuid() == UUID())
            {
                const std::string addr(AddrList::key(i));
                log_info << "discarding pending addr without UUID: "
                         << addr;
                for (ProtoMap::iterator pi(proto_map_->begin());
                     pi != proto_map_->end();)
                {
                    ProtoMap::iterator pi_next(pi);
                    ++pi_next;
                    Proto* p(ProtoMap::value(pi));
                    if (p->remote_addr() == addr)
                    {
                        log_info << "discarding pending addr proto entry " << p;
                        delete p;
                        proto_map_->erase(pi);
                    }
                    pi = pi_next;
                }
                pending_addrs_.erase(i);
            }
            i = i_next;
        }
    }
    else if (view.type() == V_REG)
    {
        for (NodeList::const_iterator i(view.members().begin());
             i != view.members().end(); ++i)
        {
            AddrList::iterator ai;
            if ((ai = find_if(remote_addrs_.begin(), remote_addrs_.end(),
                              AddrListUUIDCmp(NodeList::key(i))))
                != remote_addrs_.end())
            {
                log_info << "declaring " << NodeList::key(i)
                         << " at " << handle_get_address(NodeList::key(i))
                         << " stable";
                ai->second.set_retry_cnt(-1);
                ai->second.set_max_retries(max_retry_cnt_);
            }
        }
    }
    check_liveness();

    for (ProtoMap::const_iterator i(proto_map_->begin()); i != proto_map_->end();
         ++i)
    {
        log_debug << "proto: " << *ProtoMap::value(i);
    }
}


void gcomm::GMCast::handle_fencing(const UUID& uuid)
{
    log_info << "fencing " << uuid;
    gmcast_forget(uuid);
}


std::string gcomm::GMCast::handle_get_address(const UUID& uuid) const
{
    AddrList::const_iterator ali(
        find_if(remote_addrs_.begin(),
                remote_addrs_.end(),
                AddrListUUIDCmp(uuid)));
    return (ali == remote_addrs_.end() ? "" : AddrList::key(ali));
}

void gcomm::GMCast::add_or_del_addr(const std::string& val)
{
    if (val.compare(0, 4, "add:") == 0)
    {
        gu::URI uri(val.substr(4));
        std::string addr(gu::net::resolve(uri_string(get_scheme(use_ssl_),
                                                     uri.get_host(),
                                                     uri.get_port())).to_string());
        log_info << "inserting address '" << addr << "'";
        insert_address(addr, UUID(), remote_addrs_);
        AddrList::iterator ai(remote_addrs_.find(addr));
        AddrList::value(ai).set_max_retries(
            max_initial_reconnect_attempts_);
        AddrList::value(ai).set_retry_cnt(-1);
    }
    else if (val.compare(0, 4, "del:") == 0)
    {
        std::string addr(val.substr(4));
        AddrList::iterator ai(remote_addrs_.find(addr));
        if (ai != remote_addrs_.end())
        {
            ProtoMap::iterator pi, pi_next;
            for (pi = proto_map_->begin(); pi != proto_map_->end(); pi = pi_next)
            {
                pi_next = pi, ++pi_next;
                Proto* rp = ProtoMap::value(pi);
                if (rp->remote_addr() == AddrList::key(ai))
                {
                    log_info << "deleting entry " << AddrList::key(ai);
                    delete rp;
                    proto_map_->erase(pi);
                }
            }
            AddrEntry& ae(AddrList::value(ai));
            ae.set_max_retries(0);
            ae.set_retry_cnt(1);
            ae.set_next_reconnect(gu::datetime::Date::now() + time_wait_);
            update_addresses();
        }
        else
        {
            log_info << "address '" << addr
                     << "' not found from remote addrs list";
        }
    }
    else
    {
        gu_throw_error(EINVAL) << "invalid addr spec '" << val << "'";
    }
}


bool gcomm::GMCast::set_param(const std::string& key, const std::string& val)
{
    if (key == Conf::GMCastMaxInitialReconnectAttempts)
    {
        max_initial_reconnect_attempts_ = gu::from_string<int>(val);
        return true;
    }
    else if (key == Conf::GMCastPeerAddr)
    {
        try
        {
            add_or_del_addr(val);
        }
        catch (gu::NotFound& nf)
        {
            gu_throw_error(EINVAL) << "invalid addr spec '" << val << "'";
        }
        catch (gu::NotSet& ns)
        {
            gu_throw_error(EINVAL) << "invalid addr spec '" << val << "'";
        }
        return true;
    }
    else if (key == Conf::GMCastIsolate)
    {
        isolate_ = gu::from_string<bool>(val);
        log_info << "turning isolation "
                 << (isolate_ == true ? "on" : "off");
        if (isolate_ == true)
        {
            // delete all entries in proto map
            ProtoMap::iterator pi, pi_next;
            for (pi = proto_map_->begin(); pi != proto_map_->end(); pi = pi_next)
            {
                pi_next = pi, ++pi_next;
                Proto* rp = ProtoMap::value(pi);
                delete rp;
                proto_map_->erase(pi);
            }
            segment_map_.clear();
        }
        return true;
    }
    else if (key == Conf::GMCastGroup ||
             key == Conf::GMCastListenAddr ||
             key == Conf::GMCastMCastAddr ||
             key == Conf::GMCastMCastPort ||
             key == Conf::GMCastMCastTTL ||
             key == Conf::GMCastTimeWait ||
             key == Conf::GMCastPeerTimeout ||
             key == Conf::GMCastSegment)
    {
        gu_throw_error(EPERM) << "can't change value for '"
                              << key << "' during runtime";
    }
    return false;
}<|MERGE_RESOLUTION|>--- conflicted
+++ resolved
@@ -362,20 +362,12 @@
     }
 
     Proto* peer = new Proto (
-<<<<<<< HEAD
-        version_, tp,
-        listener_->listen_addr() /* listen_addr */,
-        "", mcast_addr_,
-        uuid(),
-        segment_,
-=======
         *this,
         version_,
         tp,
         listener_->listen_addr(),
         "",
         mcast_addr_,
->>>>>>> 7f1120af
         group_name_);
     std::pair<ProtoMap::iterator, bool> ret =
         proto_map_->insert(std::make_pair(tp->id(), peer));
@@ -430,11 +422,8 @@
         listener_->listen_addr(),
         remote_addr,
         mcast_addr_,
-<<<<<<< HEAD
         uuid(),
         segment_,
-=======
->>>>>>> 7f1120af
         group_name_);
 
     std::pair<ProtoMap::iterator, bool> ret =
@@ -1345,18 +1334,14 @@
 
             if (msg.type() >= Message::T_USER_BASE)
             {
-<<<<<<< HEAD
-                if (msg.flags() &
-                    (Message::F_RELAY | Message::F_SEGMENT_RELAY))
-=======
                 if (fence_list().empty() == false &&
                     fence_list().find(msg.source_uuid()) != fence_list().end())
                 {
                     log_info << "dropping msg from fenced node";
                     return;
                 }
-                if (msg.flags() & Message::F_RELAY)
->>>>>>> 7f1120af
+                if (msg.flags() &
+                    (Message::F_RELAY | Message::F_SEGMENT_RELAY))
                 {
                     relay(msg,
                           Datagram(dg, dg.offset() + msg.serial_size()),
