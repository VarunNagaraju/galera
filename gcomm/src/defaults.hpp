/*
 * Copyright (C) 2009-2014 Codership Oy <info@codership.com>
 */

#ifndef GCOMM_DEFAULTS_HPP
#define GCOMM_DEFAULTS_HPP

#include <string>

namespace gcomm
{
    struct Defaults
    {
        static std::string const ProtonetBackend          ;
        static std::string const ProtonetVersion          ;
        static std::string const SocketChecksum           ;
        static std::string const GMCastVersion            ;
        static std::string const GMCastTcpPort            ;
<<<<<<< HEAD
        static std::string const GMCastSegment            ;
=======
        static std::string const GMCastTimeWait           ;
        static std::string const GMCastPeerTimeout        ;
>>>>>>> 3425b365
        static std::string const EvsViewForgetTimeout     ;
        static std::string const EvsViewForgetTimeoutMin  ;
        static std::string const EvsInactiveCheckPeriod   ;
        static std::string const EvsSuspectTimeout        ;
        static std::string const EvsSuspectTimeoutMin     ;
        static std::string const EvsInactiveTimeout       ;
        static std::string const EvsInactiveTimeoutMin    ;
        static std::string const EvsRetransPeriod         ;
        static std::string const EvsRetransPeriodMin      ;
        static std::string const EvsJoinRetransPeriod     ;
        static std::string const EvsStatsReportPeriod     ;
        static std::string const EvsStatsReportPeriodMin  ;
        static std::string const EvsSendWindow            ;
        static std::string const EvsSendWindowMin         ;
        static std::string const EvsUserSendWindow        ;
        static std::string const EvsUserSendWindowMin     ;
        static std::string const EvsMaxInstallTimeouts    ;
        static std::string const PcAnnounceTimeout        ;
        static std::string const PcChecksum               ;
        static std::string const PcIgnoreQuorum           ;
        static std::string const PcIgnoreSb               ;
        static std::string const PcNpvo                   ;
        static std::string const PcVersion                ;
        static std::string const PcWaitPrim               ;
        static std::string const PcWaitPrimTimeout        ;
        static std::string const PcWeight                 ;
    };
}

#endif // GCOMM_DEFAULTS_HPP<|MERGE_RESOLUTION|>--- conflicted
+++ resolved
@@ -16,12 +16,9 @@
         static std::string const SocketChecksum           ;
         static std::string const GMCastVersion            ;
         static std::string const GMCastTcpPort            ;
-<<<<<<< HEAD
         static std::string const GMCastSegment            ;
-=======
         static std::string const GMCastTimeWait           ;
         static std::string const GMCastPeerTimeout        ;
->>>>>>> 3425b365
         static std::string const EvsViewForgetTimeout     ;
         static std::string const EvsViewForgetTimeoutMin  ;
         static std::string const EvsInactiveCheckPeriod   ;
