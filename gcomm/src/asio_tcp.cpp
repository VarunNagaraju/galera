--- conflicted
+++ resolved
@@ -32,10 +32,7 @@
 gcomm::AsioTcpSocket::~AsioTcpSocket()
 {
     log_debug << "dtor for " << get_id();
-<<<<<<< HEAD
-=======
-
->>>>>>> 726403bf
+
     try
     {
         socket_.close();
@@ -51,30 +48,20 @@
               << " socket " << get_id() << " " << socket_.native()
               << " error " << ec
               << " " << socket_.is_open() << " state " << get_state();
-<<<<<<< HEAD
-=======
-
->>>>>>> 726403bf
+
     try
     {
         log_debug << "local endpoint " << get_local_addr()
                   << " remote endpoint " << get_remote_addr();
     } catch (...) { }
-<<<<<<< HEAD
+
     const State prev_state(get_state());
-=======
-
-    const State prev_state(get_state());
-
->>>>>>> 726403bf
+
     if (get_state() != S_CLOSED)
     {
         state_ = S_FAILED;
     }
-<<<<<<< HEAD
-=======
-
->>>>>>> 726403bf
+
     if (prev_state != S_FAILED && prev_state != S_CLOSED)
     {
         net_.dispatch(get_id(), Datagram(), ProtoUpMeta(ec.value()));
@@ -125,14 +112,9 @@
 void gcomm::AsioTcpSocket::close()
 {
     Critical<AsioProtonet> crit(net_);
-<<<<<<< HEAD
+
     if (get_state() == S_CLOSED || get_state() == S_CLOSING) return;
 
-=======
-
-    if (get_state() == S_CLOSED || get_state() == S_CLOSING) return;
-
->>>>>>> 726403bf
     log_debug << "closing " << get_id() << " state " << get_state()
               << " send_q size " << send_q_.size();
 
