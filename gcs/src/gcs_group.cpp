--- conflicted
+++ resolved
@@ -1760,6 +1760,12 @@
         if (group->quorum.gcs_proto_ver >= 1)
         {
             ++group->act_id_;
+
+            if (group_recount_votes(*group))
+            {
+                conf.vote_seqno = group->vote_result.seqno;
+                conf.vote_res   = group->vote_result.res;
+            }
         }
         conf.seqno      = group->act_id_;
     } else {
@@ -1768,16 +1774,6 @@
     }
 
     conf.conf_id        = group->conf_id;
-<<<<<<< HEAD
-
-    if (group_recount_votes(*group))
-    {
-        conf.vote_seqno = group->vote_result.seqno;
-        conf.vote_res   = group->vote_result.res;
-    }
-
-=======
->>>>>>> 321226ab
     conf.repl_proto_ver = group->quorum.repl_proto_ver;
     conf.appl_proto_ver = group->quorum.appl_proto_ver;
 
