/*
 * Copyright (C) 2008-2019 Codership Oy <info@codership.com>
 *
 * $Id$
 */

#include "gcs_group.hpp"
#include "gcs_gcache.hpp"
#include "gcs_priv.hpp"
#include "gcs_code_msg.hpp"

#include <gu_logger.hpp>
#include <gu_macros.hpp>
#include <gu_unordered.hpp>

#include <errno.h>

#include <limits>

std::string const GCS_VOTE_POLICY_KEY("gcs.vote_policy");
uint8_t     const GCS_VOTE_POLICY_DEFAULT(0);

void gcs_group_register(gu::Config* cnf)
{
    cnf->add(GCS_VOTE_POLICY_KEY);
}

const char* gcs_group_state_str[GCS_GROUP_STATE_MAX] =
{
    "NON_PRIMARY",
    "WAIT_STATE_UUID",
    "WAIT_STATE_MSG",
    "PRIMARY"
};


uint8_t gcs_group_conf_to_vote_policy(gu::Config& cnf)
{
    int64_t i(cnf.get(GCS_VOTE_POLICY_KEY, int64_t(GCS_VOTE_POLICY_DEFAULT)));

    if (i < 0 || i >= std::numeric_limits<uint8_t>::max())
    {
        log_warn << "Bogus '" << GCS_VOTE_POLICY_KEY << "' from config: " << i
                 << ". Reverting to default."; // or throw?
        return GCS_VOTE_POLICY_DEFAULT;
    }

    return i;
}

int
gcs_group_init (gcs_group_t* group, gu::Config* const cnf, gcache_t* const cache,
                const char* node_name, const char* inc_addr,
                gcs_proto_t const gcs_proto_ver, int const repl_proto_ver,
                int const appl_proto_ver)
{
    // here we also create default node instance.
    group->cache        = cache;
    group->act_id_      = GCS_SEQNO_ILL;
    group->conf_id      = GCS_SEQNO_ILL;
    group->state_uuid   = GU_UUID_NIL;
    group->group_uuid   = GU_UUID_NIL;
    group->num          = 0;
    group->my_idx       = -1;
    group->my_name      = strdup(node_name ? node_name : NODE_NO_NAME);
    group->my_address   = strdup(inc_addr  ? inc_addr  : NODE_NO_ADDR);
    group->state        = GCS_GROUP_NON_PRIMARY;
    group->last_applied = GCS_SEQNO_ILL; // mark for recalculation
    group->last_node    = -1;
    group->vote_request_seqno = GCS_NO_VOTE_SEQNO;
    group->vote_result  = (VoteResult){ GCS_NO_VOTE_SEQNO, 0 };
    group->vote_history = new VoteHistory;
    group->vote_policy  = gcs_group_conf_to_vote_policy(*cnf);
    group->frag_reset   = true; // just in case
<<<<<<< HEAD
    group->nodes        = NULL;
    group->prim_uuid    = GU_UUID_NIL;
    group->prim_seqno   = GCS_SEQNO_ILL;
    group->prim_num     = 0;
    group->prim_state   = GCS_NODE_STATE_NON_PRIM;
=======
    group->nodes        = GU_CALLOC(group->num, gcs_node_t); // this must be removed (#474)

    if (!group->nodes) return -ENOMEM; // this should be removed (#474)

    /// this should be removed (#474)
    gcs_node_init (&group->nodes[group->my_idx], group->cache, NODE_NO_ID,
                   group->my_name, group->my_address, gcs_proto_ver,
                   repl_proto_ver, appl_proto_ver, 0);

    group->prim_uuid  = GU_UUID_NIL;
    group->prim_seqno = GCS_SEQNO_ILL;
    group->prim_num   = 0;
    group->prim_state = GCS_NODE_STATE_NON_PRIM;
    group->prim_gcs_ver  = 0;
    group->prim_repl_ver = 0;
    group->prim_appl_ver = 0;
>>>>>>> 9419a242

    *(gcs_proto_t*)&group->gcs_proto_ver = gcs_proto_ver;
    *(int*)&group->repl_proto_ver = repl_proto_ver;
    *(int*)&group->appl_proto_ver = appl_proto_ver;

    group->quorum = GCS_QUORUM_NON_PRIMARY;

    group->last_applied_proto_ver = -1;

    return 0;
}

int
gcs_group_init_history (gcs_group_t*    group,
                        const gu::GTID& gtid)
{
    bool const negative_seqno(gtid.seqno() < 0);
    bool const nil_uuid(gtid.uuid() == GU_UUID_NIL);

    if (negative_seqno && !nil_uuid) {
        log_error << "Non-nil history UUID with negative seqno makes no sense: "
                  << gtid;
        return -EINVAL;
    }
    else if (!negative_seqno && nil_uuid) {
        log_error <<"Non-negative state seqno requires non-nil history UUID: "
                  << gtid;
        return -EINVAL;
    }

    group->act_id_    = gtid.seqno();
    group->group_uuid = gtid.uuid()();
    return 0;
}

/* Initialize nodes array from component message */
static inline gcs_node_t*
group_nodes_init (const gcs_group_t* group, const gcs_comp_msg_t* comp)
{
    const long my_idx     = gcs_comp_msg_self (comp);
    const long nodes_num  = gcs_comp_msg_num  (comp);
    gcs_node_t* ret = GU_CALLOC (nodes_num, gcs_node_t);
    long i;

    if (ret) {
        for (i = 0; i < nodes_num; i++) {
            const gcs_comp_memb_t* memb = gcs_comp_msg_member(comp, i);
            assert(NULL != memb);

            if (my_idx != i) {
                gcs_node_init (&ret[i], group->cache, memb->id,
                               NULL, NULL, -1, -1, -1, memb->segment);
            }
            else { // this node
                gcs_node_init (&ret[i], group->cache, memb->id,
                               group->my_name, group->my_address,
                               group->gcs_proto_ver, group->repl_proto_ver,
                               group->appl_proto_ver, memb->segment);
            }
        }
    }
    else {
        gu_error ("Could not allocate %ld x %z bytes", nodes_num,
                  sizeof(gcs_node_t));
    }
    return ret;
}

/* Free nodes array */
static void
group_nodes_free (gcs_group_t* group)
{
    int i;

    /* cleanup after disappeared members */
    for (i = 0; i < group->num; i++) {
        gcs_node_free (&group->nodes[i]);
    }

    if (group->nodes) gu_free (group->nodes);

    group->nodes  = NULL;
    group->num    = 0;
    group->my_idx = -1;
}

void
gcs_group_free (gcs_group_t* group)
{
    if (group->my_name)    free ((char*)group->my_name);
    if (group->my_address) free ((char*)group->my_address);
    group_nodes_free (group);
    delete group->vote_history;
}

/* Reset nodes array without breaking the statistics */
static inline void
group_nodes_reset (gcs_group_t* group)
{
    int i;
    /* reset recv_acts at the nodes */
    for (i = 0; i < group->num; i++) {
        if (i != group->my_idx) {
            gcs_node_reset (&group->nodes[i]);
        }
        else {
            gcs_node_reset_local (&group->nodes[i]);
        }
    }

    group->frag_reset = true;
}

/*! @return false
 *  if the node is arbitrator and must not be counted in commit cut */
static inline bool
group_count_arbitrator(const gcs_group_t& group, const gcs_node_t& node)
{
    return (!(group.quorum.gcs_proto_ver > 0 && node.arbitrator));
}

/*! @return true if the node should be counted in commit cut calculations */
static inline bool
group_count_last_applied(const gcs_group_t& group, const gcs_node_t& node)
{
    return (node.count_last_applied && group_count_arbitrator(group, node));
}

/* Find node with the smallest last_applied */
static inline void
group_redo_last_applied (gcs_group_t* group)
{
    gu_seqno_t last_applied = GU_LLONG_MAX;
    int        last_node    = -1;
    int        n;

    for (n = 0; n < group->num; n++) {
        const gcs_node_t* const node = &group->nodes[n];
        gcs_seqno_t const seqno = node->last_applied;

        assert( 0  < group->last_applied_proto_ver ||
               -1 == group->last_applied_proto_ver /* for unit tests */);

//        gu_debug ("last_applied[%d]: %lld", n, seqno);

        /* NOTE: It is crucial for consistency that last_applied algorithm
         *       is absolutely identical on all nodes. Therefore for the
         *       generality sake and future compatibility we have to assume
         *       non-blocking donor.
         *       GCS_BLOCKING_DONOR should never be defined unless in some
         *       very custom builds. Commenting it out for safety sake. */
#ifndef GCS_BLOCKING_DONOR
        if (group_count_last_applied(*group, *node)
#else
        if ((GCS_NODE_STATE_SYNCED == node->status) /* ignore donor */
#endif
            && (seqno <= last_applied)) {
            assert (seqno >= 0);
            last_applied = seqno;
            last_node    = n;
        }
        // extra diagnostic, ignore
        //else if (!count) { gu_warn("not counting %d", n); }
    }

    if (gu_likely (last_node >= 0)) {
        group->last_applied = last_applied;
        group->last_node    = last_node;
    }
}

static void
group_go_non_primary (gcs_group_t* group)
{
    if (group->my_idx >= 0) {
        assert(group->num > 0);
        assert(group->nodes);

        group->nodes[group->my_idx].status = GCS_NODE_STATE_NON_PRIM;
        //@todo: Perhaps the same has to be applied to the rest of the nodes[]?
    }
    else {
        assert(-1   == group->my_idx);
        assert(0    == group->num);
        assert(NULL == group->nodes);
    }

    group->state   = GCS_GROUP_NON_PRIMARY;
    group->conf_id = GCS_SEQNO_ILL;
    // what else? Do we want to change anything about the node here?
}

static void
group_check_proto_ver(gcs_group_t* group)
{
    assert(group->quorum.primary); // must be called only on primary CC

    gcs_node_t& node(group->nodes[group->my_idx]);
    bool fail(false);

#define GROUP_CHECK_NODE_PROTO_VER(LEVEL)                               \
    if (node.LEVEL < group->quorum.LEVEL) {                             \
        gu_fatal("Group requested %s: %d, max supported by this node: %d." \
                 "Upgrade the node before joining this group."          \
                 "Need to abort.",                                      \
                 #LEVEL, group->quorum.LEVEL, node.LEVEL);              \
        fail = true;                                                    \
    }

    GROUP_CHECK_NODE_PROTO_VER(gcs_proto_ver);
    GROUP_CHECK_NODE_PROTO_VER(repl_proto_ver);
    GROUP_CHECK_NODE_PROTO_VER(appl_proto_ver);

#undef GROUP_CHECK_NODE_PROTO_VER

    if (fail) gu_abort();
}

static const char group_empty_id[GCS_COMP_MEMB_ID_MAX_LEN + 1] = { 0, };

static void
group_check_donor (gcs_group_t* group)
{
    gcs_node_state_t const my_state = group->nodes[group->my_idx].status;
    const char*      const donor_id = group->nodes[group->my_idx].donor;

    if (GCS_NODE_STATE_JOINER == my_state &&
        memcmp (donor_id, group_empty_id, sizeof(group_empty_id)))
    {
        long i;

        for (i = 0; i < group->num; i++)
        {
            if (i != group->my_idx &&
                !memcmp (donor_id, group->nodes[i].id,
                         sizeof (group->nodes[i].id)))
                return;
        }

        gu_warn ("Donor %s is no longer in the group. State transfer cannot "
                 "be completed, need to abort. Aborting...", donor_id);

        gu_abort();
    }

    return;
}

/*! Processes state messages and sets group parameters accordingly */
static void
group_post_state_exchange (gcs_group_t* group)
{
    const gcs_state_msg_t* states[group->num];
    gcs_state_quorum_t* quorum = &group->quorum;
    bool new_exchange = gu_uuid_compare (&group->state_uuid, &GU_UUID_NIL);
    long i;

    /* Collect state messages from nodes. */
    /* Looping here every time is suboptimal, but simply counting state messages
     * is not straightforward too: nodes may disappear, so the final count may
     * include messages from the disappeared nodes.
     * Let's put it this way: looping here is reliable and not that expensive.*/
    for (i = 0; i < group->num; i++) {
        states[i] = group->nodes[i].state_msg;
        if (NULL == states[i] ||
            (new_exchange &&
             gu_uuid_compare (&group->state_uuid,
                              gcs_state_msg_uuid(states[i]))))
            return; // not all states from THIS state exch. received, wait
    }
    gu_debug ("STATE EXCHANGE: " GU_UUID_FORMAT " complete.",
              GU_UUID_ARGS(&group->state_uuid));

    gcs_state_msg_get_quorum (states, group->num, quorum);
    assert(quorum->version >= 2);

    if (quorum->version >= 0) {
        if (quorum->version < 2) {
            group->last_applied_proto_ver = 0;
        }
        else {
            group->last_applied_proto_ver = 1;
        }
    }
    else {
        gu_fatal ("Negative quorum version: %d", quorum->version);
        gu_abort();
    }

    // Update each node state based on quorum outcome:
    // is it up to date, does it need SST and stuff
    for (i = 0; i < group->num; i++) {
        gcs_node_update_status (&group->nodes[i], quorum);
    }

    if (quorum->primary) {
        // primary configuration
        if (new_exchange) {
            // new state exchange happened
            if (!gu_uuid_compare(&group->group_uuid, &quorum->group_uuid) &&
                group->act_id_ > quorum->act_id)
            {
                gu_fatal("Reversing history: %lld -> %lld, this member has "
                         "applied %lld more events than the primary component."
                         "Data loss is possible. Aborting.",
                         (long long)group->act_id_, (long long)quorum->act_id,
                         (long long)(group->act_id_ - quorum->act_id));
                assert(0);
                gu_abort();
            }
            group->state      = GCS_GROUP_PRIMARY;
            group->act_id_    = quorum->act_id;
            group->conf_id    = quorum->conf_id + 1;
            group->group_uuid = quorum->group_uuid;
            group->prim_uuid  = group->state_uuid;
            group->state_uuid = GU_UUID_NIL;
        }
        else {
            // no state exchange happend, processing old state messages
            assert (GCS_GROUP_PRIMARY == group->state);
            group->conf_id++;
        }

        group->prim_seqno = group->conf_id;
        group->prim_num   = 0;

        for (i = 0; i < group->num; i++) {
            group->prim_num += gcs_node_is_joined (group->nodes[i].status);
        }

        assert (group->prim_num > 0);

<<<<<<< HEAD
        group_redo_last_applied(group);
        // votes will be recounted on CC action creation
=======
#define GROUP_UPDATE_PROTO_VER(LEVEL) \
        if (group->prim_##LEVEL##_ver < quorum->LEVEL##_proto_ver) \
            group->prim_##LEVEL##_ver = quorum->LEVEL##_proto_ver;
        GROUP_UPDATE_PROTO_VER(gcs);
        GROUP_UPDATE_PROTO_VER(repl);
        GROUP_UPDATE_PROTO_VER(appl);
#undef GROUP_UPDATE_PROTO_VER
>>>>>>> 9419a242
    }
    else {
        // non-primary configuration
        group_go_non_primary (group);
    }

    gu_info ("Quorum results:"
             "\n\tversion    = %u,"
             "\n\tcomponent  = %s,"
             "\n\tconf_id    = %lld,"
             "\n\tmembers    = %d/%d (joined/total),"
             "\n\tact_id     = %lld,"
             "\n\tlast_appl. = %lld,"
             "\n\tprotocols  = %d/%d/%d (gcs/repl/appl),"
             "\n\tvote policy= %d,"
             "\n\tgroup UUID = " GU_UUID_FORMAT,
             quorum->version,
             quorum->primary ? "PRIMARY" : "NON-PRIMARY",
             quorum->conf_id,
             group->prim_num, group->num,
             quorum->act_id,
             group->last_applied,
             quorum->gcs_proto_ver, quorum->repl_proto_ver,
             quorum->appl_proto_ver,
             int(quorum->vote_policy),
             GU_UUID_ARGS(&quorum->group_uuid));

    group_check_proto_ver(group);
    group_check_donor(group);
}

// does basic sanity check of the component message (in response to #145)
static void
group_check_comp_msg (bool prim, long my_idx, long members)
{
    if (my_idx >= 0) {
        if (my_idx < members) return;
    }
    else {
        if (!prim && (0 == members)) return;
    }

    gu_fatal ("Malformed component message from backend: "
              "%s, idx = %ld, members = %ld",
              prim ? "PRIMARY" : "NON-PRIMARY", my_idx, members);

    assert (0);
    gu_abort ();
}

gcs_group_state_t
gcs_group_handle_comp_msg (gcs_group_t* group, const gcs_comp_msg_t* comp)
{
    long        new_idx, old_idx;
    gcs_node_t* new_nodes = NULL;
    ulong       new_memb  = 0;

    const bool prim_comp     = gcs_comp_msg_primary  (comp);
    const bool bootstrap     = gcs_comp_msg_bootstrap(comp);
    const long new_my_idx    = gcs_comp_msg_self     (comp);
    const long new_nodes_num = gcs_comp_msg_num      (comp);

    group_check_comp_msg (prim_comp, new_my_idx, new_nodes_num);

    if (new_my_idx >= 0) {
        gu_info ("New COMPONENT: primary = %s, bootstrap = %s, my_idx = %ld, "
                 "memb_num = %ld", prim_comp ? "yes" : "no",
                 bootstrap ? "yes" : "no", new_my_idx, new_nodes_num);

        new_nodes = group_nodes_init (group, comp);

        if (!new_nodes) {
            gu_fatal ("Could not allocate memory for %ld-node component.",
                      gcs_comp_msg_num (comp));
            assert(0);
            return (gcs_group_state_t)-ENOMEM;
        }

        if (GCS_GROUP_PRIMARY == group->state) {
            gu_debug ("#281: Saving %s over %s",
                      gcs_node_state_to_str(group->nodes[group->my_idx].status),
                      gcs_node_state_to_str(group->prim_state));
            group->prim_state = group->nodes[group->my_idx].status;
        }
    }
    else {
        // Self-leave message
        gu_info ("Received self-leave message.");
        assert (0 == new_nodes_num);
        assert (!prim_comp);
    }

    bool my_bootstrap(bootstrap);

    if (prim_comp) {
        /* Got PRIMARY COMPONENT - Hooray! */
        assert (new_my_idx >= 0);
        if (group->state == GCS_GROUP_PRIMARY) {
            /* we come from previous primary configuration, relax */
            assert(group->my_idx >= 0);
            my_bootstrap = group->nodes[group->my_idx].bootstrap;
        }
        else if (bootstrap && gu_uuid_compare(&group->group_uuid,
                                              &GU_UUID_NIL))
        {
            /* Is there need to initialize something else in this case? */
            my_bootstrap = true;
        }
        else {
            const bool first_component =
#ifndef GCS_CORE_TESTING
                (0 == group->num) || bootstrap;
#else
                (0 == group->num);
#endif
            if (1 == new_nodes_num && first_component) {
                /* bootstrap new configuration */
                assert (GCS_GROUP_NON_PRIMARY == group->state);
                assert ((0 == group->num && -1 == group->my_idx) ||
                        /* if first comp was non prim due to group expulsion */
                        (1 == group->num &&  0 == group->my_idx));

                // This bootstraps initial primary component for state exchange
                gu_uuid_generate (&group->prim_uuid, NULL, 0);
                group->prim_seqno = 0;
                group->prim_num   = 1;
                group->state      = GCS_GROUP_PRIMARY;

                if (group->act_id_ < 0) {
                    // no history provided: start a new one
                    group->act_id_ = GCS_SEQNO_NIL;
                    gu_uuid_generate (&group->group_uuid, NULL, 0);
                    gu_info ("Starting new group from scratch: " GU_UUID_FORMAT,
                             GU_UUID_ARGS(&group->group_uuid));
                }

                new_nodes[0].status = GCS_NODE_STATE_JOINED;
            }
        }
    }
    else {
        group_go_non_primary (group);
    }

    /* Remap old node array to new one to preserve action continuity */
    for (new_idx = 0; new_idx < new_nodes_num; new_idx++) {
        /* find member index in old component by unique member id */
        for (old_idx = 0; old_idx < group->num; old_idx++) {
            // just scan through old group
            if (!strcmp(group->nodes[old_idx].id, new_nodes[new_idx].id)) {
                /* the node was in previous configuration with us */
                /* move node context to new node array */
                gcs_node_move (&new_nodes[new_idx], &group->nodes[old_idx]);
                break;
            }
        }
        /* if wasn't found in new configuration, new member -
         * need to do state exchange */
        new_memb |= (old_idx == group->num);
    }

    /* free old nodes array */
    group_nodes_free (group);

    group->my_idx = new_my_idx;
    group->num    = new_nodes_num;
    group->nodes  = new_nodes;

    assert(group->num > 0 || group->my_idx < 0);
    assert(group->my_idx >= 0 || group->num == 0);

    if (group->my_idx >= 0) group->nodes[group->my_idx].bootstrap = my_bootstrap;

    if (gcs_comp_msg_primary(comp) || bootstrap) {
        /* TODO: for now pretend that we always have new nodes and perform
         * state exchange because old states can carry outdated node status.
         * (also protocol voting needs to be redone)
         * However this means aborting ongoing actions. Find a way to avoid
         * this extra state exchange. Generate new state messages on behalf
         * of other nodes? see #238 */
        new_memb = true;
        /* if new nodes joined, reset ongoing actions and state messages */
        if (new_memb) {
            group_nodes_reset (group);
            group->state      = GCS_GROUP_WAIT_STATE_UUID;
            group->state_uuid = GU_UUID_NIL; // prepare for state exchange
        }
        else {
            if (GCS_GROUP_PRIMARY == group->state) {
                /* since we don't have any new nodes since last PRIMARY,
                   we skip state exchange */
                group_post_state_exchange (group);
            }
        }
        group_redo_last_applied (group);
    }

    return group->state;
}

gcs_group_state_t
gcs_group_handle_uuid_msg  (gcs_group_t* group, const gcs_recv_msg_t* msg)
{
    assert (msg->size == sizeof(gu_uuid_t));

    if (GCS_GROUP_WAIT_STATE_UUID == group->state &&
        0 == msg->sender_idx /* check that it is from the representative */) {
//        group->state_uuid = *(gu_uuid_t*)msg->buf;
        gu_uuid_copy(&group->state_uuid, (const gu_uuid_t*)msg->buf);
        group->state = GCS_GROUP_WAIT_STATE_MSG;
    }
    else {
        gu_warn ("Stray state UUID msg: " GU_UUID_FORMAT
                 " from node %ld (%s), current group state %s",
                 GU_UUID_ARGS((gu_uuid_t*)msg->buf),
                 msg->sender_idx, group->nodes[msg->sender_idx].name,
                 gcs_group_state_str[group->state]);
    }

    return group->state;
}

static void group_print_state_debug(gcs_state_msg_t* state)
{
    size_t str_len = 1024;
    char state_str[str_len];
    gcs_state_msg_snprintf (state_str, str_len, state);
    gu_info ("%s", state_str);
}

gcs_group_state_t
gcs_group_handle_state_msg (gcs_group_t* group, const gcs_recv_msg_t* msg)
{
    if (GCS_GROUP_WAIT_STATE_MSG == group->state) {

        gcs_state_msg_t* state = gcs_state_msg_read (msg->buf, msg->size);

        if (state) {

            const gu_uuid_t* state_uuid = gcs_state_msg_uuid (state);

            if (!gu_uuid_compare(&group->state_uuid, state_uuid)) {

                gu_info ("STATE EXCHANGE: got state msg: " GU_UUID_FORMAT
                         " from %d (%s)", GU_UUID_ARGS(state_uuid),
                         msg->sender_idx, gcs_state_msg_name(state));

                if (gu_log_debug) group_print_state_debug(state);

                gcs_node_record_state (&group->nodes[msg->sender_idx], state);
                group_post_state_exchange (group);
            }
            else {
                gu_debug ("STATE EXCHANGE: stray state msg: " GU_UUID_FORMAT
                          " from node %ld (%s), current state UUID: "
                          GU_UUID_FORMAT,
                          GU_UUID_ARGS(state_uuid),
                          msg->sender_idx, gcs_state_msg_name(state),
                          GU_UUID_ARGS(&group->state_uuid));

                if (gu_log_debug) group_print_state_debug(state);

                gcs_state_msg_destroy (state);
            }
        }
        else {
            gu_warn ("Could not parse state message from node %d",
                     msg->sender_idx, group->nodes[msg->sender_idx].name);
        }
    }

    return group->state;
}

/* this is a helper function that takes care of preper interpretation of the
 * code message depending on the protocol version used.
 * @return 0 - success, -EMSGSIZE - wrong message size, -EINVAL - wrong group */
int
group_unserialize_code_msg(gcs_group_t* group, const gcs_recv_msg_t* msg,
                           gu::GTID& gtid, int64_t& code)
{
    if (gu_likely(group->gcs_proto_ver >= 1 &&
                  msg->size >= gcs::core::CodeMsg::serial_size()))
    {
        const gcs::core::CodeMsg* const cm
            (static_cast<const gcs::core::CodeMsg*>(msg->buf));

        cm->unserialize(gtid, code);

        if (gu_unlikely(gtid.uuid() != group->group_uuid))
        {
            log_info << gcs_msg_type_string[msg->type] << " message " << *cm
                     << " from another group (" << gtid.uuid()
                     << "). Dropping message.";
            return -EINVAL;
        }
    }
    else // gcs_seqno_t
    {
        if (gu_likely(msg->size == sizeof(gcs_seqno_t)))
        {
            gtid.set(gu::gtoh(*(static_cast<const gcs_seqno_t*>(msg->buf))));
            code = 0;
        }
        else
        {
            log_warn << "Bogus size for " << gcs_msg_type_string[msg->type]
                     << " message: " << msg->size << " bytes. Dropping message.";
            return -EMSGSIZE;
        }
    }

    return 0;
}

/*! Returns new last applied value if it has changes, 0 otherwise */
gcs_seqno_t
gcs_group_handle_last_msg (gcs_group_t* group, const gcs_recv_msg_t* msg)
{
    assert (GCS_MSG_LAST == msg->type);

    gu::GTID gtid;
    int64_t  code;

    if (gu_unlikely(group_unserialize_code_msg(group, msg, gtid,code))) return 0;

    if (gu_unlikely(0 != code))
    {
        log_warn << "Bogus " << gcs_msg_type_string[msg->type]
                 << " message code: " << code <<". Ignored.";
        assert(0);
        return 0;
    }

    // This assert is too restrictive. It requires application to send
    // last applied messages while holding TO, otherwise there's a race
    // between threads.
    // assert (seqno >= group->last_applied);

    gcs_node_set_last_applied (&group->nodes[msg->sender_idx], gtid.seqno());

    if (msg->sender_idx == group->last_node   &&
        gtid.seqno()    >  group->last_applied) {
        /* node that was responsible for the last value, has changed it.
         * need to recompute it */
        gcs_seqno_t old_val = group->last_applied;

        group_redo_last_applied (group);

        if (old_val < group->last_applied) {
            gu_debug ("New COMMIT CUT %lld after %lld from %d",
                      (long long)group->last_applied,
                      (long long)gtid.seqno(), msg->sender_idx);
            return group->last_applied;
        }
    }

    return 0;
}

/*! @return true if the node's vote must be counted */
static inline bool
group_count_votes(const gcs_node_t& node)
{
    return (node.count_last_applied && !node.arbitrator);
}

/* true if last vote was updated, false if not */
static bool
group_recount_votes (gcs_group_t& group)
{
    typedef std::pair<uint64_t, int> VoteEntry;
    typedef std::map<uint64_t, int>  VoteCounts; //we want it consistently sorted
    typedef VoteCounts::const_iterator VoteCountsIt;

    bool voting(false);
    gcs_seqno_t voting_seqno(group.act_id_);

    for (int n(0); n < group.num; ++n)
    {
        const gcs_node_t& node(group.nodes[n]);

        if (group_count_votes(node) &&
            node.vote_seqno > group.vote_result.seqno)
        {
            voting = true;
            if (node.vote_seqno < voting_seqno) voting_seqno = node.vote_seqno;
        }
    }

    if (!voting) return false; /* this can happen on config. change */

    VoteCounts vc;
    int n_votes(0);
    int voters(0);

    for (int n(0); n < group.num; ++n)
    {
        gcs_node_t& node(group.nodes[n]);

        if (group_count_votes(node) || node.last_applied >= voting_seqno)
        {
            ++voters;

            if (node.vote_seqno   >= voting_seqno ||
                node.last_applied >= voting_seqno)
            {
                ++n_votes;

                /* If a node has voted on seqno > voting_seqno or
                 * reported last appied on a seqno >= voting_seqno,
                 * then its vote for the voting_seqno is 0 (success) */
                uint64_t const vote
                    (node.vote_seqno == voting_seqno ? node.vote_res : 0);

                vc.insert(VoteEntry(vote, 0)).first->second++;
            }
        }
        else
        {
            log_debug << "Excluding node from voters: " << node;
        }
    }

    assert(n_votes > 0);

    gu::GTID const vote_gtid(group.group_uuid, voting_seqno);
    std::ostringstream diag;
    diag << "Votes over " << vote_gtid << ":\n";

    int max_count(0);
    int second_max(0);
    int zero_count(0);
    uint64_t max_vote(0);
#ifndef NDEBUG
    int counts(0);
#endif
    for (VoteCountsIt it(vc.begin()); it != vc.end(); ++it)
    {
        assert(it->second > 0);

        if (0 == it->first) zero_count = it->second;

        if (it->second >= max_count)
        {
            second_max = max_count;
            max_vote   = it->first;
            max_count  = it->second;
        }
#ifndef NDEBUG
        counts += it->second;
#endif
        diag << "   " << gu::PrintBase<>(it->first) << ": "
             << std::setfill(' ') << std::setw(3) << it->second << '/'
             << std::setw(0) << voters << "\n";
    }
    assert(counts == n_votes);
    assert(zero_count <= max_count);

    int const missing(voters - n_votes);

    uint64_t win_vote;
    if (group.quorum.vote_policy > 0 &&
        zero_count >= int(group.quorum.vote_policy))
    {
        win_vote = 0;
    }
    else if ((0 == group.quorum.vote_policy ||
              (zero_count + missing < int(group.quorum.vote_policy))) &&
             /* what is happening here: for zero vote to win it must be >=
              * than any other vote. Which requires any other vote to be
              * STRICTLY > in case zero count is the second runner up. Yet
              * it is sufficient to be >= otherwise. */
             (zero_count >= second_max + missing /* zero_count == max_count */||
              max_count  >= second_max + missing + (zero_count == second_max)))
    {
        /* even if received, missing votes won't win over current max */
        win_vote = (zero_count >= max_count ? 0 : max_vote);
    }
    else
    {
        diag << "Waiting for more votes.";
        log_info << diag.str();
        assert(missing > 0);
        return false;;
    }

    diag << "Winner: " << gu::PrintBase<>(win_vote);
    log_info << diag.str();

    group.vote_result.seqno = voting_seqno;
    group.vote_result.res   = win_vote;

    const gcs_node_t& this_node(group.nodes[group.my_idx]);
    if (this_node.vote_seqno < voting_seqno)
    {
        // record voting result in the history for later
        std::pair<gu::GTID,int64_t> const val(vote_gtid, win_vote);
        std::pair<VoteHistory::iterator, bool> const res
                    (group.vote_history->insert(val));
        if (false == res.second)
        {
            assert(0);
            res.first->second = group.vote_result.res;
        }
    }

    return true;
}

VoteResult
gcs_group_handle_vote_msg (gcs_group_t* group, const gcs_recv_msg_t* msg)
{
    assert (GCS_MSG_VOTE == msg->type);

    gu::GTID gtid;
    int64_t  code;

    gcs_node_t& sender(group->nodes[msg->sender_idx]);

    if (gu_unlikely(group_unserialize_code_msg(group, msg, gtid, code)))
    {
        log_warn << "Failed to deserialize vote msg from " << msg->sender_idx
                 << " (" << sender.name << ")";
        VoteResult const ret = { GCS_NO_VOTE_SEQNO, 0 };
        return ret;
    }

    if (gtid.uuid() == group->group_uuid &&
        gtid.seqno() > group->vote_result.seqno)
    {
        const char* const data
            (gcs::core::CodeMsg::serial_size() < msg->size ?
             (static_cast<char*>(msg->buf) + gcs::core::CodeMsg::serial_size()) :
             NULL);

        /* voting on this seqno has not completed yet */
        log_info << "Member " << msg->sender_idx << '(' << sender.name << ") "
                 << (code ? "initiates" : "responds to") << " vote on "
                 << gtid << ',' << gu::PrintBase<>(code) << ": "
                 << (code ? (data ? data : "(null)") : "Success");

        gcs_node_set_vote (&sender, gtid.seqno(), code);

        if (group_recount_votes(*group))
        {
            /* What if group->vote_result.seqno < gtid.seqno()?
             * - that means that there is inconsistency between the sender and
             * the member who initiated voting on vote_result.seqno. This in turn
             * means that there will be a configuration change that will trigger
             * another votes recount, and then another configuration change
             * - until we reach gtid.senqo() */
            if (group->nodes[group->my_idx].vote_seqno >=
                group->vote_result.seqno)
            {
                return group->vote_result;
            }
        }
        else if (gtid.seqno() > group->vote_request_seqno)
        {
            group->vote_request_seqno = gtid.seqno();
            if (msg->sender_idx != group->my_idx)
            {
                VoteResult const ret = { gtid.seqno(), GCS_VOTE_REQUEST };
                return ret;
            }
        }
    }
    else if (msg->sender_idx == group->my_idx)
    {
        std::ostringstream msg;
        msg << "Recovering vote result from history: " << gtid;

        int64_t result(0);
        VoteHistory::iterator it(group->vote_history->find(gtid));
        if (group->vote_history->end() != it)
        {
            result = it->second;
            group->vote_history->erase(it);
            msg << ',' << gu::PrintBase<>(result);
        }
        else
        {
            msg << ": not found";
            assert(code < 0);
            /* by default result is 0, which means success/no voting happened,
             * and this node is the only inconsistent one. */
        }

        log_info << msg.str();

        VoteResult const ret = { gtid.seqno(), result };
        return ret; // this should wake up the thread that voted
    }
    else if (gtid.seqno() > group->vote_result.seqno)
    {
        /* outdated vote from another member, ignore */
        log_info << "Outdated vote "
                 << gu::PrintBase<>(code) << " for " << gtid;
        log_info << "(last group vote was on: "
                 << gu::GTID(group->group_uuid, group->vote_result.seqno) << ','
                 << gu::PrintBase<>(group->vote_result.res) << ')';
    }

    VoteResult const ret = { GCS_NO_VOTE_SEQNO, 0 };  // no action required
    return ret;
}

/*! return true if this node is the sender to notify the calling thread of
 * success */
int
gcs_group_handle_join_msg  (gcs_group_t* group, const gcs_recv_msg_t* msg)
{
    int const   sender_idx = msg->sender_idx;
    gcs_node_t* sender    = &group->nodes[sender_idx];

    assert (GCS_MSG_JOIN == msg->type);

    gu::GTID gtid;
    int64_t  code;

    if (gu_unlikely(group_unserialize_code_msg(group, msg, gtid,code))) return 0;

    if (GCS_NODE_STATE_DONOR  == sender->status ||
        GCS_NODE_STATE_JOINER == sender->status) {
        int j;
        gcs_node_t* peer      = NULL;
        const char* peer_id   = NULL;
        const char* peer_name = "left the group";
        int         peer_idx  = -1;
        bool        from_donor = false;
        const char* st_dir    = NULL; // state transfer direction symbol

        if (GCS_NODE_STATE_DONOR == sender->status) {
            peer_id    = sender->joiner;
            from_donor = true;
            st_dir     = "to";

            assert (group->last_applied_proto_ver >= 0);

            if (0 == group->last_applied_proto_ver) {
                /* #454 - we don't switch to JOINED here,
                 *        instead going straignt to SYNCED */
            }
            else {
                assert(sender->count_last_applied);
                assert(sender->desync_count > 0);
                sender->desync_count -= 1;
                if (0 == sender->desync_count)
                    sender->status = GCS_NODE_STATE_JOINED;
            }
        }
        else {
            peer_id = sender->donor;
            st_dir  = "from";

            if (group->quorum.version < 2) {
                // #591 remove after quorum v1 is phased out
                sender->status = GCS_NODE_STATE_JOINED;
                group->prim_num++;
            }
            else {
                if (code >= 0) {
                    sender->status = GCS_NODE_STATE_JOINED;
                    group->prim_num++;
                }
                else {
                    sender->status = GCS_NODE_STATE_PRIM;
                }
            }
        }

        // Try to find peer.
        for (j = 0; j < group->num; j++) {
// #483            if (j == sender_idx) continue;
            if (!memcmp(peer_id, group->nodes[j].id,
                        sizeof (group->nodes[j].id))) {
                peer_idx  = j;
                peer      = &group->nodes[peer_idx];
                peer_name = peer->name;
                break;
            }
        }

        if (j == group->num) {
            gu_warn ("Could not find peer: %s", peer_id);
        }

        if (code < 0) {
            gu_warn ("%d.%d (%s): State transfer %s %d.%d (%s) failed: %d (%s)",
                     sender_idx, sender->segment, sender->name, st_dir,
                     peer_idx, peer ? peer->segment : -1, peer_name,
                     (int)code, strerror((int)-code));

            if (from_donor && peer_idx == group->my_idx &&
                GCS_NODE_STATE_JOINER == group->nodes[peer_idx].status) {
                // this node will be waiting for SST forever. If it has only
                // one recv thread there is no (generic) way to wake it up.
                gu_fatal ("Will never receive state. Need to abort.");
                // return to core to shutdown the backend before aborting
                return -ENOTRECOVERABLE;
            }

            assert(group->quorum.version >= 2);
            if (group->quorum.version < 2 && !from_donor && // #591
                sender_idx == group->my_idx) {
                // remove after quorum v1 is phased out
                gu_fatal ("Failed to receive state. Need to abort.");
                return -ENOTRECOVERABLE;
            }
        }
        else {
            if (sender_idx == peer_idx) {
                if (GCS_NODE_STATE_JOINED == sender->status) {
                    gu_info ("Member %d.%d (%s) resyncs itself to group",
                             sender_idx, sender->segment, sender->name);
                }
                else {
                    assert(sender->desync_count > 0);
                    return 0; // don't deliver up
                }
            }
            else {
                gu_info ("%d.%d (%s): State transfer %s %d.%d (%s) complete.",
                         sender_idx, sender->segment, sender->name, st_dir,
                         peer_idx, peer ? peer->segment : -1, peer_name);
            }
        }
    }
    else {
        if (GCS_NODE_STATE_PRIM == sender->status) {
            gu_warn("Rejecting JOIN message from %d.%d (%s): new State Transfer"
                    " required.", sender_idx, sender->segment, sender->name);
        }
        else {
            // should we freak out and throw an error?
            gu_warn("Protocol violation. JOIN message sender %d.%d (%s) is not "
                    "in state transfer (%s). Message ignored.",
                    sender_idx, sender->segment, sender->name,
                    gcs_node_state_to_str(sender->status));
        }
        return 0;
    }

    return (sender_idx == group->my_idx);
}

/* @return true if this node is sender, false otherwise */
int
gcs_group_handle_sync_msg  (gcs_group_t* group, const gcs_recv_msg_t* msg)
{
    int const   sender_idx = msg->sender_idx;
    gcs_node_t* sender     = &group->nodes[sender_idx];

    assert (GCS_MSG_SYNC == msg->type);

    gu::GTID gtid;
    int64_t  code;

    if (gu_unlikely(group_unserialize_code_msg(group, msg, gtid,code))) return 0;

    if (GCS_NODE_STATE_JOINED == sender->status ||
        /* #454 - at this layer we jump directly from DONOR to SYNCED */
        (0 == group->last_applied_proto_ver &&
         GCS_NODE_STATE_DONOR == sender->status)) {

        sender->status = GCS_NODE_STATE_SYNCED;
        sender->count_last_applied = group_count_arbitrator(*group, *sender);

        group_redo_last_applied (group); //from now on this node must be counted

        gu_info ("Member %d.%d (%s) synced with group.",
                 sender_idx, sender->segment, sender->name);

        return (sender_idx == group->my_idx);
    }
    else {
        if (GCS_NODE_STATE_SYNCED == sender->status) {
            gu_debug ("Redundant SYNC message from %d.%d (%s).",
                      sender_idx, sender->segment, sender->name);
        }
        else if (GCS_NODE_STATE_DONOR == sender->status) {
            // this is possible with quick succession of desync()/resync() calls
            gu_debug ("SYNC message from %d.%d (%s, DONOR). Ignored.",
                      sender_idx, sender->segment, sender->name);
        }
        else {
            gu_warn ("SYNC message from non-JOINED %d.%d (%s, %s). Ignored.",
                     sender_idx, sender->segment, sender->name,
                     gcs_node_state_to_str(sender->status));
        }

        /* signal sender that it didn't work */
        return -ERESTART * (sender_idx == group->my_idx);
    }
}

static inline bool
group_node_is_stateful (const gcs_group_t* group, const gcs_node_t* node)
{
    if (group->quorum.version < 3) {
        return strcmp (node->name, GCS_ARBITRATOR_NAME);
    }
    else {
        return ((gcs_node_flags(node) & GCS_STATE_ARBITRATOR) == 0);
    }
}

static int
group_find_node_by_state (const gcs_group_t* const group,
                          int                const joiner_idx,
                          gcs_node_state_t   const status)
{
    gcs_segment_t const segment = group->nodes[joiner_idx].segment;
    int  idx;
    int  donor = -1;
    bool hnss = false; /* have nodes in the same segment */

    for (idx = 0; idx < group->num; idx++) {

        if (joiner_idx == idx) continue; /* skip joiner */

        gcs_node_t* node = &group->nodes[idx];

        if (node->status >= status && group_node_is_stateful (group, node))
        {
            donor = idx; /* potential donor */
        }

        if (segment == node->segment) {
            if (donor == idx) return donor; /* found suitable donor in the
                                             * same segment */
            if (node->status >= GCS_NODE_STATE_JOINER) hnss = true;
        }
    }

    /* Have not found suitable donor in the same segment. */
    if (!hnss && donor >= 0) {
        if (joiner_idx == group->my_idx) {
            gu_warn ("There are no nodes in the same segment that will ever "
                     "be able to become donors, yet there is a suitable donor "
                     "outside. Will use that one.");
        }
        return donor;
    }
    else {
        /* wait for a suitable donor to appear in the same segment */
        return -EAGAIN;
    }
}

static int
group_find_node_by_name (const gcs_group_t* const group, int const joiner_idx,
                         const char* const name, int const name_len,
                         gcs_node_state_t const status)
{
    int idx;

    for (idx = 0; idx < group->num; idx++) {
        gcs_node_t* node = &group->nodes[idx];
        if (!strncmp(node->name, name, name_len)) {
            if (joiner_idx == idx) {
                return -EHOSTDOWN;
            }
            else if (node->status >= status) {
                return idx;
            }
            else if (node->status >= GCS_NODE_STATE_JOINER) {
                /* will eventually become SYNCED */
                return -EAGAIN;
            }
            else {
                /* technically we could return -EDEADLK here, but as long as
                 * it is not -EAGAIN, it does not matter. If the node is in a
                 * PRIMARY state, it is as good as not found. */
                break;
            }
        }
    }

    return -EHOSTUNREACH;
}

/* Calls group_find_node_by_name() for each name in comma-separated list,
 * falls back to group_find_node_by_state() if name (or list) is empty. */
static int
group_for_each_donor_in_string (const gcs_group_t* const group,
                                int const str_version,
                                int const joiner_idx,
                                const char* const str, int const str_len,
                                gcs_node_state_t const status)
{
    assert (str != NULL);

    const char* begin = str;
    const char* end;
    int err = -EHOSTDOWN; /* worst error */
    /* dangling comma */
    bool const dcomma = (str_len && str[str_len-1] == ',' &&
                         str_version >= 2);

    do {
        end = strchr(begin, ',');

        int len;

        if (NULL == end) {
            len = str_len - (begin - str);
        }
        else {
            len = end - begin;
        }

        assert (len >= 0);

        int idx;
        if (len > 0) {
            idx = group_find_node_by_name (group, joiner_idx, begin, len,
                                           status);
        }
        else {
            if (err == -EAGAIN && !dcomma) {
               /* -EAGAIN here means that at least one of the nodes in the
                * list will be available later, so don't try others.
                * (Proto 1 UPDATE: unless there is a dangling comma) */
                idx = err;
            }
            else {
                idx = group_find_node_by_state(group, joiner_idx, status);
            }
        }

        if (idx >= 0) return idx;

        /* once we hit -EAGAIN, don't try to change error code: this means
         * that at least one of the nodes in the list will become available. */
        if (-EAGAIN != err) err = idx;

        begin = end + 1; /* skip comma */

    } while (end != NULL);

    return err;
}

static gcs_seqno_t
group_lowest_cached_seqno(const gcs_group_t* const group)
{
    gcs_seqno_t ret = GCS_SEQNO_ILL;
    int idx = 0;
    for (idx = 0; idx < group->num; idx++) {
        gcs_seqno_t seq = gcs_node_cached(&group->nodes[idx]);
        if (seq != GCS_SEQNO_ILL)
        {
            if (ret == GCS_SEQNO_ILL ||
                seq < ret)
            {
                ret = seq;
            }
        }
    }
    return ret;
}

static int
group_find_ist_donor_by_name (const gcs_group_t* const group,
                              int joiner_idx,
                              const char* name, int  name_len,
                              gcs_seqno_t ist_seqno,
                              gcs_node_state_t status)
{
    int idx = 0;
    for (idx = 0; idx < group->num; idx++)
    {
        gcs_node_t* node = &group->nodes[idx];
        gcs_seqno_t cached = gcs_node_cached(node);
        if (strncmp(node->name, name, name_len) == 0 &&
            joiner_idx != idx &&
            node->status >= status &&
            cached != GCS_SEQNO_ILL &&
            // ist potentially possible
            (ist_seqno + 1) >= cached)
        {
            return idx;
        }
    }
    return -1;
}

static int
group_find_ist_donor_by_name_in_string (
    const gcs_group_t* const group,
    int joiner_idx,
    const char* str, int str_len,
    gcs_seqno_t ist_seqno,
    gcs_node_state_t status)
{
    assert (str != NULL);

    const char* begin = str;
    const char* end;

    gu_debug("ist_seqno[%lld]", (long long)ist_seqno);
    // return the highest cached seqno node.
    int ret = -1;
    do {
        end = strchr(begin, ',');
        int len = 0;
        if (end == NULL) {
            len = str_len - (begin - str);
        } else {
            len = end - begin;
        }
        assert (len >= 0);
        if (len == 0) break;
        int idx = group_find_ist_donor_by_name(
            group, joiner_idx, begin, len,
            ist_seqno, status);
        if (idx >= 0)
        {
            if (ret == -1 ||
                gcs_node_cached(&group->nodes[idx]) >=
                gcs_node_cached(&group->nodes[ret]))
            {
                ret = idx;
            }
        }
        begin = end + 1;
    } while (end != NULL);

    if (ret == -1) {
        gu_debug("not found");
    } else {
        gu_debug("found. name[%s], seqno[%lld]",
                 group->nodes[ret].name,
                 (long long)gcs_node_cached(&group->nodes[ret]));
    }
    return ret;
}

static int
group_find_ist_donor_by_state (const gcs_group_t* const group,
                               int joiner_idx,
                               gcs_seqno_t ist_seqno,
                               gcs_node_state_t status)
{
    gcs_node_t* joiner = &group->nodes[joiner_idx];
    gcs_segment_t joiner_segment = joiner->segment;

    // find node who is ist potentially possible.
    // first highest cached seqno local node.
    // then highest cached seqno remote node.
    int idx = 0;
    int local_idx = -1;
    int remote_idx = -1;
    for (idx = 0; idx < group->num; idx++)
    {
        if (joiner_idx == idx) continue;

        gcs_node_t* const node = &group->nodes[idx];
        gcs_seqno_t const node_cached = gcs_node_cached(node);

        if (node->status >= status &&
            group_node_is_stateful(group, node) &&
            node_cached != GCS_SEQNO_ILL &&
            node_cached <= (ist_seqno + 1))
        {
            int* const idx_ptr =
                (joiner_segment == node->segment) ? &local_idx : &remote_idx;

            if (*idx_ptr == -1 ||
                node_cached >= gcs_node_cached(&group->nodes[*idx_ptr]))
            {
                *idx_ptr = idx;
            }
        }
    }
    if (local_idx >= 0)
    {
        gu_debug("local found. name[%s], seqno[%lld]",
                 group->nodes[local_idx].name,
                 (long long)gcs_node_cached(&group->nodes[local_idx]));
        return local_idx;
    }
    if (remote_idx >= 0)
    {
        gu_debug("remote found. name[%s], seqno[%lld]",
                 group->nodes[remote_idx].name,
                 (long long)gcs_node_cached(&group->nodes[remote_idx]));
        return remote_idx;
    }
    gu_debug("not found.");
    return -1;
}

static int
group_find_ist_donor (const gcs_group_t* const group,
                      int str_version,
                      int joiner_idx,
                      const char* str, int str_len,
                      gcs_seqno_t ist_seqno,
                      gcs_node_state_t status)
{
    int idx = -1;

    gcs_seqno_t conf_seqno = group->quorum.act_id;
    gcs_seqno_t lowest_cached_seqno = group_lowest_cached_seqno(group);
    if (lowest_cached_seqno == GCS_SEQNO_ILL)
    {
        gu_debug("fallback to sst. lowest_cached_seqno == GCS_SEQNO_ILL");
        return -1;
    }
    gcs_seqno_t const max_cached_range = conf_seqno - lowest_cached_seqno;
    gcs_seqno_t safety_gap = max_cached_range >> 7; /* 1.0 / 128 ~= 0.008 */
    safety_gap = safety_gap < (1 << 20) ? safety_gap : (1 << 20); /* Be sensible and don't reserve more than 1M */
    gcs_seqno_t safe_ist_seqno = lowest_cached_seqno + safety_gap;

    gu_debug("ist_seqno[%lld], lowest_cached_seqno[%lld],"
             "conf_seqno[%lld], safe_ist_seqno[%lld]",
             (long long)ist_seqno, (long long)lowest_cached_seqno,
             (long long)conf_seqno, (long long)safe_ist_seqno);

    if (ist_seqno < safe_ist_seqno) {
        // unsafe to perform ist.
        gu_debug("fallback to sst. ist_seqno < safe_ist_seqno");
        return -1;
    }

    if (str_len) {
        // find ist donor by name.
        idx = group_find_ist_donor_by_name_in_string(
            group, joiner_idx, str, str_len, ist_seqno, status);
        if (idx >= 0) return idx;
    }
    // find ist donor by status.
    idx = group_find_ist_donor_by_state(
        group, joiner_idx, ist_seqno, status);
    if (idx >= 0) return idx;
    return -1;
}

int
gcs_group_find_donor(const gcs_group_t* group,
                     int const str_version,
                     int const joiner_idx,
                     const char* const donor_string, int const donor_len,
                     const gu::GTID& ist_gtid)
{
    static gcs_node_state_t const min_donor_state = GCS_NODE_STATE_SYNCED;

    /* try to find ist donor first.
       if it fails, fallbacks to find sst donor*/
    int donor_idx = -1;

    if (str_version >= 2 &&
        ist_gtid.uuid() == group->group_uuid &&
        ist_gtid.seqno() != GCS_SEQNO_ILL)
    {
        // FIXME: check if disabling the assertion and allowing ist_seqno to
        // equal to GCS_SEQNO_ILL requires protocol upgrade
        // assert(ist_seqno != GCS_SEQNO_ILL);

        donor_idx = group_find_ist_donor(group,
                                         str_version,
                                         joiner_idx,
                                         donor_string, donor_len,
                                         ist_gtid.seqno(),
                                         min_donor_state);
    }

    if (donor_idx < 0)
    {
        /* if donor_string is empty, it will fallback to find_node_by_state() */
        donor_idx = group_for_each_donor_in_string (group, str_version,
                                                    joiner_idx, donor_string,
                                                    donor_len, min_donor_state);
    }

    return donor_idx;
}


/*!
 * Selects and returns the index of state transfer donor, if available.
 * Updates donor and joiner status if state transfer is possible
 *
 * @return
 *         donor index or negative error code:
 *         -EHOSTUNREACH if reqiested donor is not available
 *         -EAGAIN       if there were no nodes in the proper state.
 */
static int
group_select_donor (gcs_group_t* group,
                    int const str_version,
                    int const joiner_idx,
                    const char* const donor_string,
                    const gu::GTID& ist_gtid,
                    bool const desync)
{
    static gcs_node_state_t const min_donor_state = GCS_NODE_STATE_SYNCED;
    int  donor_idx;
    int  const donor_len = strlen(donor_string);
    bool const required_donor = (donor_len > 0);

    if (desync) { /* sender wants to become "donor" itself */
        assert(donor_len > 0);
        gcs_node_state_t const st(group->nodes[joiner_idx].status);
        if (st >= min_donor_state ||
            (st >= GCS_NODE_STATE_DONOR && group->quorum.version >= 4)) {
            donor_idx = joiner_idx;
            gcs_node_t& donor(group->nodes[donor_idx]);
            assert(donor.desync_count == 0 || group->quorum.version >= 4);
            assert(donor.desync_count == 0 || st == GCS_NODE_STATE_DONOR);
            (void)donor; // keep optimised build happy
        }
        else
            donor_idx = -EAGAIN;
    }
    else {
        donor_idx = gcs_group_find_donor(group, str_version, joiner_idx,
                                         donor_string, donor_len, ist_gtid);
    }

    if (donor_idx >= 0) {
        assert(donor_idx != joiner_idx || desync);

        gcs_node_t* const joiner = &group->nodes[joiner_idx];
        gcs_node_t* const donor  = &group->nodes[donor_idx];

        donor->desync_count += 1;

        if (desync && 1 == donor->desync_count) {
            gu_info ("Member %d.%d (%s) desyncs itself from group",
                     donor_idx, donor->segment, donor->name);
        }
        else if (!desync) {
            gu_info ("Member %d.%d (%s) requested state transfer from '%s'. "
                     "Selected %d.%d (%s)(%s) as donor.",
                     joiner_idx, joiner->segment, joiner->name,
                     required_donor ? donor_string : "*any*",
                     donor_idx, donor->segment, donor->name,
                     gcs_node_state_to_str(donor->status));
        }

        // reserve donor, confirm joiner (! assignment order is significant !)
        joiner->status = GCS_NODE_STATE_JOINER;
        donor->status  = GCS_NODE_STATE_DONOR;

        if (1 == donor->desync_count) {
            /* SST or first desync */
            memcpy (donor->joiner, joiner->id, GCS_COMP_MEMB_ID_MAX_LEN+1);
            memcpy (joiner->donor, donor->id,  GCS_COMP_MEMB_ID_MAX_LEN+1);
        }
        else {
            assert(true == desync);
        }
    }
    else {
        gu_warn ("Member %d.%d (%s) requested state transfer from '%s', "
                 "but it is impossible to select State Transfer donor: %s",
                 joiner_idx, group->nodes[joiner_idx].segment,
                 group->nodes[joiner_idx].name,
                 required_donor ? donor_string : "*any*", strerror (-donor_idx));
    }

    return donor_idx;
}

/* Cleanup ignored state request */
void
gcs_group_ignore_action (gcs_group_t* group, struct gcs_act_rcvd* act)
{
//    if (act->act.type <= GCS_ACT_STATE_REQ) {
    if (act->act.type <= GCS_ACT_CCHANGE) {
        gcs_gcache_free (group->cache, act->act.buf);
    }

    act->act.buf     = NULL;
    act->act.buf_len = 0;
    act->act.type    = GCS_ACT_ERROR;
    act->sender_idx  = -1;
    assert (GCS_SEQNO_ILL == act->id);
}

static bool
group_desync_request (const char* const donor)
{
    return (strlen (GCS_DESYNC_REQ) == strlen(donor) &&
            !strcmp(GCS_DESYNC_REQ, donor));
}

/* NOTE: check gcs_request_state_transfer() for sender part. */
/*! Returns 0 if request is ignored, request size if it should be passed up */
int
gcs_group_handle_state_request (gcs_group_t*         group,
                                struct gcs_act_rcvd* act)
{
    // pass only to sender and to one potential donor
    const char* const donor_name    = (const char*)act->act.buf;
    size_t const     donor_name_len = strlen(donor_name) + 1;
    int              donor_idx      = -1;
    int const        joiner_idx     = act->sender_idx;
    const char*      joiner_name    = group->nodes[joiner_idx].name;
    gcs_node_state_t joiner_status  = group->nodes[joiner_idx].status;
    bool const       desync         = group_desync_request (donor_name);

    gu::GTID ist_gtid;
    int str_version = 1; // actually it's 0 or 1.

    if (act->act.buf_len > (ssize_t)donor_name_len &&
        donor_name[donor_name_len + 0] == 'V') {
        str_version = (int)donor_name[donor_name_len + 1];
    }

    if (str_version >= 2) {
        size_t offset(donor_name_len + 2);

        try
        {
            offset = ist_gtid.unserialize(act->act.buf, act->act.buf_len,offset);
        }
        catch (gu::Exception& e) {
            log_warn << "Malformed state transfer request: " << e.what()
                     << " Ignoring";
            gcs_group_ignore_action(group, act);
            return 0;
        }

        // change act.buf's content to original version.
        // and it's safe to change act.buf_len
        ::memmove((char*)act->act.buf + donor_name_len,
                  (char*)act->act.buf + offset,
                  act->act.buf_len - offset);
        act->act.buf_len -= offset - donor_name_len;
    }

    assert (GCS_ACT_STATE_REQ == act->act.type);

    if (joiner_status != GCS_NODE_STATE_PRIM && !desync) {

        const char* joiner_status_string = gcs_node_state_to_str(joiner_status);

        if (group->my_idx == joiner_idx) {
            gu_error ("Requesting state transfer while in %s. "
                      "Ignoring.", joiner_status_string);
            act->id = -ECANCELED;
            return act->act.buf_len;
        }
        else {
            gu_error ("Member %d.%d (%s) requested state transfer, "
                      "but its state is %s. Ignoring.",
                      joiner_idx, group->nodes[joiner_idx].segment, joiner_name,
                      joiner_status_string);
            gcs_group_ignore_action (group, act);
            return 0;
        }
    }

    donor_idx = group_select_donor(group, str_version, joiner_idx, donor_name,
                                   ist_gtid, desync);

    assert (donor_idx != joiner_idx || desync  || donor_idx < 0);
    assert (donor_idx == joiner_idx || !desync || donor_idx < 0);

    if (group->my_idx != joiner_idx && group->my_idx != donor_idx) {
        // if neither DONOR nor JOINER, ignore request
        gcs_group_ignore_action (group, act);
        return 0;
    }
    else if (group->my_idx == donor_idx) {
        act->act.buf_len -= donor_name_len;
        memmove (*(void**)&act->act.buf,
                 ((char*)act->act.buf) + donor_name_len,
                 act->act.buf_len);
        // now action starts with request, like it was supplied by application,
        // see gcs_request_state_transfer()
    }

    // Return index of donor (or error) in the seqno field to sender.
    // It will be used to detect error conditions (no availabale donor,
    // donor crashed and the like).
    // This may be ugly, well, any ideas?
    act->id = donor_idx;

    return act->act.buf_len;
}

/* Creates new configuration action */
ssize_t
gcs_group_act_conf (gcs_group_t*         group,
                    struct gcs_act_rcvd* rcvd,
                    int*                 gcs_proto_ver)
{
    // if (*gcs_proto_ver < group->quorum.gcs_proto_ver)
    //     *gcs_proto_ver = group->quorum.gcs_proto_ver; // only go up, see #482
    // else if (group->quorum.gcs_proto_ver >= 0 &&
    //          group->quorum.gcs_proto_ver < *gcs_proto_ver) {
    //     gu_warn ("Refusing GCS protocol version downgrade from %d to %d",
    //              *gcs_proto_ver, group->quorum.gcs_proto_ver);
    // }

    // actually we allow gcs protocol version downgrade.
    // because if message version is inconsistent with gcs protocol version
    // gcs requires resending message with correct gcs protocol version.
    *gcs_proto_ver = group->quorum.gcs_proto_ver;

    struct gcs_act_cchange conf;

    if (GCS_GROUP_PRIMARY == group->state) {
        if (group->quorum.gcs_proto_ver >= 1)
        {
            ++group->act_id_;

            if (group_recount_votes(*group))
            {
                conf.vote_seqno = group->vote_result.seqno;
                conf.vote_res   = group->vote_result.res;
            }
        }
        conf.seqno      = group->act_id_;
    } else {
        assert(GCS_GROUP_NON_PRIMARY == group->state);
        conf.seqno      = GCS_SEQNO_ILL;
    }

    conf.conf_id        = group->conf_id;
    conf.repl_proto_ver = group->quorum.repl_proto_ver;
    conf.appl_proto_ver = group->quorum.appl_proto_ver;

    memcpy (conf.uuid.data, &group->group_uuid, sizeof (gu_uuid_t));

    if (group->num) {
        assert (group->my_idx >= 0);

        for (int idx = 0; idx < group->num; ++idx)
        {
            gcs_act_cchange::member m;

            gu_uuid_scan(group->nodes[idx].id, strlen(group->nodes[idx].id),
                         &m.uuid_);
            m.name_     = group->nodes[idx].name;
            m.incoming_ = group->nodes[idx].inc_addr;
            m.cached_   = gcs_node_cached(&group->nodes[idx]);
            m.state_    = group->nodes[idx].status;

            conf.memb.push_back(m);
        }
    }
    else {
        // self leave message
        assert (conf.conf_id < 0);
        assert (-1 == group->my_idx);
    }

    void* tmp;
    rcvd->act.buf_len = conf.write(&tmp); // throws when fails
#ifndef GCS_FOR_GARB
    /* copy CC event to gcache for IST */
    rcvd->act.buf = gcache_malloc(group->cache, rcvd->act.buf_len);
    if (rcvd->act.buf)
    {
        memcpy(const_cast<void*>(rcvd->act.buf), tmp, rcvd->act.buf_len);
        rcvd->id = group->my_idx; // passing own index in seqno_g
    }
    else
    {
        rcvd->act.buf_len = -ENOMEM;
        rcvd->id          = -ENOMEM;
    }
    free(tmp);
#else
    rcvd->act.buf = tmp;
    rcvd->id = group->my_idx;
#endif /* GCS_FOR_GARB */

    rcvd->act.type = GCS_ACT_CCHANGE;

    return rcvd->act.buf_len;
}

// for future use in fake state exchange (in unit tests et.al. See #237, #238)
static gcs_state_msg_t*
group_get_node_state (const gcs_group_t* const group, long const node_idx)
{
    const gcs_node_t* const node = &group->nodes[node_idx];

    uint8_t flags = 0;

    if (0 == node_idx)            flags |= GCS_STATE_FREP;
    if (node->count_last_applied) flags |= GCS_STATE_FCLA;
    if (node->bootstrap)          flags |= GCS_STATE_FBOOTSTRAP;
#ifdef GCS_FOR_GARB
    flags |= GCS_STATE_ARBITRATOR;

    int64_t const cached = GCS_SEQNO_ILL;
#else
    int64_t const cached = /* group->cache check is needed for unit tests */
        group->cache ? gcache_seqno_min(group->cache) : GCS_SEQNO_ILL;
#endif /* GCS_FOR_GARB */

    return gcs_state_msg_create (
        &group->state_uuid,
        &group->group_uuid,
        &group->prim_uuid,
        group->prim_seqno,
        group->act_id_,
        cached,
        node->last_applied,
        node->vote_seqno,
        node->vote_res,
        group->vote_policy,
        group->prim_num,
        group->prim_state,
        node->status,
        node->name,
        node->inc_addr,
        node->gcs_proto_ver,
        node->repl_proto_ver,
        node->appl_proto_ver,
        group->prim_gcs_ver,
        group->prim_repl_ver,
        group->prim_appl_ver,
        node->desync_count,
        flags
        );
}

/*! Returns state message object for this node */
gcs_state_msg_t*
gcs_group_get_state (const gcs_group_t* group)
{
    return group_get_node_state (group, group->my_idx);
}

int
gcs_group_param_set(gcs_group_t& group,
                    const std::string& key, const std::string& val)
{
    if (GCS_VOTE_POLICY_KEY == key)
    {
        gu_throw_error(ENOTSUP) << "Setting '" << key << "' in runtime may "
            "have unintended consequences and is currently not supported. "
            "Cluster voting policy should be decided on before starting the "
            "cluster.";
    }

    return 1;
}

void
gcs_group_get_status (const gcs_group_t* group, gu::Status& status)
{
    int desync_count; // make sure it is not initialized

    if (gu_likely(group->my_idx >= 0))
    {
        const gcs_node_t& this_node(group->nodes[group->my_idx]);

        desync_count = this_node.desync_count;
    }
    else
    {
        desync_count = 0;
    }

    status.insert("desync_count", gu::to_string(desync_count));
}
<|MERGE_RESOLUTION|>--- conflicted
+++ resolved
@@ -72,30 +72,14 @@
     group->vote_history = new VoteHistory;
     group->vote_policy  = gcs_group_conf_to_vote_policy(*cnf);
     group->frag_reset   = true; // just in case
-<<<<<<< HEAD
     group->nodes        = NULL;
     group->prim_uuid    = GU_UUID_NIL;
     group->prim_seqno   = GCS_SEQNO_ILL;
     group->prim_num     = 0;
     group->prim_state   = GCS_NODE_STATE_NON_PRIM;
-=======
-    group->nodes        = GU_CALLOC(group->num, gcs_node_t); // this must be removed (#474)
-
-    if (!group->nodes) return -ENOMEM; // this should be removed (#474)
-
-    /// this should be removed (#474)
-    gcs_node_init (&group->nodes[group->my_idx], group->cache, NODE_NO_ID,
-                   group->my_name, group->my_address, gcs_proto_ver,
-                   repl_proto_ver, appl_proto_ver, 0);
-
-    group->prim_uuid  = GU_UUID_NIL;
-    group->prim_seqno = GCS_SEQNO_ILL;
-    group->prim_num   = 0;
-    group->prim_state = GCS_NODE_STATE_NON_PRIM;
     group->prim_gcs_ver  = 0;
     group->prim_repl_ver = 0;
     group->prim_appl_ver = 0;
->>>>>>> 9419a242
 
     *(gcs_proto_t*)&group->gcs_proto_ver = gcs_proto_ver;
     *(int*)&group->repl_proto_ver = repl_proto_ver;
@@ -428,10 +412,6 @@
 
         assert (group->prim_num > 0);
 
-<<<<<<< HEAD
-        group_redo_last_applied(group);
-        // votes will be recounted on CC action creation
-=======
 #define GROUP_UPDATE_PROTO_VER(LEVEL) \
         if (group->prim_##LEVEL##_ver < quorum->LEVEL##_proto_ver) \
             group->prim_##LEVEL##_ver = quorum->LEVEL##_proto_ver;
@@ -439,7 +419,9 @@
         GROUP_UPDATE_PROTO_VER(repl);
         GROUP_UPDATE_PROTO_VER(appl);
 #undef GROUP_UPDATE_PROTO_VER
->>>>>>> 9419a242
+
+        group_redo_last_applied(group);
+        // votes will be recounted on CC action creation
     }
     else {
         // non-primary configuration
