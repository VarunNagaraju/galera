--- conflicted
+++ resolved
@@ -60,8 +60,6 @@
     group->quorum = GCS_QUORUM_NON_PRIMARY;
 
     group->last_applied_proto_ver = -1;
-
-    gu_mutex_init (&group->index_lock, NULL);
 
     return 0;
 }
@@ -504,16 +502,12 @@
         new_memb |= (old_idx == group->num);
     }
 
-    if (gu_unlikely(0 != gu_mutex_lock (&group->index_lock))) abort();
-
     /* free old nodes array */
     group_nodes_free (group);
 
     group->my_idx = new_my_idx;
     group->num    = new_nodes_num;
     group->nodes  = new_nodes;
-
-    gu_mutex_unlock (&group->index_lock);
 
 #ifdef GU_DBUG_ON
     if (new_my_idx == -1)
@@ -1565,32 +1559,6 @@
 void
 gcs_group_get_status (gcs_group_t* group, gu::Status& status)
 {
-<<<<<<< HEAD
-    /* We should not read desync counter until the gcs_group_handle_comp_msg
-     * function returns group->my_idx to the definite state: */
-
-    if (gu_unlikely(0 != gu_mutex_lock (&group->index_lock))) abort();
-
-    const long my_idx = group->my_idx;
-
-    std::string desync_count_val;
-
-    if (my_idx != -1)
-    {
-        desync_count_val =
-            gu::to_string(group->nodes[my_idx].desync_count);
-    }
-    else
-    {
-        /* After receiving self-leave message node is always
-         * desynchronized: */
-        desync_count_val = gu::to_string(1);
-    }
-
-    gu_mutex_unlock (&group->index_lock);
-
-    status.insert("desync_count", desync_count_val);
-=======
     int desync_count; // make sure it is not initialized
 
     if (gu_likely(group->my_idx >= 0))
@@ -1605,6 +1573,4 @@
     }
 
     status.insert("desync_count", gu::to_string(desync_count));
->>>>>>> 447d1945
-}
-
+}