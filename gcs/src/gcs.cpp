/*
 * Copyright (C) 2008-2020 Codership Oy <info@codership.com>
 *
 * $Id$
 */

/*
 * Top-level application interface implementation.
 */

#include "gcs_priv.hpp"
#include "gcs_params.hpp"
#include "gcs_fc.hpp"
#include "gcs_seqno.hpp"
#include "gcs_core.hpp"
#include "gcs_fifo_lite.hpp"
#include "gcs_sm.hpp"
#include "gcs_gcache.hpp"

#include <galerautils.h>
#include <gu_logger.hpp>
#include <gu_serialize.hpp>
#include <gu_digest.hpp>

#include <stdlib.h>
#include <stdbool.h>
#include <string.h>
#include <math.h>
#include <errno.h>
#include <assert.h>

const char* gcs_node_state_to_str (gcs_node_state_t state)
{
    static const char* str[GCS_NODE_STATE_MAX + 1] =
    {
        "NON-PRIMARY",
        "PRIMARY",
        "JOINER",
        "DONOR",
        "JOINED",
        "SYNCED",
        "UNKNOWN"
    };

    if (state < GCS_NODE_STATE_MAX) return str[state];

    return str[GCS_NODE_STATE_MAX];
}

const char* gcs_act_type_to_str (gcs_act_type_t type)
{
    static const char* str[GCS_ACT_UNKNOWN + 1] =
    {
        "WRITESET", "COMMIT_CUT", "STATE_REQUEST", "CONFIGURATION",
        "JOIN", "SYNC", "FLOW", "VOTE", "SERVICE", "ERROR", "UNKNOWN"
    };

    if (type < GCS_ACT_UNKNOWN) return str[type];

    return str[GCS_ACT_UNKNOWN];
}

std::ostream& operator <<(std::ostream& os, const gcs_action& act)
{
    os << gcs_act_type_to_str(act.type)
       << ", g: " << act.seqno_g
       << ", l: " << act.seqno_l
       << ", ptr: "  << act.buf
       << ", size: " << act.size;
    return os;
}

static const long GCS_MAX_REPL_THREADS = 16384;

typedef enum
{
    GCS_CONN_SYNCED,   // caught up with the rest of the group
    GCS_CONN_JOINED,   // state transfer complete
    GCS_CONN_DONOR,    // in state transfer, donor
    GCS_CONN_JOINER,   // in state transfer, joiner
    GCS_CONN_PRIMARY,  // in primary conf, needs state transfer
    GCS_CONN_OPEN,     // just connected to group, non-primary
    GCS_CONN_CLOSED,
    GCS_CONN_DESTROYED,
    GCS_CONN_ERROR,
    GCS_CONN_STATE_MAX
}
gcs_conn_state_t;

#define GCS_CLOSED_ERROR -EBADFD; // file descriptor in bad state

static const char* gcs_conn_state_str[GCS_CONN_STATE_MAX] =
{
    "SYNCED",
    "JOINED",
    "DONOR/DESYNCED",
    "JOINER",
    "PRIMARY",
    "OPEN",
    "CLOSED",
    "DESTROYED",
    "ERROR"
};

static bool const GCS_FC_STOP = true;
static bool const GCS_FC_CONT = false;

/** Flow control message */
struct gcs_fc_event
{
    uint32_t conf_id; // least significant part of configuraiton seqno
    uint32_t stop;    // boolean value
}
__attribute__((__packed__));

struct gcs_conn
{
    gu::UUID group_uuid;
    char* my_name;
    char* channel;
    char* socket;
    int   my_idx;
    int   memb_num;

    gcs_conn_state_t  state;

    gu_config_t*      config;
    bool              config_is_local;
    struct gcs_params params;

    gcache_t*    gcache;

    gcs_sm_t*    sm;

    gcs_seqno_t  local_act_id; /* local seqno of the action */
    gcs_seqno_t  global_seqno;

    /* A queue for threads waiting for replicated actions */
    gcs_fifo_lite_t* repl_q;
    gu_thread_t      send_thread;

    /* A queue for threads waiting for received actions */
    gu_fifo_t*   recv_q;
    ssize_t      recv_q_size;
    gu_thread_t  recv_thread;

    /* Message receiving timeout - absolute date in nanoseconds */
    long long    timeout;

    /* Flow Control */
    gu_mutex_t   fc_lock;
    gcs_fc_t     stfc;                // state transfer FC object
    int          stop_sent_;          // how many STOPs - CONTs were sent
    int          stop_sent()
    {
#ifdef GU_DEBUG_MUTEX
        assert(gu_mutex_owned(&fc_lock));
#endif
        return stop_sent_;
    }
    void         stop_sent_inc(int val)
    {
#ifdef GU_DEBUG_MUTEX
        assert(gu_mutex_owned(&fc_lock));
#endif
        stop_sent_ += val;
        assert(stop_sent_ > 0);
    }
    void         stop_sent_dec(int val)
    {
#ifdef GU_DEBUG_MUTEX
        assert(gu_mutex_owned(&fc_lock));
#endif
        assert(stop_sent_ >= val);
        assert(stop_sent_ > 0);
        stop_sent_ -= val;
    }
    long         stop_count;          // counts stop requests received
    long         queue_len;           // slave queue length
    long         upper_limit;         // upper slave queue limit
    long         lower_limit;         // lower slave queue limit
    long         fc_offset;           // offset for catchup phase
    gcs_conn_state_t max_fc_state;    // maximum state when FC is enabled
    long         stats_fc_stop_sent;  // FC stats counters
    long         stats_fc_cont_sent;  //
    long         stats_fc_received;   //
    uint32_t     conf_id;             // configuration ID

    /* #603, #606 join control */
    bool         need_to_join;
    gu::GTID     join_gtid;
    int          join_code;

    /* sync control */
    bool         sync_sent_;
    bool         sync_sent() const
    {
        assert(gu_fifo_locked(recv_q));
        return sync_sent_;
    }
    void         sync_sent(bool const val)
    {
        assert(gu_fifo_locked(recv_q));
        sync_sent_ = val;
    }

    /* gcs_core object */
    gcs_core_t*  core; // the context that is returned by
                       // the core group communication system

    /* error vote */
    gu_mutex_t vote_lock_;
    gu_cond_t  vote_cond_;
    gu::GTID   vote_gtid_;
    int64_t    vote_res_;
    bool       vote_wait_;
    int        vote_err_;

    int inner_close_count; // how many times _close has been called.
    int outer_close_count; // how many times gcs_close has been called.
};

// Oh C++, where art thou?
struct gcs_recv_act
{
    struct gcs_act_rcvd rcvd;
    gcs_seqno_t         local_id;
};

struct gcs_repl_act
{
    const struct gu_buf* act_in;
    struct gcs_action*   action;
    gu_mutex_t           wait_mutex;
    gu_cond_t            wait_cond;
    gcs_repl_act(const struct gu_buf* a_act_in, struct gcs_action* a_action)
      :
        act_in(a_act_in),
        action(a_action)
    { }
};

/*! Releases resources associated with parameters */
static void
_cleanup_params (gcs_conn_t* conn)
{
    if (conn->config_is_local) gu_config_destroy(conn->config);
}

/*! Creates local configuration object if no external is submitted */
static long
_init_params (gcs_conn_t* conn, gu_config_t* conf)
{
    long rc;

    conn->config = conf;
    conn->config_is_local = false;

    if (!conn->config) {
        conn->config = gu_config_create();

        if (conn->config) {
            conn->config_is_local = true;
        }
        else {
            rc = -ENOMEM;
            goto enomem;
        }
    }

    rc = gcs_params_init (&conn->params, conn->config);

    if (!rc) return 0;

    _cleanup_params (conn);

enomem:

    gu_error ("Parameter initialization failed: %s", strerror (-rc));

    return rc;
}

/* Creates a group connection handle */
gcs_conn_t*
gcs_create (gu_config_t* const conf, gcache_t* const gcache,
            const char* const node_name, const char* const inc_addr,
            int const repl_proto_ver, int const appl_proto_ver)
{
    gcs_conn_t* conn = GU_CALLOC (1, gcs_conn_t);

    if (!conn) {
        gu_error ("Could not allocate GCS connection handle: %s",
                  strerror (ENOMEM));
        return NULL;
    }

    if (_init_params (conn, conf)) {
        goto init_params_failed;
    }

    if (gcs_fc_init (&conn->stfc,
                     conn->params.recv_q_hard_limit,
                     conn->params.recv_q_soft_limit,
                     conn->params.max_throttle)) {
        gu_error ("FC initialization failed");
        goto fc_init_failed;
    }

    conn->state = GCS_CONN_DESTROYED;
    conn->core  = gcs_core_create (conf, gcache, node_name, inc_addr,
                                   repl_proto_ver, appl_proto_ver);
    if (!conn->core) {
        gu_error ("Failed to create core.");
        goto core_create_failed;
    }

    conn->repl_q = gcs_fifo_lite_create (GCS_MAX_REPL_THREADS,
                                         sizeof (struct gcs_repl_act*));
    if (!conn->repl_q) {
        gu_error ("Failed to create repl_q.");
        goto repl_q_failed;
    }

    {
        size_t recv_q_len = gu_avphys_bytes() / sizeof(struct gcs_recv_act) / 4;

        gu_debug ("Requesting recv queue len: %zu", recv_q_len);
        conn->recv_q = gu_fifo_create (recv_q_len, sizeof(struct gcs_recv_act));
    }
    if (!conn->recv_q) {
        gu_error ("Failed to create recv_q.");
        goto recv_q_failed;
    }

    conn->sm = gcs_sm_create(1<<16, 1);

    if (!conn->sm) {
        gu_error ("Failed to create send monitor");
        goto sm_create_failed;
    }

    assert(conn->group_uuid == GU_UUID_NIL);

    conn->state        = GCS_CONN_CLOSED;
    conn->my_idx       = -1;
    conn->local_act_id = GCS_SEQNO_FIRST;
    conn->global_seqno = 0;
    conn->fc_offset    = 0;
    conn->timeout      = GU_TIME_ETERNITY;
    conn->gcache       = gcache;
    conn->max_fc_state = conn->params.sync_donor ?
        GCS_CONN_DONOR : GCS_CONN_JOINED;

    gu_mutex_init (&conn->fc_lock, NULL);
    gu_mutex_init (&conn->vote_lock_, NULL);
    gu_cond_init  (&conn->vote_cond_, NULL);

    return conn; // success

sm_create_failed:

    gu_fifo_destroy (conn->recv_q);

recv_q_failed:

    gcs_fifo_lite_destroy (conn->repl_q);

repl_q_failed:

    gcs_core_destroy (conn->core);

core_create_failed:
fc_init_failed:

    _cleanup_params (conn);

init_params_failed:

    gu_free (conn);

    gu_error ("Failed to create GCS connection handle.");
    return NULL; // failure
}

long
gcs_init (gcs_conn_t* conn, const gu::GTID& position)
{
    if (GCS_CONN_CLOSED == conn->state) {
        return gcs_core_init (conn->core, position);
    }
    else {
        gu_error ("State must be CLOSED");
        if (conn->state < GCS_CONN_CLOSED)
            return -EBUSY;
        else // DESTROYED
            return -EBADFD;
    }
}

/*!
 * Checks if we should freak out on send/recv errors.
 * Sometimes errors are ok, e.g. when attempting to send FC_CONT message
 * on a closing connection. This can happen because GCS connection state
 * change propagation from lower layers to upper layers is not atomic.
 *
 * @param err     error code returned by send/recv function
 * @param warning warning to log if necessary
 * @return        0 if error can be ignored, original err value if not
 */
static int
gcs_check_error (int err, const char* warning)
{
    switch (err)
    {
    case -ENOTCONN:
    case -ECONNABORTED:
        if (NULL != warning) {
            gu_warn ("%s: %d (%s)", warning, err, strerror(-err));
        }
        err = 0;
        break;
    default:;
    }

    return err;
}

static inline long
gcs_send_fc_event (gcs_conn_t* conn, bool stop)
{
    struct gcs_fc_event fc  = { htogl(conn->conf_id), stop };
    return gcs_core_send_fc (conn->core, &fc, sizeof(fc));
}

/* To be called under slave queue lock. Returns true if FC_STOP must be sent */
static inline bool
gcs_fc_stop_begin (gcs_conn_t* conn)
{
    long err = 0;

    bool ret = (conn->stop_count <= 0                                     &&
                conn->stop_sent_ <= 0                                     &&
                conn->queue_len  >  (conn->upper_limit + conn->fc_offset) &&
                conn->state      <= conn->max_fc_state                    &&
                !(err = gu_mutex_lock (&conn->fc_lock)));

    if (gu_unlikely(err)) {
            gu_fatal ("Mutex lock failed: %d (%s)", err, strerror(err));
            abort();
    }

    return ret;
}

/* Complement to gcs_fc_stop_begin. */
static inline int
gcs_fc_stop_end (gcs_conn_t* conn)
{
#ifdef GU_DEBUG_MUTEX
    assert(gu_mutex_owned(&conn->fc_lock));
#endif

    int ret = 0;

    if (conn->stop_sent() <= 0)
    {
        conn->stop_sent_inc(1);
        gu_mutex_unlock (&conn->fc_lock);

        ret = gcs_send_fc_event (conn, GCS_FC_STOP);

        gu_mutex_lock (&conn->fc_lock);
        if (ret >= 0) {
            ret = 0;
            conn->stats_fc_stop_sent++;
        }
        else {
            assert (conn->stop_sent() > 0);
            /* restore counter */
            conn->stop_sent_dec(1);
        }

        gu_debug ("SENDING FC_STOP (local seqno: %lld, fc_offset: %ld): %d",
                 conn->local_act_id, conn->fc_offset, ret);
    }
    else
    {
        gu_debug ("SKIPPED FC_STOP sending: stop_sent = %d", conn->stop_sent());
    }

    gu_mutex_unlock (&conn->fc_lock);

    ret = gcs_check_error (ret, "Failed to send FC_STOP signal");

    return ret;
}

/* To be called under slave queue lock. Returns true if FC_CONT must be sent */
static inline bool
gcs_fc_cont_begin (gcs_conn_t* conn)
{
    long err = 0;

    bool queue_decreased = (conn->fc_offset > conn->queue_len &&
                            (conn->fc_offset = conn->queue_len, true));

    bool ret = (conn->stop_sent_  >  0                                    &&
                (conn->lower_limit >= conn->queue_len || queue_decreased) &&
                conn->state        <= conn->max_fc_state                  &&
                !(err = gu_mutex_lock (&conn->fc_lock)));

    if (gu_unlikely(err)) {
        gu_fatal ("Mutex lock failed: %d (%s)", err, strerror(err));
        abort();
    }

    return ret;
}

/* Complement to gcs_fc_cont_begin() */
static inline int
gcs_fc_cont_end (gcs_conn_t* conn)
{
    int ret = 0;

    assert (GCS_CONN_JOINER >= conn->state);

    if (conn->stop_sent())
    {
        conn->stop_sent_dec(1);
        gu_mutex_unlock (&conn->fc_lock);

        ret = gcs_send_fc_event (conn, GCS_FC_CONT);

        gu_mutex_lock (&conn->fc_lock);
        if (gu_likely (ret >= 0)) {
            ret = 0;
            conn->stats_fc_cont_sent++;
        }
        else {
            /* restore counter */
            conn->stop_sent_inc(1);
        }

        gu_debug ("SENDING FC_CONT (local seqno: %lld, fc_offset: %ld): %d",
                 conn->local_act_id, conn->fc_offset, ret);
    }
    else
    {
        gu_debug ("SKIPPED FC_CONT sending: stop_sent = %d", conn->stop_sent());
    }

    gu_mutex_unlock (&conn->fc_lock);

    ret = gcs_check_error (ret, "Failed to send FC_CONT signal");

    return ret;
}

/* To be called under slave queue lock. Returns true if SYNC must be sent */
static inline bool
gcs_send_sync_begin (gcs_conn_t* conn)
{
    if (gu_unlikely(GCS_CONN_JOINED == conn->state)) {
        if (conn->lower_limit >= conn->queue_len && !conn->sync_sent()) {
            // tripped lower slave queue limit, send SYNC message
            conn->sync_sent(true);
#if 0
            gu_info ("Sending SYNC: state = %s, queue_len = %ld, "
                     "lower_limit = %ld, sync_sent = %s",
                     gcs_conn_state_str[conn->state], conn->queue_len,
                     conn->lower_limit, conn->sync_sent() ? "true" : "false");
#endif
            return true;
        }
#if 0
        else {
            gu_info ("Not sending SYNC: state = %s, queue_len = %ld, "
                     "lower_limit = %ld, sync_sent = %s",
                     gcs_conn_state_str[conn->state], conn->queue_len,
                     conn->lower_limit, conn->sync_sent() ? "true" : "false");
        }
#endif
    }

    return false;
}

static inline long
gcs_send_sync_end (gcs_conn_t* conn)
{
    long ret = 0;

    gu_debug ("SENDING SYNC");

    ret = gcs_core_send_sync (conn->core, gu::GTID(conn->group_uuid,
                                                   conn->global_seqno));

    if (gu_likely (ret >= 0)) {
        ret = 0;
    }
    else {
        gu_fifo_lock(conn->recv_q);
        conn->sync_sent(false);
        gu_fifo_release(conn->recv_q);
    }

    ret = gcs_check_error (ret, "Failed to send SYNC signal");

    return ret;
}

static inline long
gcs_send_sync (gcs_conn_t* conn)
{
    gu_fifo_lock(conn->recv_q);
    bool const send_sync(gcs_send_sync_begin (conn));
    gu_fifo_release(conn->recv_q);

    if (send_sync) {
        return gcs_send_sync_end (conn);
    }
    else {
        return 0;
    }
}

/*!
 * State transition functions - just in case we want to add something there.
 * @todo: need to be reworked, see #231
 */

static bool
gcs_shift_state (gcs_conn_t*      const conn,
                 gcs_conn_state_t const new_state)
{
    static const bool allowed [GCS_CONN_STATE_MAX][GCS_CONN_STATE_MAX] = {
       // SYNCED JOINED DONOR  JOINER PRIM   OPEN   CLOSED DESTR
        { false, true,  false, false, false, false, false, false }, // SYNCED
        { false, false, true,  true,  false, false, false, false }, // JOINED
        { true,  true,  true,  false, false, false, false, false }, // DONOR
        { false, false, false, false, true,  false, false, false }, // JOINER
        { true,  true,  true,  true,  true,  true,  false, false }, // PRIMARY
        { true,  true,  true,  true,  true,  false, true,  false }, // OPEN
        { true,  true,  true,  true,  true,  true,  false, false }, // CLOSED
        { false, false, false, false, false, false, true,  false }  // DESTROYED
    };

    gcs_conn_state_t const old_state = conn->state;

    if (!allowed[new_state][old_state]) {
        if (old_state != new_state) {
            gu_warn ("GCS: Shifting %s -> %s is not allowed (TO: %lld)",
                     gcs_conn_state_str[old_state],
                     gcs_conn_state_str[new_state], conn->global_seqno);
        }
        return false;
    }

    if (old_state != new_state) {
        gu_info ("Shifting %s -> %s (TO: %lld)", gcs_conn_state_str[old_state],
                 gcs_conn_state_str[new_state], conn->global_seqno);
        conn->state = new_state;
    }

    return true;
}

static void
gcs_become_open (gcs_conn_t* conn)
{
    gcs_shift_state (conn, GCS_CONN_OPEN);
}

static long
gcs_set_pkt_size (gcs_conn_t *conn, long pkt_size)
{
    if (conn->state != GCS_CONN_CLOSED) return -EPERM; // #600 workaround

    long ret = gcs_core_set_pkt_size (conn->core, pkt_size);

    if (ret >= 0) {
        conn->params.max_packet_size = ret;
        gu_config_set_int64 (conn->config, GCS_PARAMS_MAX_PKT_SIZE,
                             conn->params.max_packet_size);
    }

    return ret;
}

static int
_release_flow_control (gcs_conn_t* conn)
{
    int err = 0;

    if (gu_unlikely(err = gu_mutex_lock (&conn->fc_lock))) {
        gu_fatal ("FC mutex lock failed: %d (%s)", err, strerror(err));
        abort();
    }

    if (conn->stop_sent()) {
        assert (1 == conn->stop_sent());
        err = gcs_fc_cont_end (conn);
    }
    else {
        gu_mutex_unlock (&conn->fc_lock);
    }

    return err;
}

static void
gcs_become_primary (gcs_conn_t* conn)
{
<<<<<<< HEAD
    assert(conn->join_gtid.seqno() == GCS_SEQNO_ILL ||
=======
    assert(conn->join_seqno <= 0             ||
           conn->state == GCS_CONN_PRIMARY   ||
>>>>>>> 546996a4
           conn->state == GCS_CONN_JOINER    ||
           conn->state == GCS_CONN_OPEN /* joiner that has received NON_PRIM */);

    if (!gcs_shift_state (conn, GCS_CONN_PRIMARY)) {
        gu_fatal ("Protocol violation, can't continue");
        gcs_close (conn);
        abort();
    }

    conn->join_gtid    = gu::GTID();
    conn->need_to_join = false;

    int ret;

    if ((ret = _release_flow_control (conn))) {
        gu_fatal ("Failed to release flow control: %ld (%s)",
                  ret, strerror(ret));
        gcs_close (conn);
        abort();
    }
}

static void
gcs_become_joiner (gcs_conn_t* conn)
{
    if (!gcs_shift_state (conn, GCS_CONN_JOINER))
    {
        gu_fatal ("Protocol violation, can't continue");
        assert (0);
        abort();
    }

    if (gcs_fc_init (&conn->stfc,
                     conn->params.recv_q_hard_limit,
                     conn->params.recv_q_soft_limit,
                     conn->params.max_throttle)) {
        gu_fatal ("Becoming JOINER: FC initialization failed, can't continue.");
        abort();
    }

    gcs_fc_reset (&conn->stfc, conn->recv_q_size);
    gcs_fc_debug (&conn->stfc, conn->params.fc_debug);
}

// returns 1 if accepts, 0 if rejects, negative error code if fails.
static long
gcs_become_donor (gcs_conn_t* conn)
{
    if (gcs_shift_state (conn, GCS_CONN_DONOR)) {
        long err = 0;
        if (conn->max_fc_state < GCS_CONN_DONOR) {
            err = _release_flow_control (conn);
        }
        return (0 == err ? 1 : err);
    }

    gu_warn ("Rejecting State Transfer Request in state '%s'. "
             "Joiner should be restarted.", gcs_conn_state_str[conn->state]);

    if (conn->state < GCS_CONN_OPEN){
        ssize_t err;
        gu_warn ("Received State Transfer Request in wrong state %s. "
                 "Rejecting.", gcs_conn_state_str[conn->state]);
        // reject the request.
        // error handling currently is way too simplistic
        err = gcs_join (conn, gu::GTID(conn->group_uuid, conn->global_seqno),
                        -EPROTO);
        if (err < 0 && !(err == -ENOTCONN || err == -EBADFD)) {
            gu_fatal ("Failed to send State Transfer Request rejection: "
                      "%zd (%s)", err, (strerror (-err)));
            assert (0);
            return -ENOTRECOVERABLE; // failed to clear donor status,
        }
    }

    return 0; // do not pass to application
}

static int
_release_sst_flow_control (gcs_conn_t* conn)
{
    int ret = 0;

    do {
        ret = gu_mutex_lock(&conn->fc_lock);
        if (!ret) {
            ret = gcs_fc_cont_end(conn);
        }
        else {
            gu_fatal("failed to lock FC mutex");
            abort();
        }
    }
    while (-EAGAIN == ret); // we need to send CONT here at all costs

    return ret;
}

static void
gcs_become_joined (gcs_conn_t* conn)
{
    int ret;

    if (GCS_CONN_JOINER == conn->state) {
        ret = _release_sst_flow_control (conn);
        if (ret < 0) {
            gu_fatal ("Releasing SST flow control failed: %ld (%s)",
                      ret, strerror (-ret));
            abort();
        }
        conn->timeout = GU_TIME_ETERNITY;
    }

    /* See also gcs_handle_act_conf () for a case of cluster bootstrapping */
    if (gcs_shift_state (conn, GCS_CONN_JOINED)) {
        conn->fc_offset    = conn->queue_len;
        conn->join_gtid    = gu::GTID();
        conn->need_to_join = false;
        gu_debug("Become joined, FC offset %ld", conn->fc_offset);
        /* One of the cases when the node can become SYNCED */
        if ((ret = gcs_send_sync (conn))) {
            gu_warn ("Sending SYNC failed: %ld (%s)", ret, strerror (-ret));
        }
    }
    else {
        assert (0);
    }
}

static void
gcs_become_synced (gcs_conn_t* conn)
{
    gu_fifo_lock(conn->recv_q);
    {
        gcs_shift_state (conn, GCS_CONN_SYNCED);
        conn->sync_sent(false);
    }
    gu_fifo_release(conn->recv_q);
    gu_debug("Become synced, FC offset %ld", conn->fc_offset);
    conn->fc_offset = 0;
}

/* to be called under protection of both recv_q and fc_lock */
static void
_set_fc_limits (gcs_conn_t* conn)
{
    /* Killing two birds with one stone: flat FC profile for master-slave setups
     * plus #440: giving single node some slack at some math correctness exp.*/
    double const fn
        (conn->params.fc_master_slave ? 1.0 : sqrt(double(conn->memb_num)));

    conn->upper_limit = conn->params.fc_base_limit * fn + .5;
    conn->lower_limit = conn->upper_limit * conn->params.fc_resume_factor + .5;

    gu_info ("Flow-control interval: [%ld, %ld]",
             conn->lower_limit, conn->upper_limit);
}

/*! Handles flow control events
 *  (this is frequent, so leave it inlined) */
static inline void
gcs_handle_flow_control (gcs_conn_t*                conn,
                         const struct gcs_fc_event* fc)
{
    if (gtohl(fc->conf_id) != (uint32_t)conn->conf_id) {
        // obsolete fc request
        return;
    }

    conn->stop_count += ((fc->stop != 0) << 1) - 1; // +1 if !0, -1 if 0
    conn->stats_fc_received += (fc->stop != 0);

    if (1 == conn->stop_count) {
        gcs_sm_pause (conn->sm);    // first STOP request
    }
    else if (0 == conn->stop_count) {
        gcs_sm_continue (conn->sm); // last CONT request
    }

    return;
}

static void
_reset_pkt_size(gcs_conn_t* conn)
{
    if (conn->state != GCS_CONN_CLOSED) return; // #600 workaround

    long ret;

    if (0 > (ret = gcs_core_set_pkt_size (conn->core,
                                          conn->params.max_packet_size))) {
        gu_warn ("Failed to set packet size: %ld (%s)", ret, strerror(-ret));
    }
}

static int
s_join (gcs_conn_t* conn)
{
    int err;

    while (-EAGAIN == (err = gcs_core_send_join (conn->core, conn->join_gtid, conn->join_code)))
        usleep (10000);

    if (err < 0)
    {
        switch (err)
        {
        case -ENOTCONN:
            gu_warn ("Sending JOIN failed: %d (%s). "
                     "Will retry in new primary component.", err,strerror(-err));
            return 0;
        default:
            gu_error ("Sending JOIN failed: %d (%s).", err, strerror(-err));
            return err;
        }
    }

    return 0;
}

/*! Handles configuration action */
// TODO: this function does not provide any way for recv_thread to gracefully
//       exit in case of self-leave message.
static void
gcs_handle_act_conf (gcs_conn_t* conn, gcs_act_rcvd& rcvd)
{
    const gcs_act& act(rcvd.act);
    gcs_act_cchange const conf(act.buf, act.buf_len);

    assert(rcvd.id >= 0 || 0 == conf.memb.size());
    assert(conf.vote_res <= 0);

    gu_mutex_lock(&conn->vote_lock_);
    if (conn->vote_wait_)
    {
        assert(0 == conn->vote_err_);

        if (conn->vote_gtid_.uuid() == conf.uuid)
        {
            if (conf.vote_seqno >= conn->vote_gtid_.seqno())
            {
                /* vote end by membership change */
                conn->vote_res_ = conf.vote_res;
                gu_cond_signal(&conn->vote_cond_);
            }
            /* else vote for this seqno has not been finalized */
        }
        else
        {
            /* vote end by group change */
            conn->vote_err_ = -EREMCHG; gu_cond_signal(&conn->vote_cond_);
        }

        if (0 == conn->memb_num)
        {
            /* vote end by connection close */
            conn->vote_err_ = -EBADFD; gu_cond_signal(&conn->vote_cond_);
        }
    }

    conn->group_uuid = conf.uuid;
    conn->my_idx = rcvd.id;

    gu_mutex_unlock(&conn->vote_lock_);

    long ret;

    gu_fifo_lock(conn->recv_q);
    {
        /* reset flow control as membership is most likely changed */
        if (!gu_mutex_lock (&conn->fc_lock)) {
            /* wake up send monitor if it was paused */
            if (conn->stop_count > 0) gcs_sm_continue(conn->sm);

            conn->stop_sent_  = 0;
            conn->stop_count  = 0;
            conn->conf_id     = conf.conf_id;
            conn->memb_num    = conf.memb.size();

            _set_fc_limits (conn);

            gu_mutex_unlock (&conn->fc_lock);
        }
        else {
            gu_fatal ("Failed to lock mutex.");
            abort();
        }

        conn->sync_sent(false);
    }
    gu_fifo_release (conn->recv_q);

    if (conf.conf_id < 0) {
        if (0 == conn->memb_num) {
            assert (conn->my_idx < 0);
            gu_info ("Received SELF-LEAVE. Closing connection.");
            gcs_shift_state (conn, GCS_CONN_CLOSED);
        }
        else {
            gu_info ("Received NON-PRIMARY.");
            assert (GCS_NODE_STATE_NON_PRIM == conf.memb[conn->my_idx].state_);
            gcs_become_open (conn);
            conn->global_seqno = conf.seqno;
        }

        return;
    }

    assert (conf.conf_id  >= 0);

    /* <sanity_checks> */
    if (conn->memb_num < 1) {
        assert(0);
        gu_fatal ("Internal error: PRIMARY configuration with %d nodes",
                  conn->memb_num);
        abort();
    }

    if (conn->my_idx < 0 || conn->my_idx >= conn->memb_num) {
        assert(0);
        gu_fatal ("Internal error: index of this node (%d) is out of bounds: "
                  "[%d, %d]", conn->my_idx, 0, conn->memb_num - 1);
        abort();
    }

    if (conf.memb[conn->my_idx].state_ < GCS_NODE_STATE_PRIM) {
        gu_fatal ("Internal error: NON-PRIM node state in PRIM configuraiton");
        abort();
    }
    /* </sanity_checks> */

    conn->global_seqno = conf.seqno;

    /* at this point we have established protocol version,
     * so can set packet size */
// Ticket #600: commented out as unsafe under load    _reset_pkt_size(conn);

    const gcs_conn_state_t old_state = conn->state;

    switch (conf.memb[conn->my_idx].state_)
    {
    case GCS_NODE_STATE_PRIM:   gcs_become_primary(conn);      return;
        /* Below are not real state transitions, rather state recovery,
         * so bypassing state transition matrix */
    case GCS_NODE_STATE_JOINER: conn->state = GCS_CONN_JOINER; break;
    case GCS_NODE_STATE_DONOR:  conn->state = GCS_CONN_DONOR;  break;
    case GCS_NODE_STATE_JOINED: conn->state = GCS_CONN_JOINED; break;
    case GCS_NODE_STATE_SYNCED: conn->state = GCS_CONN_SYNCED; break;
    default:
        gu_fatal ("Internal error: unrecognized node state: %d",
                  conf.memb[conn->my_idx].state_);
        abort();
    }

    if (old_state != conn->state) {
        gu_info ("Restored state %s -> %s (%lld)",
                 gcs_conn_state_str[old_state], gcs_conn_state_str[conn->state],
                 conn->global_seqno);
    }

    switch (conn->state) {
    case GCS_CONN_JOINED:
        /* One of the cases when the node can become SYNCED */
        if ((ret = gcs_send_sync(conn)) < 0) {
            gu_warn ("CC: sending SYNC failed: %ld (%s)", ret, strerror (-ret));
        }
    break;
    case GCS_CONN_JOINER:
    case GCS_CONN_DONOR:
        /* #603, #606 - duplicate JOIN msg in case we lost it */
        assert (conf.conf_id >= 0);

        if (conn->need_to_join) s_join (conn);

        break;
    default:
        break;
    }
}

static long
gcs_handle_act_state_req (gcs_conn_t*          conn,
                          struct gcs_act_rcvd& rcvd)
{
    if ((gcs_seqno_t)conn->my_idx == rcvd.id) {
        int const donor_idx = (int)rcvd.id; // to pacify valgrind
        gu_debug("Got GCS_ACT_STATE_REQ to %i, my idx: %ld",
                 donor_idx, conn->my_idx);
        // rewrite to pass global seqno for application
        rcvd.id = conn->global_seqno;
        return gcs_become_donor (conn);
    }
    else {
        if (rcvd.id >= 0) {
            gcs_become_joiner (conn);
        }
        return 1; // pass to gcs_request_state_transfer() caller.
    }
}

/*! Allocates buffer with malloc to pass to the upper layer. */
static long
gcs_handle_state_change (gcs_conn_t*           conn,
                         const struct gcs_act* act)
{
    gu_debug ("Got '%s' dated %lld", gcs_act_type_to_str (act->type),
              gcs_seqno_gtoh(*(gcs_seqno_t*)act->buf));

    void* buf = malloc (act->buf_len);

    if (buf) {
        memcpy (buf, act->buf, act->buf_len);
        /* Initially act->buf points to internal static recv buffer.
         * No leak here. */
        ((struct gcs_act*)act)->buf = buf;
        return 1;
    }
    else {
        gu_fatal ("Could not allocate state change action (%zd bytes)",
                  act->buf_len);
        abort();
        return -ENOMEM;
    }
}

static int
_handle_vote (gcs_conn_t& conn, const struct gcs_act& act)
{
    assert(act.type == GCS_ACT_VOTE);
    assert(act.buf_len >= ssize_t(2 * sizeof(int64_t)));

    int64_t seqno, res;
    gu::unserialize8(act.buf, act.buf_len, 0, seqno);
    gu::unserialize8(act.buf, act.buf_len, 8, res);

    if (GCS_VOTE_REQUEST == res)
    {
        log_debug << "GCS got vote request for " << seqno;
        return 1; /* pass request straight to slave q */
    }
    assert(res <= 0);

    gu_mutex_lock(&conn.vote_lock_);

    log_debug << "Got vote action: " << seqno << ',' << res;
    assert(conn.vote_gtid_.seqno() != GCS_SEQNO_ILL);
    int ret(1); /* by default pass action to slave queue as usual */

    if (conn.vote_wait_)
    {
        log_debug << "Error voting thread is waiting for: "
                  << conn.vote_gtid_.seqno() << ',' << conn.vote_res_;
        assert(conn.group_uuid == conn.vote_gtid_.uuid());

        if (conn.vote_res_ != 0 || seqno >= conn.vote_gtid_.seqno())
        {
            /* any non-zero vote on past seqno or end vote on future seqno
             * must wake up voting thread:
             * - negative vote on past seqno means this node is inconsistent
             *   since it did not detect any problems with it.
             * - any vote on a future seqno effectively means 0 vote on the
             *   current vote_seqno. It also means that the current voter votes
             *   otherwise (and too late), so is inconsistent.
             * In any case vote_res mismatch will show that. */
            if (seqno > conn.vote_gtid_.seqno())
            {
                conn.vote_res_ = 0; ret = 1; /* still pass to slave q */
            }
            else
            {
                conn.vote_res_ = res; ret = 0; /* consumed by voter */
            }
            gu_cond_signal(&conn.vote_cond_);
        }
    }
    else
    {
        log_debug << "No error voting thread, returning " << ret;
    }

    gu_mutex_unlock(&conn.vote_lock_);

    if (0 == ret) ::free(const_cast<void*>(act.buf)); /* consumed here */

    return ret;
}

/*!
 * Performs work requred by action in current context.
 * @return negative error code, 0 if action should be discarded, 1 if should be
 *         passed to application.
 */
static int
gcs_handle_actions (gcs_conn_t* conn, struct gcs_act_rcvd& rcvd)
{
    int ret(0);

    switch (rcvd.act.type) {
    case GCS_ACT_FLOW:
        assert (sizeof(struct gcs_fc_event) == rcvd.act.buf_len);
        gcs_handle_flow_control (conn, (const gcs_fc_event*)rcvd.act.buf);
        break;
    case GCS_ACT_CCHANGE:
        gcs_handle_act_conf (conn, rcvd);
        ret = 1;
        break;
    case GCS_ACT_STATE_REQ:
        ret = gcs_handle_act_state_req (conn, rcvd);
        break;
    case GCS_ACT_JOIN:
        ret = gcs_handle_state_change (conn, &rcvd.act);
        if (gcs_seqno_gtoh(*(gcs_seqno_t*)rcvd.act.buf) < 0 &&
            GCS_CONN_JOINER == conn->state)
            gcs_become_primary (conn);
        else
            gcs_become_joined (conn);
        break;
    case GCS_ACT_SYNC:
        if (rcvd.id < 0) {
            gu_fifo_lock(conn->recv_q);
            conn->sync_sent(false);
            gu_fifo_release(conn->recv_q);
            gcs_send_sync(conn);
        } else {
            ret = gcs_handle_state_change (conn, &rcvd.act);
            gcs_become_synced (conn);
        }
        break;
    case GCS_ACT_VOTE:
        ret = _handle_vote (*conn, rcvd.act);
        break;
    default:
        break;
    }

    return ret;
}

static inline void
GCS_FIFO_PUSH_TAIL (gcs_conn_t* conn, ssize_t size)
{
    conn->recv_q_size += size;
    gu_fifo_push_tail(conn->recv_q);
}

/* Returns true if timeout was handled and false otherwise */
static bool
_handle_timeout (gcs_conn_t* conn)
{
    bool ret;
    long long now = gu_time_calendar();

    /* TODO: now the only point for timeout is flow control (#412),
     *       later we might need to handle more timers. */
    if (conn->timeout <= now) {
        ret = ((GCS_CONN_JOINER != conn->state) ||
               (_release_sst_flow_control (conn) >= 0));
    }
    else {
        gu_error ("Unplanned timeout! (tout: %lld, now: %lld)",
                  conn->timeout, now);
        ret = false;
    }

    conn->timeout = GU_TIME_ETERNITY;

    return ret;
}

static long
_check_recv_queue_growth (gcs_conn_t* conn, ssize_t size)
{
    assert (GCS_CONN_JOINER == conn->state);

    long      ret   = 0;
    long long pause = gcs_fc_process (&conn->stfc, size);

    if (pause > 0) {
        /* replication needs throttling */
        ret = gu_mutex_lock(&conn->fc_lock);
        if (!ret) {
            ret = gcs_fc_stop_end(conn);
        }
        else {
            gu_fatal("failed to lock FC mutex");
            abort();
        }

        if (gu_likely(pause != GU_TIME_ETERNITY)) {

            if (GU_TIME_ETERNITY == conn->timeout) {
                conn->timeout = gu_time_calendar();
            }

            conn->timeout += pause; // we need to track pauses regardless
        }
        else if (conn->timeout != GU_TIME_ETERNITY) {
            conn->timeout = GU_TIME_ETERNITY;
            gu_warn ("Replication paused until state transfer is complete "
                     "due to reaching hard limit on the writeset queue size.");
        }

        return ret;
    }
    else {
        return pause; // 0 or error code
    }
}

static long
_close(gcs_conn_t* conn, bool join_recv_thread)
{
    /* all possible races in connection closing should be resolved by
     * the following call, it is thread-safe */

    long ret;

    if (gu_atomic_fetch_and_add(&conn->inner_close_count, 1) != 0) {
        return -EALREADY;
    }

    if (!(ret = gcs_sm_close (conn->sm))) {
        // we ignore return value on purpose. the reason is
        // we can not tell why self-leave message is generated.
        // there are two possible reasons.
        // 1. gcs_core_close is called.
        // 2. GCommConn::run() caught exception.
        (void)gcs_core_close (conn->core);

        if (join_recv_thread)
        {
            /* if called from gcs_close(), we need to synchronize with
               gcs_recv_thread at this point */
            if ((ret = gu_thread_join (conn->recv_thread, NULL))) {
                gu_error ("Failed to join recv_thread(): %d (%s)",
                          -ret, strerror(-ret));
            }
            else {
                gu_info ("recv_thread() joined.");
            }
            /* recv_thread() is supposed to set state to CLOSED when exiting */
            assert (GCS_CONN_CLOSED == conn->state);
        }

        gu_info ("Closing replication queue.");
        struct gcs_repl_act** act_ptr;
        /* At this point (state == CLOSED) no new threads should be able to
         * queue for repl (check gcs_repl()), and recv thread is joined, so no
         * new actions will be received. Abort threads that are still waiting
         * in repl queue */
        while ((act_ptr =
                (struct gcs_repl_act**)gcs_fifo_lite_get_head (conn->repl_q))) {
            struct gcs_repl_act* act = *act_ptr;
            gcs_fifo_lite_pop_head (conn->repl_q);

            /* This will wake up repl threads in repl_q -
             * they'll quit on their own,
             * they don't depend on the conn object after waking */
            gu_mutex_lock   (&act->wait_mutex);
            gu_cond_signal  (&act->wait_cond);
            gu_mutex_unlock (&act->wait_mutex);
        }
        gcs_fifo_lite_close (conn->repl_q);

        /* wake all gcs_recv() threads () */
        // FIXME: this can block waiting for applicaiton threads to fetch all
        // items. In certain situations this can block forever. Ticket #113
        gu_info ("Closing slave action queue.");
        gu_fifo_close (conn->recv_q);
    }

    return ret;
}

/*
 * gcs_recv_thread() receives whatever actions arrive from group,
 * and performs necessary actions based on action type.
 */
static void *gcs_recv_thread (void *arg)
{
    gcs_conn_t* conn = (gcs_conn_t*)arg;
    ssize_t     ret  = -ECONNABORTED;

    // To avoid race between gcs_open() and the following state check in while()
    gu_cond_t tmp_cond; /* TODO: rework when concurrency in SM is allowed */
    gu_cond_init (&tmp_cond, NULL);
    gcs_sm_enter(conn->sm, &tmp_cond, false, true);
    gcs_sm_leave(conn->sm);
    gu_cond_destroy (&tmp_cond);

    while (conn->state < GCS_CONN_CLOSED)
    {
        gcs_seqno_t this_act_id = GCS_SEQNO_ILL;
        struct gcs_repl_act** repl_act_ptr;
        struct gcs_act_rcvd   rcvd;

        ret = gcs_core_recv (conn->core, &rcvd, conn->timeout);

        if (gu_unlikely(ret <= 0)) {

            gu_debug ("gcs_core_recv returned %d: %s", ret, strerror(-ret));

            if (-ETIMEDOUT == ret && _handle_timeout(conn)) continue;

            assert (NULL          == rcvd.act.buf);
            assert (0             == rcvd.act.buf_len);
            assert (GCS_ACT_ERROR == rcvd.act.type ||
                    GCS_ACT_INCONSISTENCY == rcvd.act.type);
            assert (GCS_SEQNO_ILL == rcvd.id);

            if (GCS_ACT_INCONSISTENCY == rcvd.act.type) {
                /* In the case of inconsistency our concern is to report it to
                 * replicator ASAP. Current contents of the slave queue are
                 * meaningless. */
                gu_fifo_clear(conn->recv_q);
            }

            struct gcs_recv_act* err_act =
                (struct gcs_recv_act*) gu_fifo_get_tail(conn->recv_q);

            err_act->rcvd     = rcvd;
            err_act->local_id = GCS_SEQNO_ILL;

            GCS_FIFO_PUSH_TAIL (conn, rcvd.act.buf_len);

            break;
        }

//        gu_info ("Received action type: %d, size: %d, global seqno: %lld",
//                 act_type, act_size, (long long)act_id);

        assert (rcvd.act.type < GCS_ACT_ERROR);
        assert (ret == rcvd.act.buf_len);

        if (gu_unlikely(rcvd.act.type >= GCS_ACT_STATE_REQ ||
                        (conn->vote_wait_ && GCS_ACT_COMMIT_CUT==rcvd.act.type)))
        {
            ret = gcs_handle_actions (conn, rcvd);

            if (gu_unlikely(ret < 0)) {         // error
                gu_debug ("gcs_handle_actions returned %d: %s",
                          ret, strerror(-ret));
                break;
            }

            if (gu_likely(ret <= 0)) continue; // not for application
        }

        /* deliver to application (note matching assert in the bottom-half of
         * gcs_repl()) */
        if (gu_likely (rcvd.act.type != GCS_ACT_WRITESET ||
                       (rcvd.id > 0 && (conn->global_seqno = rcvd.id)))) {
            /* successful delivery - increment local order */
            this_act_id = gu_atomic_fetch_and_add(&conn->local_act_id, 1);
        }

        if (NULL != rcvd.local                                          &&
            (repl_act_ptr = (struct gcs_repl_act**)
             gcs_fifo_lite_get_head (conn->repl_q))                     &&
            (gu_likely ((*repl_act_ptr)->act_in == rcvd.local)  ||
             /* at this point repl_q is locked and we need to unlock it and
              * return false to fall to the 'else' branch; unlikely case */
             (gcs_fifo_lite_release (conn->repl_q), false)))
        {
            /* local action from repl_q */
            struct gcs_repl_act* repl_act = *repl_act_ptr;
            gcs_fifo_lite_pop_head (conn->repl_q);

            assert (repl_act->action->type == rcvd.act.type);
            assert (repl_act->action->size == rcvd.act.buf_len ||
                    repl_act->action->type == GCS_ACT_STATE_REQ);

            repl_act->action->buf     = rcvd.act.buf;
            repl_act->action->seqno_g = rcvd.id;
            repl_act->action->seqno_l = this_act_id;

            gu_mutex_lock   (&repl_act->wait_mutex);
            gu_cond_signal  (&repl_act->wait_cond);
            gu_mutex_unlock (&repl_act->wait_mutex);
        }
        else if (this_act_id >= 0 ||
                 /* action that was SENT and there is no sender waiting for it */
                 (rcvd.id == -EAGAIN && rcvd.act.type == GCS_ACT_WRITESET))
        {
            /* remote/non-repl'ed action */

            assert(rcvd.local != NULL || rcvd.id != -EAGAIN);
            /* Note that the resource pointed to by rcvd.local belongs to
             * the original action sender, so we don't care about freeing it */

            struct gcs_recv_act* recv_act =
                (struct gcs_recv_act*)gu_fifo_get_tail (conn->recv_q);

            if (gu_likely (NULL != recv_act)) {

                recv_act->rcvd     = rcvd;
                recv_act->local_id = this_act_id;

                conn->queue_len = gu_fifo_length (conn->recv_q) + 1;

                /* attempt to send stops only for foreign actions */
                bool const send_stop
                    (rcvd.local == NULL && gcs_fc_stop_begin(conn));

                // release queue
                GCS_FIFO_PUSH_TAIL (conn, rcvd.act.buf_len);

                if (gu_unlikely(GCS_CONN_JOINER == conn->state && !send_stop)) {
                    ret = _check_recv_queue_growth (conn, rcvd.act.buf_len);
                    assert (ret <= 0);
                    if (ret < 0) break;
                }

                if (gu_unlikely(send_stop) && (ret = gcs_fc_stop_end(conn))) {
                    gu_error ("gcs_fc_stop() returned %d: %s",
                              ret, strerror(-ret));
                    break;
                }
            }
            else {
                assert (GCS_CONN_CLOSED == conn->state);
                ret = -EBADFD;
                break;
            }
//            gu_info("Received foreign action of type %d, size %d, id=%llu, "
//                    "action %p", rcvd.act.type, rcvd.act.buf_len,
//                    this_act_id, rcvd.act.buf);
        }
        else if (rcvd.id == -EAGAIN)
        {
            assert(rcvd.local != NULL); /* local action */
            gu_fatal("Action {%p, %zd, %s} needs resending: "
                     "sender idx %d, my idx %d, local %p",
                     rcvd.act.buf, rcvd.act.buf_len,
                     gcs_act_type_to_str(rcvd.act.type),
                     rcvd.sender_idx, conn->my_idx, rcvd.local);
            assert (0);
            ret = -ENOTRECOVERABLE;
            break;
        }
        else if (conn->my_idx == rcvd.sender_idx)
        {
            gu_debug("Discarding: unordered local action not in repl_q: "
                     "{ {%p, %zd, %s}, %d, %lld }.",
                     rcvd.act.buf, rcvd.act.buf_len,
                     gcs_act_type_to_str(rcvd.act.type), rcvd.sender_idx,
                     rcvd.id);
        }
        else
        {
            gu_fatal ("Protocol violation: unordered remote action: "
                      "{ {%p, %zd, %s}, %d, %lld }",
                      rcvd.act.buf, rcvd.act.buf_len,
                      gcs_act_type_to_str(rcvd.act.type), rcvd.sender_idx,
                      rcvd.id);
            assert (0);
            ret = -ENOTRECOVERABLE;
            break;
        }
    }

    if (ret > 0) {
        ret = 0;
    }
    else if (ret < 0)
    {
        /* In case of error call _close() to release repl_q waiters. */
        (void)_close(conn, false);
        gcs_shift_state (conn, GCS_CONN_CLOSED);
    }
    gu_info ("RECV thread exiting %d: %s", ret, strerror(-ret));
    return NULL;
}

/* Opens connection to group */
long gcs_open (gcs_conn_t* conn, const char* channel, const char* url,
               bool const bootstrap)
{
    long ret = 0;

    if ((ret = gcs_sm_open(conn->sm))) return ret; // open in case it is closed

    gu_cond_t tmp_cond; /* TODO: rework when concurrency in SM is allowed */
    gu_cond_init (&tmp_cond, NULL);

    if ((ret = gcs_sm_enter (conn->sm, &tmp_cond, false, true)))
    {
        gu_error("Failed to enter send monitor: %d (%s)", ret, strerror(-ret));
        return ret;
    }

    if (GCS_CONN_CLOSED == conn->state) {

        if (!(ret = gcs_core_open (conn->core, channel, url, bootstrap))) {

            _reset_pkt_size(conn);

            if (!(ret = gu_thread_create (&conn->recv_thread, NULL,
                                          gcs_recv_thread, conn))) {
                gcs_fifo_lite_open(conn->repl_q);
                gu_fifo_open(conn->recv_q);
                gcs_shift_state (conn, GCS_CONN_OPEN);
                gu_info ("Opened channel '%s'", channel);
                conn->inner_close_count = 0;
                conn->outer_close_count = 0;
                goto out;
            }
            else {
                gu_error ("Failed to create main receive thread: %ld (%s)",
                          ret, strerror(-ret));
            }
            gcs_core_close (conn->core);
        }
        else {
            gu_error ("Failed to open channel '%s' at '%s': %d (%s)",
                      channel, url, ret, strerror(-ret));
        }
    }
    else {
        gu_error ("Bad GCS connection state: %d (%s)",
                  conn->state, gcs_conn_state_str[conn->state]);
        ret = -EBADFD;
    }
out:
    gcs_sm_leave (conn->sm);
    gu_cond_destroy (&tmp_cond);

    return ret;
}

/* Closes group connection */
/* After it returns, application should have all time in the world to cancel
 * and join threads which try to access the handle, before calling gcs_destroy()
 * on it. */
long gcs_close (gcs_conn_t *conn)
{
    long ret;

    if (gu_atomic_fetch_and_add(&conn->outer_close_count, 1) != 0) {
        return -EALREADY;
    }

    if ((ret = _close(conn, true)) == -EALREADY)
    {
        gu_info("recv_thread() already closing, joining thread.");
        /* _close() has already been called by gcs_recv_thread() and it
           is taking care of cleanup, just join the thread */
        if ((ret = gu_thread_join (conn->recv_thread, NULL))) {
            gu_error ("Failed to join recv_thread(): %d (%s)",
                      -ret, strerror(-ret));
        }
        else {
            gu_info ("recv_thread() joined.");
        }
    }
    /* recv_thread() is supposed to set state to CLOSED when exiting */
    assert (GCS_CONN_CLOSED == conn->state);
    return ret;
}

/* Frees resources associated with GCS connection handle */
long gcs_destroy (gcs_conn_t *conn)
{
    long err;

    gu_cond_t tmp_cond;
    gu_cond_init (&tmp_cond, NULL);

    if (!(err = gcs_sm_enter (conn->sm, &tmp_cond, false, true))) // need an error here
    {
        if (GCS_CONN_CLOSED != conn->state)
        {
            if (GCS_CONN_CLOSED > conn->state)
                gu_error ("Attempt to call gcs_destroy() before gcs_close(): "
                          "state = %d", conn->state);

            gu_cond_destroy (&tmp_cond);

            return -EBADFD;
        }

        gcs_sm_leave (conn->sm);

        gcs_shift_state (conn, GCS_CONN_DESTROYED);
        /* we must unlock the mutex here to allow unfortunate threads
         * to acquire the lock and give up gracefully */
    }
    else {
        gu_debug("gcs_destroy: gcs_sm_enter() err = %d", err);
        // We should still cleanup resources
    }

    gu_fifo_destroy (conn->recv_q);

    gu_cond_destroy (&tmp_cond);
    gcs_sm_destroy (conn->sm);

    if ((err = gcs_fifo_lite_destroy (conn->repl_q))) {
        gu_debug ("Error destroying repl FIFO: %d (%s)", err, strerror(-err));
        return err;
    }

    if ((err = gcs_core_destroy (conn->core))) {
        gu_debug ("Error destroying core: %d (%s)", err, strerror(-err));
        return err;
    }

    /* This must not last for long */
    while (gu_mutex_destroy (&conn->fc_lock));

    _cleanup_params (conn);

    gu_free (conn);

    return 0;
}

/* Puts action in the send queue and returns */
long gcs_sendv (gcs_conn_t*          const conn,
                const struct gu_buf* const act_bufs,
                size_t               const act_size,
                gcs_act_type_t       const act_type,
                bool                 const scheduled,
                bool                 const grab)
{
    assert (!(scheduled && grab));

    if (gu_unlikely(act_size > GCS_MAX_ACT_SIZE)) return -EMSGSIZE;

    long ret = -ENOTCONN;

    if (gu_unlikely(grab)) {
        if (!(ret = gcs_sm_grab (conn->sm))) {
            while ((GCS_CONN_OPEN >= conn->state) &&
                   (ret = gcs_core_send (conn->core, act_bufs,
                                         act_size, act_type)) == -ERESTART);
            gcs_sm_release (conn->sm);
        }
    }
    else {
        /*! locking connection here to avoid race with gcs_close()
         *  @note: gcs_repl() and gcs_recv() cannot lock connection
         *         because they block indefinitely waiting for actions */
        gu_cond_t tmp_cond;
        gu_cond_init (&tmp_cond, NULL);

        if (!(ret = gcs_sm_enter (conn->sm, &tmp_cond, scheduled, true))) {
            while ((GCS_CONN_OPEN >= conn->state) &&
                   (ret = gcs_core_send (conn->core, act_bufs,
                                         act_size, act_type)) == -ERESTART);
            gcs_sm_leave (conn->sm);
            gu_cond_destroy (&tmp_cond);
        }
    }

    return ret;
}

long gcs_schedule (gcs_conn_t* conn)
{
    return gcs_sm_schedule (conn->sm);
}

long gcs_interrupt (gcs_conn_t* conn, long handle)
{
    return gcs_sm_interrupt (conn->sm, handle);
}

long gcs_caused(gcs_conn_t* conn, gu::GTID& gtid)
{
    return gcs_core_caused(conn->core, gtid);
}

/* Puts action in the send queue and returns after it is replicated */
long gcs_replv (gcs_conn_t*          const conn,      //!<in
                const struct gu_buf* const act_in,    //!<in
                struct gcs_action*   const act,       //!<inout
                bool                 const scheduled) //!<in
{
    if (gu_unlikely((size_t)act->size > GCS_MAX_ACT_SIZE)) return -EMSGSIZE;

    long ret;

    assert (act);
    assert (act->size > 0);

    act->seqno_l = GCS_SEQNO_ILL;
    act->seqno_g = GCS_SEQNO_ILL;

    /* This is good - we don't have to do a copy because we wait */
    struct gcs_repl_act repl_act(act_in, act);

    gu_mutex_init (&repl_act.wait_mutex, NULL);
    gu_cond_init  (&repl_act.wait_cond,  NULL);

    /* Send action and wait for signal from recv_thread
     * we need to lock a mutex before we can go wait for signal */
    if (!(ret = gu_mutex_lock (&repl_act.wait_mutex)))
    {
        // Lock here does the following:
        // 1. serializes gcs_core_send() access between gcs_repl() and
        //    gcs_send()
        // 2. avoids race with gcs_close() and gcs_destroy()
        if (!(ret = gcs_sm_enter (conn->sm, &repl_act.wait_cond, scheduled, true)))
        {
            struct gcs_repl_act** act_ptr;

            const void* const orig_buf = act->buf;

            // some hack here to achieve one if() instead of two:
            // ret = -EAGAIN part is a workaround for #569
            // if (conn->state >= GCS_CONN_CLOSE) or (act_ptr == NULL)
            // ret will be -ENOTCONN
            if ((ret = -EAGAIN,
                 conn->upper_limit >= conn->queue_len ||
                 act->type         != GCS_ACT_WRITESET)         &&
                (ret = -ENOTCONN, GCS_CONN_OPEN >= conn->state) &&
                (act_ptr = (struct gcs_repl_act**)gcs_fifo_lite_get_tail (conn->repl_q)))
            {
                *act_ptr = &repl_act;
                gcs_fifo_lite_push_tail (conn->repl_q);

                // Keep on trying until something else comes out
                while ((ret = gcs_core_send (conn->core, act_in, act->size,
                                             act->type)) == -ERESTART) {}

                if (ret < 0) {
                    /* remove item from the queue, it will never be delivered */
                    gu_warn ("Send action {%p, %zd, %s} returned %d (%s)",
                             act->buf, act->size,gcs_act_type_to_str(act->type),
                             ret, strerror(-ret));

                    if (!gcs_fifo_lite_remove (conn->repl_q)) {
                        gu_fatal ("Failed to remove unsent item from repl_q");
                        assert(0);
                        ret = -ENOTRECOVERABLE;
                    }
                }
                else {
                    assert (ret == (ssize_t)act->size);
                }
            }

            gcs_sm_leave (conn->sm);

            assert(ret);

            /* now we can go waiting for action delivery */
            if (ret >= 0) {
                gu_cond_wait (&repl_act.wait_cond, &repl_act.wait_mutex);
#ifndef GCS_FOR_GARB
                /* assert (act->buf != 0); */
                if (act->buf == 0)
                {
                    /* Recv thread purged repl_q before action was delivered */
                    ret = -ENOTCONN;
                    goto out;
                }
#else
                assert (act->buf == 0);
#endif /* GCS_FOR_GARB */

                if (act->seqno_g < 0) {
                    assert (GCS_SEQNO_ILL    == act->seqno_l ||
                            GCS_ACT_WRITESET != act->type);

                    if (act->seqno_g == GCS_SEQNO_ILL) {
                        /* action was not replicated for some reason */
                        assert (orig_buf == act->buf);
                        ret = -EINTR;
                    }
                    else {
                        /* core provided an error code in global seqno */
                        assert (orig_buf != act->buf);
                        ret = act->seqno_g;
                        act->seqno_g = GCS_SEQNO_ILL;
                    }

                    if (orig_buf != act->buf) // action was allocated in gcache
                    {
                        gu_debug("Freeing gcache buffer %p after receiving %d",
                                 act->buf, ret);
                        gcs_gcache_free (conn->gcache, act->buf);
                        act->buf = orig_buf;
                    }
                }
            }
        }
#ifndef GCS_FOR_GARB
    out:
#endif /* GCS_FOR_GARB */
        gu_mutex_unlock  (&repl_act.wait_mutex);
    }
    gu_mutex_destroy (&repl_act.wait_mutex);
    gu_cond_destroy  (&repl_act.wait_cond);

#ifdef GCS_DEBUG_GCS
//    gu_debug ("\nact_size = %u\nact_type = %u\n"
//              "act_id   = %llu\naction   = %p (%s)\n",
//              act->size, act->type, act->seqno_g, act->buf, act->buf);
#endif
    return ret;
}

long gcs_request_state_transfer (gcs_conn_t*    conn,
                                 int            version,
                                 const void*    req,
                                 size_t         size,
                                 const char*    donor,
                                 const gu::GTID& ist_gtid,
                                 gcs_seqno_t&   order)
{
    long   ret       = -ENOMEM;
    size_t donor_len = strlen(donor) + 1; // include terminating \0
    size_t rst_size  = size + donor_len + ist_gtid.serial_size() + 2;
    // for simplicity, allocate maximum space what we need here.
    char*  rst       = (char*)gu_malloc (rst_size);

    order = GCS_SEQNO_ILL;

    if (rst) {
        log_debug << "ist_gtid " << ist_gtid;

        int offset = 0;

        // version 0,1
        /* RST format: |donor name|\0|app request|
         * anything more complex will require a special (de)serializer.
         * NOTE: this is sender part. Check gcs_group_handle_state_request()
         *       for the receiver part. */

        if (version < 2) {
#ifndef GCS_FOR_GARB
            assert(0); // this branch is for SST request by garbd only
#endif /* GCS_FOR_GARB */
            memcpy (rst + offset, donor, donor_len);
            offset += donor_len;
            memcpy (rst + offset, req, size);
            rst_size = size + donor_len;
        }

        // version 2(expose joiner's seqno and smart donor selection)
        // RST format: |donor_name|\0|'V'|version|ist_uuid|ist_seqno|app_request|

        // we expect 'version' could be hold by 'char'
        // since app_request v0 starts with sst method name
        // and app_request v1 starts with 'STRv1'
        // and ist_uuid starts with hex character in lower case.
        // it's safe to use 'V' as separator.
        else {
            memcpy (rst + offset, donor, donor_len);
            offset += donor_len;
            rst[offset++] = 'V';
            rst[offset++] = (char)version;
            offset = ist_gtid.serialize(rst, rst_size, offset);
            memcpy (rst + offset, req, size);
            assert(offset + size == rst_size);
            log_debug << "SST sending: " << (char*)req << ", " << rst_size;
        }

        struct gcs_action action;
        action.buf  = rst;
        action.size = (ssize_t)rst_size;
        action.type = GCS_ACT_STATE_REQ;

        ret = gcs_repl(conn, &action, false);

        gu_free (rst);

        order = action.seqno_l;

        if (ret > 0) {
            assert (action.buf != rst);
#ifndef GCS_FOR_GARB
            assert (action.buf != NULL);
            gcs_gcache_free (conn->gcache, action.buf);
#else
            assert (action.buf == NULL);
#endif
            assert (ret == (ssize_t)rst_size);
            assert (action.seqno_g >= 0);
            assert (action.seqno_l >  0);

            // on joiner global seqno stores donor index
            // on donor global seqno stores global seqno
            ret = action.seqno_g;
        }
        else {
            assert (/*action.buf == NULL ||*/ action.buf == rst);
        }
    }

    return ret;
}

long gcs_desync (gcs_conn_t* conn, gcs_seqno_t& order)
{
    gu_uuid_t ist_uuid = {{0, }};
    gcs_seqno_t ist_seqno = GCS_SEQNO_ILL;
    // for desync operation we use the lowest str_version.
    long ret = gcs_request_state_transfer (conn, 2,
                                           "", 1, GCS_DESYNC_REQ,
                                           gu::GTID(ist_uuid, ist_seqno),
                                           order);

    if (ret >= 0) {
        return 0;
    }
    else {
        return ret;
    }
}

static inline void
GCS_FIFO_POP_HEAD (gcs_conn_t* conn, ssize_t size)
{
    assert (conn->recv_q_size >= size);
    conn->recv_q_size -= size;
    gu_fifo_pop_head (conn->recv_q);
}

/* Returns when an action from another process is received */
long gcs_recv (gcs_conn_t*        conn,
               struct gcs_action* action)
{
    int                  err;
    struct gcs_recv_act* recv_act = NULL;

    assert (action);

    if ((recv_act = (struct gcs_recv_act*)gu_fifo_get_head (conn->recv_q, &err)))
    {
        conn->queue_len = gu_fifo_length (conn->recv_q) - 1;
        bool send_cont  = gcs_fc_cont_begin   (conn);
        bool send_sync  = gcs_send_sync_begin (conn);

        action->buf     = (void*)recv_act->rcvd.act.buf;
        action->size    = recv_act->rcvd.act.buf_len;
        action->type    = recv_act->rcvd.act.type;
        action->seqno_g = recv_act->rcvd.id;
        action->seqno_l = recv_act->local_id;

        if (gu_unlikely (GCS_ACT_CCHANGE == action->type)) {
            err = gu_fifo_cancel_gets (conn->recv_q);
            if (err) {
                gu_fatal ("Internal logic error: failed to cancel recv_q "
                          "\"gets\": %d (%s). Aborting.",
                          err, strerror(-err));
                gu_abort();
            }
        }

        GCS_FIFO_POP_HEAD (conn, action->size); // release the queue

        if (gu_unlikely(send_cont) && (err = gcs_fc_cont_end(conn))) {
            // We have successfully received an action, but failed to send
            // important control message. What do we do? Inability to send CONT
            // can block the whole cluster. There are only conn->queue_len - 1
            // attempts to do that (that's how many times we'll get here).
            // Perhaps if the last attempt fails, we should crash.
            if (conn->queue_len > 0) {
                gu_warn ("Failed to send CONT message: %d (%s). "
                         "Attempts left: %ld",
                         err, strerror(-err), conn->queue_len);
            }
            else {
                gu_fatal ("Last opportunity to send CONT message failed: "
                          "%d (%s). Aborting to avoid cluster lock-up...",
                          err, strerror(-err));
                gcs_close(conn);
                gu_abort();
            }
        }
        else if (gu_unlikely(send_sync) && (err = gcs_send_sync_end (conn))) {
            gu_warn ("Failed to send SYNC message: %d (%s). Will try later.",
                     err, strerror(-err));
        }

        return action->size;
    }
    else {
        action->buf     = NULL;
        action->size    = 0;
        action->type    = GCS_ACT_ERROR;
        action->seqno_g = GCS_SEQNO_ILL;
        action->seqno_l = GCS_SEQNO_ILL;

        switch (err) {
        case -ENODATA:
            assert (GCS_CONN_CLOSED == conn->state);
            return GCS_CLOSED_ERROR;
        default:
            return err;
        }
    }
}

long
gcs_resume_recv (gcs_conn_t* conn)
{
    int ret = GCS_CLOSED_ERROR;

    ret = gu_fifo_resume_gets (conn->recv_q);

    if (ret) {
        if (conn->state < GCS_CONN_CLOSED) {
            gu_fatal ("Internal logic error: failed to resume \"gets\" on "
                      "recv_q: %d (%s). Aborting.", ret, strerror (-ret));
            assert(0);
            gcs_close (conn);
            gu_abort();
        }
        else {
            ret = GCS_CLOSED_ERROR;
        }
    }

    return ret;
}

long
gcs_wait (gcs_conn_t* conn)
{
    if (gu_likely(GCS_CONN_SYNCED == conn->state)) {
       return (conn->stop_count > 0 || (conn->queue_len > conn->upper_limit));
    }
    else {
        switch (conn->state) {
        case GCS_CONN_OPEN:
            return -ENOTCONN;
        case GCS_CONN_CLOSED:
        case GCS_CONN_DESTROYED:
            return GCS_CLOSED_ERROR;
        default:
            return -EAGAIN; // wait until get sync
        }
    }
}

long
gcs_conf_set_pkt_size (gcs_conn_t *conn, long pkt_size)
{
    if (conn->params.max_packet_size == pkt_size) return pkt_size;

    return gcs_set_pkt_size (conn, pkt_size);
}

long
gcs_set_last_applied (gcs_conn_t* conn, const gu::GTID& gtid)
{
    assert(gtid.uuid()  != GU_UUID_NIL);
    assert(gtid.seqno() >= 0);

    gu_cond_t cond;
    gu_cond_init (&cond, NULL);

    long ret = gcs_sm_enter (conn->sm, &cond, false, false);

    if (!ret) {
        ret = gcs_core_set_last_applied (conn->core, gtid);
        gcs_sm_leave (conn->sm);
    }

    gu_cond_destroy (&cond);

    return ret;
}

int
gcs_proto_ver(gcs_conn_t* conn)
{
    return gcs_core_proto_ver(conn->core);
}

int
gcs_vote (gcs_conn_t* const conn, const gu::GTID& gtid, uint64_t const code,
          const void* const msg, size_t const msg_len)
{
    if (gcs_proto_ver(conn) < 1)
    {
        assert(code != 0); // should be here only our own initiative
        log_error << "Not all group members support inconsistency voting. "
                  << "Reverting to old behavior: abort on error.";
        return 1; /* no voting with old protocol */
    }

    int const err(gu_mutex_lock(&conn->vote_lock_));
    if (gu_unlikely(0 != err))
    {
        assert(0);
        return -err;
    }

    while (conn->vote_wait_) /* only one at a time */
    {
        gu_mutex_unlock(&conn->vote_lock_);
        usleep(10000);
        gu_mutex_lock(&conn->vote_lock_);
    }

    if (gtid.uuid()  == conn->vote_gtid_.uuid() &&  /* seqno was voted already */
        gtid.seqno() <= conn->vote_gtid_.seqno())   /* - ensure monotonicity   */
    {
        assert(0 == code); /* we can be here only by voting request */
        gu_mutex_unlock(&conn->vote_lock_);
        return -EALREADY;
    }


    gu::GTID const old_gtid(conn->vote_gtid_);
    conn->vote_gtid_ = gtid;
    conn->vote_err_  = 0;

    /* We can reach this point for two reasons:
     * 1. either we want to report an error
     * 2. or we are voting by request (in which case code == 0) */

    int64_t my_vote;
    if (0 != code)
    {
        size_t const buf_len(gtid.serial_size() + sizeof(code));
        std::vector<char> buf(buf_len);
        size_t offset(0);

        offset = gtid.serialize(buf.data(), buf.size(), offset);
        offset = gu::serialize8(code, buf.data(), buf.size(), offset);
        assert(buf.size() == offset);

        gu::MMH3 hash;
        hash.append(buf.data(), buf.size());
        hash.append(msg, msg_len);

        my_vote = (hash.gather8() | (1ULL << 63));
        // make sure it is never 0 (and always negative) in case of error
    }
    else
    {
        my_vote = 0;
    }

    int ret(gcs_core_send_vote(conn->core, gtid, my_vote, msg, msg_len));
    if (ret < 0)
    {
        assert(ret != -EAGAIN); /* EAGAIN should be taken care of at core level*/
        conn->vote_gtid_ = old_gtid; /* failed to send vote */
        goto cleanup;
    }

    /* wait for voting results */
    conn->vote_wait_ = true;
    gu_cond_wait(&conn->vote_cond_, &conn->vote_lock_);
    ret = conn->vote_err_; assert(ret <= 0);
    if (0 == ret)
    {
        ret = my_vote != conn->vote_res_; // 0 for agreement, 1 for disagreement
    }
    conn->vote_wait_ = false;

cleanup:
    log_debug << "Error voting thread wating on " << gtid.seqno() << ','
              << my_vote << ", got " << conn->vote_res_ << ", returning "
              << ret;
    conn->vote_res_  = 0;
    gu_mutex_unlock(&conn->vote_lock_);
    return ret;
}

long
gcs_join (gcs_conn_t* conn, const gu::GTID& gtid, int const code)
{
    if (code < 0 || gtid.seqno() >= conn->join_gtid.seqno())
    {
        conn->join_gtid    = gtid;
        conn->join_code    = code;
        conn->need_to_join = true;

        return s_join (conn);
    }

    assert(0);

    return 0;
}

gcs_seqno_t gcs_local_sequence(gcs_conn_t* conn)
{
    return gu_atomic_fetch_and_add(&conn->local_act_id, 1);
}

void
gcs_get_stats (gcs_conn_t* conn, struct gcs_stats* stats)
{
    gu_fifo_stats_get (conn->recv_q,
                       &stats->recv_q_len,
                       &stats->recv_q_len_max,
                       &stats->recv_q_len_min,
                       &stats->recv_q_len_avg);

    stats->recv_q_size = conn->recv_q_size;

    gcs_sm_stats_get (conn->sm,
                      &stats->send_q_len,
                      &stats->send_q_len_max,
                      &stats->send_q_len_min,
                      &stats->send_q_len_avg,
                      &stats->fc_paused_ns,
                      &stats->fc_paused_avg);

    stats->fc_ssent    = conn->stats_fc_stop_sent;
    stats->fc_csent    = conn->stats_fc_cont_sent;
    stats->fc_received = conn->stats_fc_received;
    stats->fc_active   = conn->stop_count > 0;
    stats->fc_requested= conn->stop_sent_ > 0;
}

void
gcs_flush_stats(gcs_conn_t* conn)
{
    gu_fifo_stats_flush(conn->recv_q);
    gcs_sm_stats_flush (conn->sm);
    conn->stats_fc_stop_sent = 0;
    conn->stats_fc_cont_sent = 0;
    conn->stats_fc_received  = 0;
}

void gcs_get_status(gcs_conn_t* conn, gu::Status& status)
{
    if (conn->state < GCS_CONN_CLOSED)
    {
        gcs_core_get_status(conn->core, status);
    }
}

static long
_set_fc_limit (gcs_conn_t* conn, const char* value)
{
    long long limit;
    const char* const endptr = gu_str2ll(value, &limit);

    if (limit > 0LL && *endptr == '\0') {

        if (limit > LONG_MAX) limit = LONG_MAX;

        gu_fifo_lock(conn->recv_q);
        {
            if (!gu_mutex_lock (&conn->fc_lock)) {
                conn->params.fc_base_limit = limit;
                _set_fc_limits (conn);
                gu_config_set_int64 (conn->config, GCS_PARAMS_FC_LIMIT,
                                     conn->params.fc_base_limit);
                gu_mutex_unlock (&conn->fc_lock);
            }
            else {
                gu_fatal ("Failed to lock mutex.");
                abort();
            }
        }
        gu_fifo_release (conn->recv_q);

        return 0;
    }
    else {
        return -EINVAL;
    }
}

static long
_set_fc_factor (gcs_conn_t* conn, const char* value)
{
    double factor;
    const char* const endptr = gu_str2dbl(value, &factor);

    if (factor >= 0.0 && factor <= 1.0 && *endptr == '\0') {

        if (factor == conn->params.fc_resume_factor) return 0;

        gu_fifo_lock(conn->recv_q);
        {
            if (!gu_mutex_lock (&conn->fc_lock)) {
                conn->params.fc_resume_factor = factor;
                _set_fc_limits (conn);
                gu_config_set_double (conn->config, GCS_PARAMS_FC_FACTOR,
                                      conn->params.fc_resume_factor);
                gu_mutex_unlock (&conn->fc_lock);
            }
            else {
                gu_fatal ("Failed to lock mutex.");
                abort();
            }
        }
        gu_fifo_release (conn->recv_q);

        return 0;
    }
    else {
        return -EINVAL;
    }
}

static long
_set_fc_debug (gcs_conn_t* conn, const char* value)
{
    bool debug;
    const char* const endptr = gu_str2bool(value, &debug);

    if (*endptr == '\0') {

        if (conn->params.fc_debug == debug) return 0;

        conn->params.fc_debug = debug;
        gcs_fc_debug (&conn->stfc, debug);
        gu_config_set_bool (conn->config, GCS_PARAMS_FC_DEBUG, debug);

        return 0;
    }
    else {
        return -EINVAL;
    }
}

static long
_set_sync_donor (gcs_conn_t* conn, const char* value)
{
    bool sd;
    const char* const endptr = gu_str2bool (value, &sd);

    if (endptr[0] != '\0') return -EINVAL;

    if (conn->params.sync_donor != sd) {

        conn->params.sync_donor = sd;
        conn->max_fc_state      = sd ? GCS_CONN_DONOR : GCS_CONN_JOINED;
    }

    return 0;
}

static long
_set_pkt_size (gcs_conn_t* conn, const char* value)
{
    long long pkt_size;
    const char* const endptr = gu_str2ll (value, &pkt_size);

    if (pkt_size > 0 && *endptr == '\0') {

        if (pkt_size > LONG_MAX) pkt_size = LONG_MAX;

        if (conn->params.max_packet_size == pkt_size) return 0;

        long ret = gcs_set_pkt_size (conn, pkt_size);

        if (ret >= 0)
        {
            ret = 0;
            gu_config_set_int64(conn->config,GCS_PARAMS_MAX_PKT_SIZE,pkt_size);
        }

        return ret;
    }
    else {
//        gu_warn ("Invalid value for %s: '%s'", GCS_PARAMS_PKT_SIZE, value);
        return -EINVAL;
    }
}

static long
_set_recv_q_hard_limit (gcs_conn_t* conn, const char* value)
{
    long long limit;
    const char* const endptr = gu_str2ll (value, &limit);

    if (limit > 0 && *endptr == '\0') {

        if (limit > LONG_MAX) limit = LONG_MAX;

        long long limit_fixed = limit * gcs_fc_hard_limit_fix;

        if (conn->params.recv_q_hard_limit == limit_fixed) return 0;

        gu_config_set_int64 (conn->config, GCS_PARAMS_RECV_Q_HARD_LIMIT, limit);
        conn->params.recv_q_hard_limit = limit_fixed;

        return 0;
    }
    else {
        return -EINVAL;
    }
}

static long
_set_recv_q_soft_limit (gcs_conn_t* conn, const char* value)
{
    double dbl;
    const char* const endptr = gu_str2dbl (value, &dbl);

    if (dbl >= 0.0 && dbl < 1.0 && *endptr == '\0') {

        if (dbl == conn->params.recv_q_soft_limit) return 0;

        gu_config_set_double (conn->config, GCS_PARAMS_RECV_Q_SOFT_LIMIT, dbl);
        conn->params.recv_q_soft_limit = dbl;

        return 0;
    }
    else {
        return -EINVAL;
    }
}

static long
_set_max_throttle (gcs_conn_t* conn, const char* value)
{
    double dbl;
    const char* const endptr = gu_str2dbl (value, &dbl);

    if (dbl >= 0.0 && dbl < 1.0 && *endptr == '\0') {

        if (dbl == conn->params.max_throttle) return 0;

        gu_config_set_double (conn->config, GCS_PARAMS_MAX_THROTTLE, dbl);
        conn->params.max_throttle = dbl;

        return 0;
    }
    else {
        return -EINVAL;
    }
}

bool gcs_register_params (gu_config_t* const conf)
{
    return (gcs_params_register (conf) || gcs_core_register (conf));
}

long gcs_param_set  (gcs_conn_t* conn, const char* key, const char *value)
{
    if (!strcmp (key, GCS_PARAMS_FC_LIMIT)) {
        return _set_fc_limit (conn, value);
    }
    else if (!strcmp (key, GCS_PARAMS_FC_FACTOR)) {
        return _set_fc_factor (conn, value);
    }
    else if (!strcmp (key, GCS_PARAMS_FC_DEBUG)) {
        return _set_fc_debug (conn, value);
    }
    else if (!strcmp (key, GCS_PARAMS_SYNC_DONOR)) {
        return _set_sync_donor (conn, value);
    }
    else if (!strcmp (key, GCS_PARAMS_MAX_PKT_SIZE)) {
        return _set_pkt_size (conn, value);
    }
    else if (!strcmp (key, GCS_PARAMS_RECV_Q_HARD_LIMIT)) {
        return _set_recv_q_hard_limit (conn, value);
    }
    else if (!strcmp (key, GCS_PARAMS_RECV_Q_SOFT_LIMIT)) {
        return _set_recv_q_soft_limit (conn, value);
    }
    else if (!strcmp (key, GCS_PARAMS_MAX_THROTTLE)) {
        return _set_max_throttle (conn, value);
    }
#ifdef GCS_SM_DEBUG
    else if (!strcmp (key, GCS_PARAMS_SM_DUMP)) {
        gcs_sm_dump_state(conn->sm, stderr);
        return 0;
    }
#endif /* GCS_SM_DEBUG */
    else {
        return gcs_core_param_set (conn->core, key, value);
    }
}

const char* gcs_param_get (gcs_conn_t* conn, const char* key)
{
    gu_warn ("Not implemented: %s", __FUNCTION__);

    return NULL;
}<|MERGE_RESOLUTION|>--- conflicted
+++ resolved
@@ -713,12 +713,8 @@
 static void
 gcs_become_primary (gcs_conn_t* conn)
 {
-<<<<<<< HEAD
-    assert(conn->join_gtid.seqno() == GCS_SEQNO_ILL ||
-=======
-    assert(conn->join_seqno <= 0             ||
+    assert(conn->join_gtid.seqno() <= 0      ||
            conn->state == GCS_CONN_PRIMARY   ||
->>>>>>> 546996a4
            conn->state == GCS_CONN_JOINER    ||
            conn->state == GCS_CONN_OPEN /* joiner that has received NON_PRIM */);
 
