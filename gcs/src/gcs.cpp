/*
 * Copyright (C) 2008-2021 Codership Oy <info@codership.com>
 *
 * $Id$
 */

/*
 * Top-level application interface implementation.
 */

#include "gcs_priv.hpp"
#include "gcs_params.hpp"
#include "gcs_fc.hpp"
#include "gcs_seqno.hpp"
#include "gcs_core.hpp"
#include "gcs_fifo_lite.hpp"
#include "gcs_sm.hpp"
#include "gcs_gcache.hpp"

#include <galerautils.h>
#include <gu_logger.hpp>
#include <gu_serialize.hpp>
#include <gu_digest.hpp>

#include <stdlib.h>
#include <stdbool.h>
#include <string.h>
#include <math.h>
#include <errno.h>
#include <assert.h>

const char* gcs_node_state_to_str (gcs_node_state_t state)
{
    static const char* str[GCS_NODE_STATE_MAX + 1] =
    {
        "NON-PRIMARY",
        "PRIMARY",
        "JOINER",
        "DONOR",
        "JOINED",
        "SYNCED",
        "UNKNOWN"
    };

    if (state < GCS_NODE_STATE_MAX) return str[state];

    return str[GCS_NODE_STATE_MAX];
}

const char* gcs_act_type_to_str (gcs_act_type_t type)
{
    static const char* str[GCS_ACT_UNKNOWN + 1] =
    {
        "WRITESET", "COMMIT_CUT", "STATE_REQUEST", "CONFIGURATION",
        "JOIN", "SYNC", "FLOW", "VOTE", "SERVICE", "ERROR", "UNKNOWN"
    };

    if (type < GCS_ACT_UNKNOWN) return str[type];

    return str[GCS_ACT_UNKNOWN];
}

std::ostream& operator <<(std::ostream& os, const gcs_action& act)
{
    os << gcs_act_type_to_str(act.type)
       << ", g: " << act.seqno_g
       << ", l: " << act.seqno_l
       << ", ptr: "  << act.buf
       << ", size: " << act.size;
    return os;
}

static const long GCS_MAX_REPL_THREADS = 16384;

typedef enum
{
    GCS_CONN_SYNCED,   // caught up with the rest of the group
    GCS_CONN_JOINED,   // state transfer complete
    GCS_CONN_DONOR,    // in state transfer, donor
    GCS_CONN_JOINER,   // in state transfer, joiner
    GCS_CONN_PRIMARY,  // in primary conf, needs state transfer
    GCS_CONN_OPEN,     // just connected to group, non-primary
    GCS_CONN_CLOSED,
    GCS_CONN_DESTROYED,
    GCS_CONN_ERROR,
    GCS_CONN_STATE_MAX
}
gcs_conn_state_t;

#define GCS_CLOSED_ERROR -EBADFD; // file descriptor in bad state

static const char* gcs_conn_state_str[GCS_CONN_STATE_MAX] =
{
    "SYNCED",
    "JOINED",
    "DONOR/DESYNCED",
    "JOINER",
    "PRIMARY",
    "OPEN",
    "CLOSED",
    "DESTROYED",
    "ERROR"
};

static bool const GCS_FC_STOP = true;
static bool const GCS_FC_CONT = false;

/** Flow control message */
struct gcs_fc_event
{
    uint32_t conf_id; // least significant part of configuraiton seqno
    uint32_t stop;    // boolean value
}
__attribute__((__packed__));

struct gcs_conn
{
    gu::UUID group_uuid;
    char* my_name;
    char* channel;
    char* socket;
    int   my_idx;
    int   memb_num;

    gcs_conn_state_t  state;

    gu_config_t*      config;
    bool              config_is_local;
    struct gcs_params params;

    gcache_t*    gcache;

    gcs_sm_t*    sm;

    gcs_seqno_t  local_act_id; /* local seqno of the action */
    gcs_seqno_t  global_seqno;

    /* A queue for threads waiting for replicated actions */
    gcs_fifo_lite_t* repl_q;
    gu_thread_t      send_thread;

    /* A queue for threads waiting for received actions */
    gu_fifo_t*   recv_q;
    ssize_t      recv_q_size;
    gu_thread_t  recv_thread;

    /* Message receiving timeout - absolute date in nanoseconds */
    long long    timeout;

    /* Flow Control */
    gu_mutex_t   fc_lock;
    gcs_fc_t     stfc;                // state transfer FC object
    int          stop_sent_;          // how many STOPs - CONTs were sent
    int          stop_sent()
    {
#ifdef GU_DEBUG_MUTEX
        assert(gu_mutex_owned(&fc_lock));
#endif
        return stop_sent_;
    }
    void         stop_sent_inc(int val)
    {
#ifdef GU_DEBUG_MUTEX
        assert(gu_mutex_owned(&fc_lock));
#endif
        stop_sent_ += val;
        assert(stop_sent_ > 0);
    }
    void         stop_sent_dec(int val)
    {
#ifdef GU_DEBUG_MUTEX
        assert(gu_mutex_owned(&fc_lock));
#endif
        assert(stop_sent_ >= val);
        assert(stop_sent_ > 0);
        stop_sent_ -= val;
    }
    long         stop_count;          // counts stop requests received
    long         queue_len;           // slave queue length
    long         upper_limit;         // upper slave queue limit
    long         lower_limit;         // lower slave queue limit
    long         fc_offset;           // offset for catchup phase
    gcs_conn_state_t max_fc_state;    // maximum state when FC is enabled
    long         stats_fc_stop_sent;  // FC stats counters
    long         stats_fc_cont_sent;  //
    long         stats_fc_received;   //
    uint32_t     conf_id;             // configuration ID

    /* #603, #606 join control */
    bool         need_to_join;
    gu::GTID     join_gtid;
    int          join_code;

    /* sync control */
    bool         sync_sent_;
    bool         sync_sent() const
    {
        assert(gu_fifo_locked(recv_q));
        return sync_sent_;
    }
    void         sync_sent(bool const val)
    {
        assert(gu_fifo_locked(recv_q));
        sync_sent_ = val;
    }

    /* gcs_core object */
    gcs_core_t*  core; // the context that is returned by
                       // the core group communication system

    /* error vote */
    gu_mutex_t vote_lock_;
    gu_cond_t  vote_cond_;
    gu::GTID   vote_gtid_;
    int64_t    vote_res_;
    bool       vote_wait_;
    int        vote_err_;

    int inner_close_count; // how many times _close has been called.
    int outer_close_count; // how many times gcs_close has been called.
};

// Oh C++, where art thou?
struct gcs_recv_act
{
    struct gcs_act_rcvd rcvd;
    gcs_seqno_t         local_id;
};

struct gcs_repl_act
{
    const struct gu_buf* act_in;
    struct gcs_action*   action;
    gu_mutex_t           wait_mutex;
    gu_cond_t            wait_cond;
    gcs_repl_act(const struct gu_buf* a_act_in, struct gcs_action* a_action)
      :
        act_in(a_act_in),
        action(a_action)
    { }
};

/*! Releases resources associated with parameters */
static void
_cleanup_params (gcs_conn_t* conn)
{
    if (conn->config_is_local) gu_config_destroy(conn->config);
}

/*! Creates local configuration object if no external is submitted */
static long
_init_params (gcs_conn_t* conn, gu_config_t* conf)
{
    long rc;

    conn->config = conf;
    conn->config_is_local = false;

    if (!conn->config) {
        conn->config = gu_config_create();

        if (conn->config) {
            conn->config_is_local = true;
        }
        else {
            rc = -ENOMEM;
            goto enomem;
        }
    }

    rc = gcs_params_init (&conn->params, conn->config);

    if (!rc) return 0;

    _cleanup_params (conn);

enomem:

    gu_error ("Parameter initialization failed: %s", strerror (-rc));

    return rc;
}

/* Creates a group connection handle */
gcs_conn_t*
gcs_create (gu_config_t* const conf, gcache_t* const gcache,
            const char* const node_name, const char* const inc_addr,
            int const repl_proto_ver, int const appl_proto_ver)
{
    gcs_conn_t* conn = GU_CALLOC (1, gcs_conn_t);

    if (!conn) {
        gu_error ("Could not allocate GCS connection handle: %s",
                  strerror (ENOMEM));
        return NULL;
    }

    if (_init_params (conn, conf)) {
        goto init_params_failed;
    }

    if (gcs_fc_init (&conn->stfc,
                     conn->params.recv_q_hard_limit,
                     conn->params.recv_q_soft_limit,
                     conn->params.max_throttle)) {
        gu_error ("FC initialization failed");
        goto fc_init_failed;
    }

    conn->state = GCS_CONN_DESTROYED;
    conn->core  = gcs_core_create (conf, gcache, node_name, inc_addr,
                                   repl_proto_ver, appl_proto_ver);
    if (!conn->core) {
        gu_error ("Failed to create core.");
        goto core_create_failed;
    }

    conn->repl_q = gcs_fifo_lite_create (GCS_MAX_REPL_THREADS,
                                         sizeof (struct gcs_repl_act*));
    if (!conn->repl_q) {
        gu_error ("Failed to create repl_q.");
        goto repl_q_failed;
    }

    {
        size_t recv_q_len = gu_avphys_bytes() / sizeof(struct gcs_recv_act) / 4;

        gu_debug ("Requesting recv queue len: %zu", recv_q_len);
        conn->recv_q = gu_fifo_create (recv_q_len, sizeof(struct gcs_recv_act));
    }
    if (!conn->recv_q) {
        gu_error ("Failed to create recv_q.");
        goto recv_q_failed;
    }

    conn->sm = gcs_sm_create(1<<16, 1);

    if (!conn->sm) {
        gu_error ("Failed to create send monitor");
        goto sm_create_failed;
    }

    assert(conn->group_uuid == GU_UUID_NIL);

    conn->state        = GCS_CONN_CLOSED;
    conn->my_idx       = -1;
    conn->local_act_id = GCS_SEQNO_FIRST;
    conn->global_seqno = 0;
    conn->fc_offset    = 0;
    conn->timeout      = GU_TIME_ETERNITY;
    conn->gcache       = gcache;
    conn->max_fc_state = conn->params.sync_donor ?
        GCS_CONN_DONOR : GCS_CONN_JOINED;

    gu_mutex_init (&conn->fc_lock, NULL);
    gu_mutex_init (&conn->vote_lock_, NULL);
    gu_cond_init  (&conn->vote_cond_, NULL);

    return conn; // success

sm_create_failed:

    gu_fifo_destroy (conn->recv_q);

recv_q_failed:

    gcs_fifo_lite_destroy (conn->repl_q);

repl_q_failed:

    gcs_core_destroy (conn->core);

core_create_failed:
fc_init_failed:

    _cleanup_params (conn);

init_params_failed:

    gu_free (conn);

    gu_error ("Failed to create GCS connection handle.");
    return NULL; // failure
}

long
gcs_init (gcs_conn_t* conn, const gu::GTID& position)
{
    if (GCS_CONN_CLOSED == conn->state) {
        return gcs_core_init (conn->core, position);
    }
    else {
        gu_error ("State must be CLOSED");
        if (conn->state < GCS_CONN_CLOSED)
            return -EBUSY;
        else // DESTROYED
            return -EBADFD;
    }
}

/*!
 * Checks if we should freak out on send/recv errors.
 * Sometimes errors are ok, e.g. when attempting to send FC_CONT message
 * on a closing connection. This can happen because GCS connection state
 * change propagation from lower layers to upper layers is not atomic.
 *
 * @param err     error code returned by send/recv function
 * @param warning warning to log if necessary
 * @return        0 if error can be ignored, original err value if not
 */
static int
gcs_check_error (int err, const char* warning)
{
    switch (err)
    {
    case -ENOTCONN:
    case -ECONNABORTED:
        if (NULL != warning) {
            gu_warn ("%s: %d (%s)", warning, err, strerror(-err));
        }
        err = 0;
        break;
    default:;
    }

    return err;
}

static inline long
gcs_send_fc_event (gcs_conn_t* conn, bool stop)
{
    struct gcs_fc_event fc  = { htogl(conn->conf_id), stop };
    return gcs_core_send_fc (conn->core, &fc, sizeof(fc));
}

/* To be called under slave queue lock. Returns true if FC_STOP must be sent */
static inline bool
gcs_fc_stop_begin (gcs_conn_t* conn)
{
    long err = 0;

    bool ret = (conn->stop_count <= 0                                     &&
                conn->stop_sent_ <= 0                                     &&
                conn->queue_len  >  (conn->upper_limit + conn->fc_offset) &&
                conn->state      <= conn->max_fc_state                    &&
                !(err = gu_mutex_lock (&conn->fc_lock)));

    if (gu_unlikely(err)) {
            gu_fatal ("Mutex lock failed: %d (%s)", err, strerror(err));
            abort();
    }

    return ret;
}

/* Complement to gcs_fc_stop_begin. */
static inline int
gcs_fc_stop_end (gcs_conn_t* conn)
{
#ifdef GU_DEBUG_MUTEX
    assert(gu_mutex_owned(&conn->fc_lock));
#endif

    int ret = 0;

    if (conn->stop_sent() <= 0)
    {
        conn->stop_sent_inc(1);
        gu_mutex_unlock (&conn->fc_lock);

        ret = gcs_send_fc_event (conn, GCS_FC_STOP);

        gu_mutex_lock (&conn->fc_lock);
        if (ret >= 0) {
            ret = 0;
            conn->stats_fc_stop_sent++;
        }
        else {
            assert (conn->stop_sent() > 0);
            /* restore counter */
            conn->stop_sent_dec(1);
        }

        gu_debug ("SENDING FC_STOP (local seqno: %lld, fc_offset: %ld): %d",
                 conn->local_act_id, conn->fc_offset, ret);
    }
    else
    {
        gu_debug ("SKIPPED FC_STOP sending: stop_sent = %d", conn->stop_sent());
    }

    gu_mutex_unlock (&conn->fc_lock);

    ret = gcs_check_error (ret, "Failed to send FC_STOP signal");

    return ret;
}

/* To be called under slave queue lock. Returns true if FC_CONT must be sent */
static inline bool
gcs_fc_cont_begin (gcs_conn_t* conn)
{
    long err = 0;

    bool queue_decreased = (conn->fc_offset > conn->queue_len &&
                            (conn->fc_offset = conn->queue_len, true));

    bool ret = (conn->stop_sent_  >  0                                    &&
                (conn->lower_limit >= conn->queue_len || queue_decreased) &&
                conn->state        <= conn->max_fc_state                  &&
                !(err = gu_mutex_lock (&conn->fc_lock)));

    if (gu_unlikely(err)) {
        gu_fatal ("Mutex lock failed: %d (%s)", err, strerror(err));
        abort();
    }

    return ret;
}

/* Complement to gcs_fc_cont_begin() */
static inline int
gcs_fc_cont_end (gcs_conn_t* conn)
{
    int ret = 0;

    assert (GCS_CONN_JOINER >= conn->state);

    if (conn->stop_sent())
    {
        conn->stop_sent_dec(1);
        gu_mutex_unlock (&conn->fc_lock);

        ret = gcs_send_fc_event (conn, GCS_FC_CONT);

        gu_mutex_lock (&conn->fc_lock);
        if (gu_likely (ret >= 0)) {
            ret = 0;
            conn->stats_fc_cont_sent++;
        }
        else {
            /* restore counter */
            conn->stop_sent_inc(1);
        }

        gu_debug ("SENDING FC_CONT (local seqno: %lld, fc_offset: %ld): %d",
                 conn->local_act_id, conn->fc_offset, ret);
    }
    else
    {
        gu_debug ("SKIPPED FC_CONT sending: stop_sent = %d", conn->stop_sent());
    }

    gu_mutex_unlock (&conn->fc_lock);

    ret = gcs_check_error (ret, "Failed to send FC_CONT signal");

    return ret;
}

/* To be called under slave queue lock. Returns true if SYNC must be sent */
static inline bool
gcs_send_sync_begin (gcs_conn_t* conn)
{
    if (gu_unlikely(GCS_CONN_JOINED == conn->state)) {
        if (conn->lower_limit >= conn->queue_len && !conn->sync_sent()) {
            // tripped lower slave queue limit, send SYNC message
            conn->sync_sent(true);
#if 0
            gu_info ("Sending SYNC: state = %s, queue_len = %ld, "
                     "lower_limit = %ld, sync_sent = %s",
                     gcs_conn_state_str[conn->state], conn->queue_len,
                     conn->lower_limit, conn->sync_sent() ? "true" : "false");
#endif
            return true;
        }
#if 0
        else {
            gu_info ("Not sending SYNC: state = %s, queue_len = %ld, "
                     "lower_limit = %ld, sync_sent = %s",
                     gcs_conn_state_str[conn->state], conn->queue_len,
                     conn->lower_limit, conn->sync_sent() ? "true" : "false");
        }
#endif
    }

    return false;
}

static inline long
gcs_send_sync_end (gcs_conn_t* conn)
{
    long ret = 0;

    gu_debug ("SENDING SYNC");

    ret = gcs_core_send_sync (conn->core, gu::GTID(conn->group_uuid,
                                                   conn->global_seqno));

    if (gu_likely (ret >= 0)) {
        ret = 0;
    }
    else {
        gu_fifo_lock(conn->recv_q);
        conn->sync_sent(false);
        gu_fifo_release(conn->recv_q);
    }

    ret = gcs_check_error (ret, "Failed to send SYNC signal");

    return ret;
}

static inline long
gcs_send_sync (gcs_conn_t* conn)
{
    gu_fifo_lock(conn->recv_q);
    bool const send_sync(gcs_send_sync_begin (conn));
    gu_fifo_release(conn->recv_q);

    if (send_sync) {
        return gcs_send_sync_end (conn);
    }
    else {
        return 0;
    }
}

/*!
 * State transition functions - just in case we want to add something there.
 * @todo: need to be reworked, see #231
 */

static bool
gcs_shift_state (gcs_conn_t*      const conn,
                 gcs_conn_state_t const new_state)
{
    static const bool allowed [GCS_CONN_STATE_MAX][GCS_CONN_STATE_MAX] = {
       // SYNCED JOINED DONOR  JOINER PRIM   OPEN   CLOSED DESTR
        { false, true,  false, false, false, false, false, false }, // SYNCED
        { false, false, true,  true,  false, false, false, false }, // JOINED
        { true,  true,  true,  false, false, false, false, false }, // DONOR
        { false, false, false, false, true,  false, false, false }, // JOINER
        { true,  true,  true,  true,  true,  true,  false, false }, // PRIMARY
        { true,  true,  true,  true,  true,  false, true,  false }, // OPEN
        { true,  true,  true,  true,  true,  true,  false, false }, // CLOSED
        { false, false, false, false, false, false, true,  false }  // DESTROYED
    };

    gcs_conn_state_t const old_state = conn->state;

    if (!allowed[new_state][old_state]) {
        if (old_state != new_state) {
            gu_warn ("GCS: Shifting %s -> %s is not allowed (TO: %lld)",
                     gcs_conn_state_str[old_state],
                     gcs_conn_state_str[new_state], conn->global_seqno);
        }
        return false;
    }

    if (old_state != new_state) {
        gu_info ("Shifting %s -> %s (TO: %lld)", gcs_conn_state_str[old_state],
                 gcs_conn_state_str[new_state], conn->global_seqno);
        conn->state = new_state;
    }

    return true;
}

static void
gcs_become_open (gcs_conn_t* conn)
{
    gcs_shift_state (conn, GCS_CONN_OPEN);
}

static long
gcs_set_pkt_size (gcs_conn_t *conn, long pkt_size)
{
    if (conn->state != GCS_CONN_CLOSED) return -EPERM; // #600 workaround

    long ret = gcs_core_set_pkt_size (conn->core, pkt_size);

    if (ret >= 0) {
        conn->params.max_packet_size = ret;
        gu_config_set_int64 (conn->config, GCS_PARAMS_MAX_PKT_SIZE,
                             conn->params.max_packet_size);
    }

    return ret;
}

static int
_release_flow_control (gcs_conn_t* conn)
{
    int err = 0;

    if (gu_unlikely(err = gu_mutex_lock (&conn->fc_lock))) {
        gu_fatal ("FC mutex lock failed: %d (%s)", err, strerror(err));
        abort();
    }

    if (conn->stop_sent()) {
        assert (1 == conn->stop_sent());
        err = gcs_fc_cont_end (conn);
    }
    else {
        gu_mutex_unlock (&conn->fc_lock);
    }

    return err;
}

static void
gcs_become_primary (gcs_conn_t* conn)
{
    assert(conn->join_gtid.seqno() <= 0      ||
           conn->state == GCS_CONN_PRIMARY   ||
           conn->state == GCS_CONN_JOINER    ||
           conn->state == GCS_CONN_OPEN /* joiner that has received NON_PRIM */);

    if (!gcs_shift_state (conn, GCS_CONN_PRIMARY)) {
        gu_fatal ("Protocol violation, can't continue");
        gcs_close (conn);
        abort();
    }

    conn->join_gtid    = gu::GTID();
    conn->need_to_join = false;

    int ret;

    if ((ret = _release_flow_control (conn))) {
        gu_fatal ("Failed to release flow control: %ld (%s)",
                  ret, strerror(ret));
        gcs_close (conn);
        abort();
    }
}

static void
gcs_become_joiner (gcs_conn_t* conn)
{
    if (!gcs_shift_state (conn, GCS_CONN_JOINER))
    {
        gu_fatal ("Protocol violation, can't continue");
        assert (0);
        abort();
    }

    if (gcs_fc_init (&conn->stfc,
                     conn->params.recv_q_hard_limit,
                     conn->params.recv_q_soft_limit,
                     conn->params.max_throttle)) {
        gu_fatal ("Becoming JOINER: FC initialization failed, can't continue.");
        abort();
    }

    gcs_fc_reset (&conn->stfc, conn->recv_q_size);
    gcs_fc_debug (&conn->stfc, conn->params.fc_debug);
}

// returns 1 if accepts, 0 if rejects, negative error code if fails.
static long
gcs_become_donor (gcs_conn_t* conn)
{
    if (gcs_shift_state (conn, GCS_CONN_DONOR)) {
        long err = 0;
        if (conn->max_fc_state < GCS_CONN_DONOR) {
            err = _release_flow_control (conn);
        }
        return (0 == err ? 1 : err);
    }

    gu_warn ("Rejecting State Transfer Request in state '%s'. "
             "Joiner should be restarted.", gcs_conn_state_str[conn->state]);

    if (conn->state < GCS_CONN_OPEN){
        ssize_t err;
        gu_warn ("Received State Transfer Request in wrong state %s. "
                 "Rejecting.", gcs_conn_state_str[conn->state]);
        // reject the request.
        // error handling currently is way too simplistic
        err = gcs_join (conn, gu::GTID(conn->group_uuid, conn->global_seqno),
                        -EPROTO);
        if (err < 0 && !(err == -ENOTCONN || err == -EBADFD)) {
            gu_fatal ("Failed to send State Transfer Request rejection: "
                      "%zd (%s)", err, (strerror (-err)));
            assert (0);
            return -ENOTRECOVERABLE; // failed to clear donor status,
        }
    }

    return 0; // do not pass to application
}

static int
_release_sst_flow_control (gcs_conn_t* conn)
{
    int ret = 0;

    do {
        ret = gu_mutex_lock(&conn->fc_lock);
        if (!ret) {
            ret = gcs_fc_cont_end(conn);
        }
        else {
            gu_fatal("failed to lock FC mutex");
            abort();
        }
    }
    while (-EAGAIN == ret); // we need to send CONT here at all costs

    return ret;
}

static void
gcs_become_joined (gcs_conn_t* conn)
{
    int ret;

    if (GCS_CONN_JOINER == conn->state) {
        ret = _release_sst_flow_control (conn);
        if (ret < 0) {
            gu_fatal ("Releasing SST flow control failed: %ld (%s)",
                      ret, strerror (-ret));
            abort();
        }
        conn->timeout = GU_TIME_ETERNITY;
    }

    /* See also gcs_handle_act_conf () for a case of cluster bootstrapping */
    if (gcs_shift_state (conn, GCS_CONN_JOINED)) {
        conn->fc_offset    = conn->queue_len;
        conn->join_gtid    = gu::GTID();
        conn->need_to_join = false;
        gu_debug("Become joined, FC offset %ld", conn->fc_offset);
        /* One of the cases when the node can become SYNCED */
        if ((ret = gcs_send_sync (conn))) {
            gu_warn ("Sending SYNC failed: %ld (%s)", ret, strerror (-ret));
        }
    }
    else {
        assert (0);
    }
}

static void
gcs_become_synced (gcs_conn_t* conn)
{
    gu_fifo_lock(conn->recv_q);
    {
        gcs_shift_state (conn, GCS_CONN_SYNCED);
        conn->sync_sent(false);
    }
    gu_fifo_release(conn->recv_q);
    gu_debug("Become synced, FC offset %ld", conn->fc_offset);
    conn->fc_offset = 0;
}

/* to be called under protection of both recv_q and fc_lock */
static void
_set_fc_limits (gcs_conn_t* conn)
{
    /* Killing two birds with one stone: flat FC profile for master-slave setups
     * plus #440: giving single node some slack at some math correctness exp.*/
    double const fn
        (conn->params.fc_master_slave ? 1.0 : sqrt(double(conn->memb_num)));

    conn->upper_limit = conn->params.fc_base_limit * fn + .5;
    conn->lower_limit = conn->upper_limit * conn->params.fc_resume_factor + .5;

    gu_info ("Flow-control interval: [%ld, %ld]",
             conn->lower_limit, conn->upper_limit);
}

/*! Handles flow control events
 *  (this is frequent, so leave it inlined) */
static inline void
gcs_handle_flow_control (gcs_conn_t*                conn,
                         const struct gcs_fc_event* fc)
{
    if (gtohl(fc->conf_id) != (uint32_t)conn->conf_id) {
        // obsolete fc request
        return;
    }

    conn->stop_count += ((fc->stop != 0) << 1) - 1; // +1 if !0, -1 if 0
    conn->stats_fc_received += (fc->stop != 0);

    if (1 == conn->stop_count) {
        gcs_sm_pause (conn->sm);    // first STOP request
    }
    else if (0 == conn->stop_count) {
        gcs_sm_continue (conn->sm); // last CONT request
    }

    return;
}

static void
_reset_pkt_size(gcs_conn_t* conn)
{
    if (conn->state != GCS_CONN_CLOSED) return; // #600 workaround

    long ret;

    if (0 > (ret = gcs_core_set_pkt_size (conn->core,
                                          conn->params.max_packet_size))) {
        gu_warn ("Failed to set packet size: %ld (%s)", ret, strerror(-ret));
    }
}

static int
s_join (gcs_conn_t* conn)
{
    int err;

    while (-EAGAIN == (err = gcs_core_send_join (conn->core, conn->join_gtid, conn->join_code)))
        usleep (10000);

    if (err < 0)
    {
        switch (err)
        {
        case -ENOTCONN:
            gu_warn ("Sending JOIN failed: %d (%s). "
                     "Will retry in new primary component.", err,strerror(-err));
            return 0;
        default:
            gu_error ("Sending JOIN failed: %d (%s).", err, strerror(-err));
            return err;
        }
    }

    return 0;
}

/*! Handles configuration action */
// TODO: this function does not provide any way for recv_thread to gracefully
//       exit in case of self-leave message.
static void
gcs_handle_act_conf (gcs_conn_t* conn, gcs_act_rcvd& rcvd)
{
    const gcs_act& act(rcvd.act);
    gcs_act_cchange const conf(act.buf, act.buf_len);

    assert(rcvd.id >= 0 || 0 == conf.memb.size());
    assert(conf.vote_res <= 0);

    gu_mutex_lock(&conn->vote_lock_);
    if (conn->vote_wait_)
    {
        assert(0 == conn->vote_err_);

        if (conn->vote_gtid_.uuid() == conf.uuid)
        {
            if (conf.vote_seqno >= conn->vote_gtid_.seqno())
            {
                /* vote end by membership change */
                conn->vote_res_ = conf.vote_res;
                gu_cond_signal(&conn->vote_cond_);
            }
            /* else vote for this seqno has not been finalized */
        }
        else
        {
            /* vote end by group change */
            conn->vote_err_ = -EREMCHG; gu_cond_signal(&conn->vote_cond_);
        }

        if (0 == conn->memb_num)
        {
            /* vote end by connection close */
            conn->vote_err_ = -EBADFD; gu_cond_signal(&conn->vote_cond_);
        }
    }

    conn->group_uuid = conf.uuid;
    conn->my_idx = rcvd.id;

    gu_mutex_unlock(&conn->vote_lock_);

    long ret;

    gu_fifo_lock(conn->recv_q);
    {
        /* reset flow control as membership is most likely changed */
        if (!gu_mutex_lock (&conn->fc_lock)) {
            /* wake up send monitor if it was paused */
            if (conn->stop_count > 0) gcs_sm_continue(conn->sm);

            conn->stop_sent_  = 0;
            conn->stop_count  = 0;
            conn->conf_id     = conf.conf_id;
            conn->memb_num    = conf.memb.size();

            _set_fc_limits (conn);

            gu_mutex_unlock (&conn->fc_lock);
        }
        else {
            gu_fatal ("Failed to lock mutex.");
            abort();
        }

        conn->sync_sent(false);
    }
    gu_fifo_release (conn->recv_q);

    if (conf.conf_id < 0) {
        if (0 == conn->memb_num) {
            assert (conn->my_idx < 0);
            gu_info ("Received SELF-LEAVE. Closing connection.");
            gcs_shift_state (conn, GCS_CONN_CLOSED);
        }
        else {
            gu_info ("Received NON-PRIMARY.");
            assert (GCS_NODE_STATE_NON_PRIM == conf.memb[conn->my_idx].state_);
            gcs_become_open (conn);
            conn->global_seqno = conf.seqno;
        }

        return;
    }

    assert (conf.conf_id  >= 0);

    /* <sanity_checks> */
    if (conn->memb_num < 1) {
        assert(0);
        gu_fatal ("Internal error: PRIMARY configuration with %d nodes",
                  conn->memb_num);
        abort();
    }

    if (conn->my_idx < 0 || conn->my_idx >= conn->memb_num) {
        assert(0);
        gu_fatal ("Internal error: index of this node (%d) is out of bounds: "
                  "[%d, %d]", conn->my_idx, 0, conn->memb_num - 1);
        abort();
    }

    if (conf.memb[conn->my_idx].state_ < GCS_NODE_STATE_PRIM) {
        gu_fatal ("Internal error: NON-PRIM node state in PRIM configuraiton");
        abort();
    }
    /* </sanity_checks> */

    conn->global_seqno = conf.seqno;

    /* at this point we have established protocol version,
     * so can set packet size */
// Ticket #600: commented out as unsafe under load    _reset_pkt_size(conn);

    const gcs_conn_state_t old_state = conn->state;

    switch (conf.memb[conn->my_idx].state_)
    {
    case GCS_NODE_STATE_PRIM:   gcs_become_primary(conn);      return;
        /* Below are not real state transitions, rather state recovery,
         * so bypassing state transition matrix */
    case GCS_NODE_STATE_JOINER: conn->state = GCS_CONN_JOINER; break;
    case GCS_NODE_STATE_DONOR:  conn->state = GCS_CONN_DONOR;  break;
    case GCS_NODE_STATE_JOINED: conn->state = GCS_CONN_JOINED; break;
    case GCS_NODE_STATE_SYNCED: conn->state = GCS_CONN_SYNCED; break;
    default:
        gu_fatal ("Internal error: unrecognized node state: %d",
                  conf.memb[conn->my_idx].state_);
        abort();
    }

    if (old_state != conn->state) {
        gu_info ("Restored state %s -> %s (%lld)",
                 gcs_conn_state_str[old_state], gcs_conn_state_str[conn->state],
                 conn->global_seqno);
    }

    switch (conn->state) {
    case GCS_CONN_JOINED:
        /* One of the cases when the node can become SYNCED */
        if ((ret = gcs_send_sync(conn)) < 0) {
            gu_warn ("CC: sending SYNC failed: %ld (%s)", ret, strerror (-ret));
        }
    break;
    case GCS_CONN_JOINER:
    case GCS_CONN_DONOR:
        /* #603, #606 - duplicate JOIN msg in case we lost it */
        assert (conf.conf_id >= 0);

        if (conn->need_to_join) s_join (conn);

        break;
    default:
        break;
    }
}

static long
gcs_handle_act_state_req (gcs_conn_t*          conn,
                          struct gcs_act_rcvd& rcvd)
{
    if ((gcs_seqno_t)conn->my_idx == rcvd.id) {
        int const donor_idx = (int)rcvd.id; // to pacify valgrind
        gu_debug("Got GCS_ACT_STATE_REQ to %i, my idx: %ld",
                 donor_idx, conn->my_idx);
        // rewrite to pass global seqno for application
        rcvd.id = conn->global_seqno;
        return gcs_become_donor (conn);
    }
    else {
        if (rcvd.id >= 0) {
            gcs_become_joiner (conn);
        }
        return 1; // pass to gcs_request_state_transfer() caller.
    }
}

/*! Allocates buffer with malloc to pass to the upper layer. */
static long
gcs_handle_state_change (gcs_conn_t*           conn,
                         const struct gcs_act* act)
{
    gu_debug ("Got '%s' dated %lld", gcs_act_type_to_str (act->type),
              gcs_seqno_gtoh(*(gcs_seqno_t*)act->buf));

    void* buf = malloc (act->buf_len);

    if (buf) {
        memcpy (buf, act->buf, act->buf_len);
        /* Initially act->buf points to internal static recv buffer.
         * No leak here. */
        ((struct gcs_act*)act)->buf = buf;
        return 1;
    }
    else {
        gu_fatal ("Could not allocate state change action (%zd bytes)",
                  act->buf_len);
        abort();
        return -ENOMEM;
    }
}

static int
_handle_vote (gcs_conn_t& conn, const struct gcs_act& act)
{
    assert(act.type == GCS_ACT_VOTE);
    assert(act.buf_len >= ssize_t(2 * sizeof(int64_t)));

    int64_t seqno, res;
    gu::unserialize8(act.buf, act.buf_len, 0, seqno);
    gu::unserialize8(act.buf, act.buf_len, 8, res);

    if (GCS_VOTE_REQUEST == res)
    {
        log_debug << "GCS got vote request for " << seqno;
        return 1; /* pass request straight to slave q */
    }
    assert(res <= 0);

    gu_mutex_lock(&conn.vote_lock_);

    log_debug << "Got vote action: " << seqno << ',' << res;
    assert(conn.vote_gtid_.seqno() != GCS_SEQNO_ILL);
    int ret(1); /* by default pass action to slave queue as usual */

    if (conn.vote_wait_)
    {
        log_debug << "Error voting thread is waiting for: "
                  << conn.vote_gtid_.seqno() << ',' << conn.vote_res_;
        assert(conn.group_uuid == conn.vote_gtid_.uuid());

        if (conn.vote_res_ != 0 || seqno >= conn.vote_gtid_.seqno())
        {
            /* any non-zero vote on past seqno or end vote on future seqno
             * must wake up voting thread:
             * - negative vote on past seqno means this node is inconsistent
             *   since it did not detect any problems with it.
             * - any vote on a future seqno effectively means 0 vote on the
             *   current vote_seqno. It also means that the current voter votes
             *   otherwise (and too late), so is inconsistent.
             * In any case vote_res mismatch will show that. */
            if (seqno > conn.vote_gtid_.seqno())
            {
                conn.vote_res_ = 0; ret = 1; /* still pass to slave q */
            }
            else
            {
                conn.vote_res_ = res; ret = 0; /* consumed by voter */
            }
            gu_cond_signal(&conn.vote_cond_);
        }
    }
    else
    {
        log_debug << "No error voting thread, returning " << ret;
    }

    gu_mutex_unlock(&conn.vote_lock_);

    if (0 == ret) ::free(const_cast<void*>(act.buf)); /* consumed here */

    return ret;
}

/*!
 * Performs work requred by action in current context.
 * @return negative error code, 0 if action should be discarded, 1 if should be
 *         passed to application.
 */
static int
gcs_handle_actions (gcs_conn_t* conn, struct gcs_act_rcvd& rcvd)
{
    int ret(0);

    switch (rcvd.act.type) {
    case GCS_ACT_FLOW:
        assert (sizeof(struct gcs_fc_event) == rcvd.act.buf_len);
        gcs_handle_flow_control (conn, (const gcs_fc_event*)rcvd.act.buf);
        break;
    case GCS_ACT_CCHANGE:
        gcs_handle_act_conf (conn, rcvd);
        ret = 1;
        break;
    case GCS_ACT_STATE_REQ:
        ret = gcs_handle_act_state_req (conn, rcvd);
        break;
    case GCS_ACT_JOIN:
        ret = gcs_handle_state_change (conn, &rcvd.act);
        if (gcs_seqno_gtoh(*(gcs_seqno_t*)rcvd.act.buf) < 0 &&
            GCS_CONN_JOINER == conn->state)
            gcs_become_primary (conn);
        else
            gcs_become_joined (conn);
        break;
    case GCS_ACT_SYNC:
        if (rcvd.id < 0) {
            gu_fifo_lock(conn->recv_q);
            conn->sync_sent(false);
            gu_fifo_release(conn->recv_q);
            gcs_send_sync(conn);
        } else {
            ret = gcs_handle_state_change (conn, &rcvd.act);
            gcs_become_synced (conn);
        }
        break;
    case GCS_ACT_VOTE:
        ret = _handle_vote (*conn, rcvd.act);
        break;
    default:
        break;
    }

    return ret;
}

static inline void
GCS_FIFO_PUSH_TAIL (gcs_conn_t* conn, ssize_t size)
{
    conn->recv_q_size += size;
    gu_fifo_push_tail(conn->recv_q);
}

/* Returns true if timeout was handled and false otherwise */
static bool
_handle_timeout (gcs_conn_t* conn)
{
    bool ret;
    long long now = gu_time_calendar();

    /* TODO: now the only point for timeout is flow control (#412),
     *       later we might need to handle more timers. */
    if (conn->timeout <= now) {
        ret = ((GCS_CONN_JOINER != conn->state) ||
               (_release_sst_flow_control (conn) >= 0));
    }
    else {
        gu_error ("Unplanned timeout! (tout: %lld, now: %lld)",
                  conn->timeout, now);
        ret = false;
    }

    conn->timeout = GU_TIME_ETERNITY;

    return ret;
}

static long
_check_recv_queue_growth (gcs_conn_t* conn, ssize_t size)
{
    assert (GCS_CONN_JOINER == conn->state);

    long      ret   = 0;
    long long pause = gcs_fc_process (&conn->stfc, size);

    if (pause > 0) {
        /* replication needs throttling */
        ret = gu_mutex_lock(&conn->fc_lock);
        if (!ret) {
            ret = gcs_fc_stop_end(conn);
        }
        else {
            gu_fatal("failed to lock FC mutex");
            abort();
        }

        if (gu_likely(pause != GU_TIME_ETERNITY)) {

            if (GU_TIME_ETERNITY == conn->timeout) {
                conn->timeout = gu_time_calendar();
            }

            conn->timeout += pause; // we need to track pauses regardless
        }
        else if (conn->timeout != GU_TIME_ETERNITY) {
            conn->timeout = GU_TIME_ETERNITY;
            gu_warn ("Replication paused until state transfer is complete "
                     "due to reaching hard limit on the writeset queue size.");
        }

        return ret;
    }
    else {
        return pause; // 0 or error code
    }
}

static long
_close(gcs_conn_t* conn, bool join_recv_thread)
{
    /* all possible races in connection closing should be resolved by
     * the following call, it is thread-safe */

    long ret;

    if (gu_atomic_fetch_and_add(&conn->inner_close_count, 1) != 0) {
        return -EALREADY;
    }

    if (!(ret = gcs_sm_close (conn->sm))) {
        // we ignore return value on purpose. the reason is
        // we can not tell why self-leave message is generated.
        // there are two possible reasons.
        // 1. gcs_core_close is called.
        // 2. GCommConn::run() caught exception.
        (void)gcs_core_close (conn->core);

        if (join_recv_thread)
        {
            /* if called from gcs_close(), we need to synchronize with
               gcs_recv_thread at this point */
            if ((ret = gu_thread_join (conn->recv_thread, NULL))) {
                gu_error ("Failed to join recv_thread(): %d (%s)",
                          -ret, strerror(-ret));
            }
            else {
                gu_info ("recv_thread() joined.");
            }
            /* recv_thread() is supposed to set state to CLOSED when exiting */
            assert (GCS_CONN_CLOSED == conn->state);
        }

        gu_info ("Closing replication queue.");
        struct gcs_repl_act** act_ptr;
        /* At this point (state == CLOSED) no new threads should be able to
         * queue for repl (check gcs_repl()), and recv thread is joined, so no
         * new actions will be received. Abort threads that are still waiting
         * in repl queue */
        while ((act_ptr =
                (struct gcs_repl_act**)gcs_fifo_lite_get_head (conn->repl_q))) {
            struct gcs_repl_act* act = *act_ptr;
            gcs_fifo_lite_pop_head (conn->repl_q);

            /* This will wake up repl threads in repl_q -
             * they'll quit on their own,
             * they don't depend on the conn object after waking */
            gu_mutex_lock   (&act->wait_mutex);
            gu_cond_signal  (&act->wait_cond);
            gu_mutex_unlock (&act->wait_mutex);
        }
        gcs_fifo_lite_close (conn->repl_q);

        /* wake all gcs_recv() threads () */
        // FIXME: this can block waiting for applicaiton threads to fetch all
        // items. In certain situations this can block forever. Ticket #113
        gu_info ("Closing slave action queue.");
        gu_fifo_close (conn->recv_q);
    }

    return ret;
}

/*
 * gcs_recv_thread() receives whatever actions arrive from group,
 * and performs necessary actions based on action type.
 */
static void *gcs_recv_thread (void *arg)
{
    gcs_conn_t* conn = (gcs_conn_t*)arg;
    ssize_t     ret  = -ECONNABORTED;

    // To avoid race between gcs_open() and the following state check in while()
    gu_cond_t tmp_cond; /* TODO: rework when concurrency in SM is allowed */
    gu_cond_init (&tmp_cond, NULL);
    gcs_sm_enter(conn->sm, &tmp_cond, false, true);
    gcs_sm_leave(conn->sm);
    gu_cond_destroy (&tmp_cond);

    while (conn->state < GCS_CONN_CLOSED)
    {
        gcs_seqno_t this_act_id = GCS_SEQNO_ILL;
        struct gcs_repl_act** repl_act_ptr;
        struct gcs_act_rcvd   rcvd;

        ret = gcs_core_recv (conn->core, &rcvd, conn->timeout);

        if (gu_unlikely(ret <= 0)) {

            gu_debug ("gcs_core_recv returned %d: %s", ret, strerror(-ret));

            if (-ETIMEDOUT == ret && _handle_timeout(conn)) continue;

            assert (NULL          == rcvd.act.buf);
            assert (0             == rcvd.act.buf_len);
            assert (GCS_ACT_ERROR == rcvd.act.type ||
                    GCS_ACT_INCONSISTENCY == rcvd.act.type);
            assert (GCS_SEQNO_ILL == rcvd.id);

            if (GCS_ACT_INCONSISTENCY == rcvd.act.type) {
                /* In the case of inconsistency our concern is to report it to
                 * replicator ASAP. Current contents of the slave queue are
                 * meaningless. */
                gu_fifo_clear(conn->recv_q);
            }

            struct gcs_recv_act* err_act =
                (struct gcs_recv_act*) gu_fifo_get_tail(conn->recv_q);

            err_act->rcvd     = rcvd;
            err_act->local_id = GCS_SEQNO_ILL;

            GCS_FIFO_PUSH_TAIL (conn, rcvd.act.buf_len);

            break;
        }

//        gu_info ("Received action type: %d, size: %d, global seqno: %lld",
//                 act_type, act_size, (long long)act_id);

        assert (rcvd.act.type < GCS_ACT_ERROR);
        assert (ret == rcvd.act.buf_len);

        if (gu_unlikely(rcvd.act.type >= GCS_ACT_STATE_REQ ||
                        (conn->vote_wait_ && GCS_ACT_COMMIT_CUT==rcvd.act.type)))
        {
            ret = gcs_handle_actions (conn, rcvd);

            if (gu_unlikely(ret < 0)) {         // error
                gu_debug ("gcs_handle_actions returned %d: %s",
                          ret, strerror(-ret));
                break;
            }

            if (gu_likely(ret <= 0)) continue; // not for application
        }

        /* deliver to application (note matching assert in the bottom-half of
         * gcs_repl()) */
        if (gu_likely (rcvd.act.type != GCS_ACT_WRITESET ||
                       (rcvd.id > 0 && (conn->global_seqno = rcvd.id)))) {
            /* successful delivery - increment local order */
            this_act_id = gu_atomic_fetch_and_add(&conn->local_act_id, 1);
        }

        if (NULL != rcvd.local                                          &&
            (repl_act_ptr = (struct gcs_repl_act**)
             gcs_fifo_lite_get_head (conn->repl_q))                     &&
            (gu_likely ((*repl_act_ptr)->act_in == rcvd.local)  ||
             /* at this point repl_q is locked and we need to unlock it and
              * return false to fall to the 'else' branch; unlikely case */
             (gcs_fifo_lite_release (conn->repl_q), false)))
        {
            /* local action from repl_q */
            struct gcs_repl_act* repl_act = *repl_act_ptr;
            gcs_fifo_lite_pop_head (conn->repl_q);

            assert (repl_act->action->type == rcvd.act.type);
            assert (repl_act->action->size == rcvd.act.buf_len ||
                    repl_act->action->type == GCS_ACT_STATE_REQ);

            repl_act->action->buf     = rcvd.act.buf;
            repl_act->action->seqno_g = rcvd.id;
            repl_act->action->seqno_l = this_act_id;

            gu_mutex_lock   (&repl_act->wait_mutex);
            gu_cond_signal  (&repl_act->wait_cond);
            gu_mutex_unlock (&repl_act->wait_mutex);
        }
        else if (this_act_id >= 0 ||
                 /* action that was SENT and there is no sender waiting for it */
                 (rcvd.id == -EAGAIN && rcvd.act.type == GCS_ACT_WRITESET))
        {
            /* remote/non-repl'ed action */

            assert(rcvd.local != NULL || rcvd.id != -EAGAIN);
            /* Note that the resource pointed to by rcvd.local belongs to
             * the original action sender, so we don't care about freeing it */

            struct gcs_recv_act* recv_act =
                (struct gcs_recv_act*)gu_fifo_get_tail (conn->recv_q);

            if (gu_likely (NULL != recv_act)) {

                recv_act->rcvd     = rcvd;
                recv_act->local_id = this_act_id;

                conn->queue_len = gu_fifo_length (conn->recv_q) + 1;

                /* attempt to send stops only for foreign actions */
                bool const send_stop
                    (rcvd.local == NULL && gcs_fc_stop_begin(conn));

                // release queue
                GCS_FIFO_PUSH_TAIL (conn, rcvd.act.buf_len);

                if (gu_unlikely(GCS_CONN_JOINER == conn->state && !send_stop)) {
                    ret = _check_recv_queue_growth (conn, rcvd.act.buf_len);
                    assert (ret <= 0);
                    if (ret < 0) break;
                }

                if (gu_unlikely(send_stop) && (ret = gcs_fc_stop_end(conn))) {
                    gu_error ("gcs_fc_stop() returned %d: %s",
                              ret, strerror(-ret));
                    break;
                }
            }
            else {
                assert (GCS_CONN_CLOSED == conn->state);
                ret = -EBADFD;
                break;
            }
//            gu_info("Received foreign action of type %d, size %d, id=%llu, "
//                    "action %p", rcvd.act.type, rcvd.act.buf_len,
//                    this_act_id, rcvd.act.buf);
        }
        else if (rcvd.id == -EAGAIN)
        {
            assert(rcvd.local != NULL); /* local action */
            gu_fatal("Action {%p, %zd, %s} needs resending: "
                     "sender idx %d, my idx %d, local %p",
                     rcvd.act.buf, rcvd.act.buf_len,
                     gcs_act_type_to_str(rcvd.act.type),
                     rcvd.sender_idx, conn->my_idx, rcvd.local);
            assert (0);
            ret = -ENOTRECOVERABLE;
            break;
        }
        else if (conn->my_idx == rcvd.sender_idx)
        {
            gu_debug("Discarding: unordered local action not in repl_q: "
                     "{ {%p, %zd, %s}, %d, %lld }.",
                     rcvd.act.buf, rcvd.act.buf_len,
                     gcs_act_type_to_str(rcvd.act.type), rcvd.sender_idx,
                     rcvd.id);
        }
        else
        {
            gu_fatal ("Protocol violation: unordered remote action: "
                      "{ {%p, %zd, %s}, %d, %lld }",
                      rcvd.act.buf, rcvd.act.buf_len,
                      gcs_act_type_to_str(rcvd.act.type), rcvd.sender_idx,
                      rcvd.id);
            assert (0);
            ret = -ENOTRECOVERABLE;
            break;
        }
    }

    if (ret > 0) {
        ret = 0;
    }
    else if (ret < 0)
    {
        /* In case of error call _close() to release repl_q waiters. */
        (void)_close(conn, false);
        gcs_shift_state (conn, GCS_CONN_CLOSED);
    }
    gu_info ("RECV thread exiting %d: %s", ret, strerror(-ret));
    return NULL;
}

/* Opens connection to group */
long gcs_open (gcs_conn_t* conn, const char* channel, const char* url,
               bool const bootstrap)
{
    long ret = 0;

    if ((ret = gcs_sm_open(conn->sm))) return ret; // open in case it is closed

    gu_cond_t tmp_cond; /* TODO: rework when concurrency in SM is allowed */
    gu_cond_init (&tmp_cond, NULL);

    if ((ret = gcs_sm_enter (conn->sm, &tmp_cond, false, true)))
    {
        gu_error("Failed to enter send monitor: %d (%s)", ret, strerror(-ret));
        return ret;
    }

    if (GCS_CONN_CLOSED == conn->state) {

        if (!(ret = gcs_core_open (conn->core, channel, url, bootstrap))) {

            _reset_pkt_size(conn);

            if (!(ret = gu_thread_create (&conn->recv_thread, NULL,
                                          gcs_recv_thread, conn))) {
                gcs_fifo_lite_open(conn->repl_q);
                gu_fifo_open(conn->recv_q);
                gcs_shift_state (conn, GCS_CONN_OPEN);
                gu_info ("Opened channel '%s'", channel);
                conn->inner_close_count = 0;
                conn->outer_close_count = 0;
                goto out;
            }
            else {
                gu_error ("Failed to create main receive thread: %ld (%s)",
                          ret, strerror(-ret));
            }
            gcs_core_close (conn->core);
        }
        else {
            gu_error ("Failed to open channel '%s' at '%s': %d (%s)",
                      channel, url, ret, strerror(-ret));
        }
    }
    else {
        gu_error ("Bad GCS connection state: %d (%s)",
                  conn->state, gcs_conn_state_str[conn->state]);
        ret = -EBADFD;
    }
out:
    gcs_sm_leave (conn->sm);
    gu_cond_destroy (&tmp_cond);

    return ret;
}

/* Closes group connection */
/* After it returns, application should have all time in the world to cancel
 * and join threads which try to access the handle, before calling gcs_destroy()
 * on it. */
long gcs_close (gcs_conn_t *conn)
{
    long ret;

    if (gu_atomic_fetch_and_add(&conn->outer_close_count, 1) != 0) {
        return -EALREADY;
    }

    if ((ret = _close(conn, true)) == -EALREADY)
    {
        gu_info("recv_thread() already closing, joining thread.");
        /* _close() has already been called by gcs_recv_thread() and it
           is taking care of cleanup, just join the thread */
        if ((ret = gu_thread_join (conn->recv_thread, NULL))) {
            gu_error ("Failed to join recv_thread(): %d (%s)",
                      -ret, strerror(-ret));
        }
        else {
            gu_info ("recv_thread() joined.");
        }
    }
    /* recv_thread() is supposed to set state to CLOSED when exiting */
    assert (GCS_CONN_CLOSED == conn->state);
    return ret;
}

/* Frees resources associated with GCS connection handle */
long gcs_destroy (gcs_conn_t *conn)
{
    long err;

    gu_cond_t tmp_cond;
    gu_cond_init (&tmp_cond, NULL);

    if (!(err = gcs_sm_enter (conn->sm, &tmp_cond, false, true))) // need an error here
    {
        if (GCS_CONN_CLOSED != conn->state)
        {
            if (GCS_CONN_CLOSED > conn->state)
                gu_error ("Attempt to call gcs_destroy() before gcs_close(): "
                          "state = %d", conn->state);

            gu_cond_destroy (&tmp_cond);

            return -EBADFD;
        }

        gcs_sm_leave (conn->sm);

        gcs_shift_state (conn, GCS_CONN_DESTROYED);
        /* we must unlock the mutex here to allow unfortunate threads
         * to acquire the lock and give up gracefully */
    }
    else {
        gu_debug("gcs_destroy: gcs_sm_enter() err = %d", err);
        // We should still cleanup resources
    }

    gu_fifo_destroy (conn->recv_q);

    gu_cond_destroy (&tmp_cond);
    gcs_sm_destroy (conn->sm);

    if ((err = gcs_fifo_lite_destroy (conn->repl_q))) {
        gu_debug ("Error destroying repl FIFO: %d (%s)", err, strerror(-err));
        return err;
    }

    if ((err = gcs_core_destroy (conn->core))) {
        gu_debug ("Error destroying core: %d (%s)", err, strerror(-err));
        return err;
    }

    /* This must not last for long */
    while (gu_mutex_destroy (&conn->fc_lock));

    _cleanup_params (conn);

    gu_free (conn);

    return 0;
}

/* Puts action in the send queue and returns */
long gcs_sendv (gcs_conn_t*          const conn,
                const struct gu_buf* const act_bufs,
                size_t               const act_size,
                gcs_act_type_t       const act_type,
                bool                 const scheduled,
                bool                 const grab)
{
    assert (!(scheduled && grab));

    if (gu_unlikely(act_size > GCS_MAX_ACT_SIZE)) return -EMSGSIZE;

    long ret = -ENOTCONN;

    if (gu_unlikely(grab)) {
        if (!(ret = gcs_sm_grab (conn->sm))) {
            while ((GCS_CONN_OPEN >= conn->state) &&
                   (ret = gcs_core_send (conn->core, act_bufs,
                                         act_size, act_type)) == -ERESTART);
            gcs_sm_release (conn->sm);
        }
    }
    else {
        /*! locking connection here to avoid race with gcs_close()
         *  @note: gcs_repl() and gcs_recv() cannot lock connection
         *         because they block indefinitely waiting for actions */
        gu_cond_t tmp_cond;
        gu_cond_init (&tmp_cond, NULL);

        if (!(ret = gcs_sm_enter (conn->sm, &tmp_cond, scheduled, true))) {
            while ((GCS_CONN_OPEN >= conn->state) &&
                   (ret = gcs_core_send (conn->core, act_bufs,
                                         act_size, act_type)) == -ERESTART);
            gcs_sm_leave (conn->sm);
            gu_cond_destroy (&tmp_cond);
        }
    }

    return ret;
}

long gcs_schedule (gcs_conn_t* conn)
{
    return gcs_sm_schedule (conn->sm);
}

long gcs_interrupt (gcs_conn_t* conn, long handle)
{
    return gcs_sm_interrupt (conn->sm, handle);
}

long gcs_caused(gcs_conn_t* conn, gu::GTID& gtid)
{
    return gcs_core_caused(conn->core, gtid);
}

static inline bool
fc_active(gcs_conn_t* conn)
{
    return conn->stop_count > 0;
}

/* Puts action in the send queue and returns after it is replicated */
long gcs_replv (gcs_conn_t*          const conn,      //!<in
                const struct gu_buf* const act_in,    //!<in
                struct gcs_action*   const act,       //!<inout
                bool                 const scheduled) //!<in
{
    if (gu_unlikely((size_t)act->size > GCS_MAX_ACT_SIZE)) return -EMSGSIZE;

    long ret;

    assert (act);
    assert (act->size > 0);

    act->seqno_l = GCS_SEQNO_ILL;
    act->seqno_g = GCS_SEQNO_ILL;

    /* This is good - we don't have to do a copy because we wait */
    struct gcs_repl_act repl_act(act_in, act);

    gu_mutex_init (&repl_act.wait_mutex, NULL);
    gu_cond_init  (&repl_act.wait_cond,  NULL);

    /* Send action and wait for signal from recv_thread
     * we need to lock a mutex before we can go wait for signal */
    if (!(ret = gu_mutex_lock (&repl_act.wait_mutex)))
    {
        // Lock here does the following:
        // 1. serializes gcs_core_send() access between gcs_repl() and
        //    gcs_send()
        // 2. avoids race with gcs_close() and gcs_destroy()
        if (!(ret = gcs_sm_enter (conn->sm, &repl_act.wait_cond, scheduled, true)))
        {
            struct gcs_repl_act** act_ptr;

            const void* const orig_buf = act->buf;

            // some hack here to achieve one if() instead of two:
            // ret = -EAGAIN part is a workaround for #569
            // if (conn->state >= GCS_CONN_CLOSE) or (act_ptr == NULL)
            // ret will be -ENOTCONN
            if ((ret = -EAGAIN,
<<<<<<< HEAD
                 conn->upper_limit >= conn->queue_len ||
                 act->type         != GCS_ACT_WRITESET)         &&
                (ret = -ENOTCONN, GCS_CONN_OPEN >= conn->state) &&
=======
                 !fc_active(conn) || act->type != GCS_ACT_TORDERED) &&
                (ret = -ENOTCONN, GCS_CONN_OPEN >= conn->state)     &&
>>>>>>> c5c5f2eb
                (act_ptr = (struct gcs_repl_act**)gcs_fifo_lite_get_tail (conn->repl_q)))
            {
                *act_ptr = &repl_act;
                gcs_fifo_lite_push_tail (conn->repl_q);

                // Keep on trying until something else comes out
                while ((ret = gcs_core_send (conn->core, act_in, act->size,
                                             act->type)) == -ERESTART) {}

                if (ret < 0) {
                    /* remove item from the queue, it will never be delivered */
                    gu_warn ("Send action {%p, %zd, %s} returned %d (%s)",
                             act->buf, act->size,gcs_act_type_to_str(act->type),
                             ret, strerror(-ret));

                    if (!gcs_fifo_lite_remove (conn->repl_q)) {
                        gu_fatal ("Failed to remove unsent item from repl_q");
                        assert(0);
                        ret = -ENOTRECOVERABLE;
                    }
                }
                else {
                    assert (ret == (ssize_t)act->size);
                }
            }

            gcs_sm_leave (conn->sm);

            assert(ret);

            /* now we can go waiting for action delivery */
            if (ret >= 0) {
                gu_cond_wait (&repl_act.wait_cond, &repl_act.wait_mutex);
#ifndef GCS_FOR_GARB
                /* assert (act->buf != 0); */
                if (act->buf == 0)
                {
                    /* Recv thread purged repl_q before action was delivered */
                    ret = -ENOTCONN;
                    goto out;
                }
#else
                assert (act->buf == 0);
#endif /* GCS_FOR_GARB */

                if (act->seqno_g < 0) {
                    assert (GCS_SEQNO_ILL    == act->seqno_l ||
                            GCS_ACT_WRITESET != act->type);

                    if (act->seqno_g == GCS_SEQNO_ILL) {
                        /* action was not replicated for some reason */
                        assert (orig_buf == act->buf);
                        ret = -EINTR;
                    }
                    else {
                        /* core provided an error code in global seqno */
                        assert (orig_buf != act->buf);
                        ret = act->seqno_g;
                        act->seqno_g = GCS_SEQNO_ILL;
                    }

                    if (orig_buf != act->buf) // action was allocated in gcache
                    {
                        gu_debug("Freeing gcache buffer %p after receiving %d",
                                 act->buf, ret);
                        gcs_gcache_free (conn->gcache, act->buf);
                        act->buf = orig_buf;
                    }
                }
            }
        }
#ifndef GCS_FOR_GARB
    out:
#endif /* GCS_FOR_GARB */
        gu_mutex_unlock  (&repl_act.wait_mutex);
    }
    gu_mutex_destroy (&repl_act.wait_mutex);
    gu_cond_destroy  (&repl_act.wait_cond);

#ifdef GCS_DEBUG_GCS
//    gu_debug ("\nact_size = %u\nact_type = %u\n"
//              "act_id   = %llu\naction   = %p (%s)\n",
//              act->size, act->type, act->seqno_g, act->buf, act->buf);
#endif
    return ret;
}

long gcs_request_state_transfer (gcs_conn_t*    conn,
                                 int            version,
                                 const void*    req,
                                 size_t         size,
                                 const char*    donor,
                                 const gu::GTID& ist_gtid,
                                 gcs_seqno_t&   order)
{
    long   ret       = -ENOMEM;
    size_t donor_len = strlen(donor) + 1; // include terminating \0
    size_t rst_size  = size + donor_len + ist_gtid.serial_size() + 2;
    // for simplicity, allocate maximum space what we need here.
    char*  rst       = (char*)gu_malloc (rst_size);

    order = GCS_SEQNO_ILL;

    if (rst) {
        log_debug << "ist_gtid " << ist_gtid;

        int offset = 0;

        // version 0,1
        /* RST format: |donor name|\0|app request|
         * anything more complex will require a special (de)serializer.
         * NOTE: this is sender part. Check gcs_group_handle_state_request()
         *       for the receiver part. */

        if (version < 2) {
#ifndef GCS_FOR_GARB
            assert(0); // this branch is for SST request by garbd only
#endif /* GCS_FOR_GARB */
            memcpy (rst + offset, donor, donor_len);
            offset += donor_len;
            memcpy (rst + offset, req, size);
            rst_size = size + donor_len;
        }

        // version 2(expose joiner's seqno and smart donor selection)
        // RST format: |donor_name|\0|'V'|version|ist_uuid|ist_seqno|app_request|

        // we expect 'version' could be hold by 'char'
        // since app_request v0 starts with sst method name
        // and app_request v1 starts with 'STRv1'
        // and ist_uuid starts with hex character in lower case.
        // it's safe to use 'V' as separator.
        else {
            memcpy (rst + offset, donor, donor_len);
            offset += donor_len;
            rst[offset++] = 'V';
            rst[offset++] = (char)version;
            offset = ist_gtid.serialize(rst, rst_size, offset);
            memcpy (rst + offset, req, size);
            assert(offset + size == rst_size);
            log_debug << "SST sending: " << (char*)req << ", " << rst_size;
        }

        struct gcs_action action;
        action.buf  = rst;
        action.size = (ssize_t)rst_size;
        action.type = GCS_ACT_STATE_REQ;

        ret = gcs_repl(conn, &action, false);

        gu_free (rst);

        order = action.seqno_l;

        if (ret > 0) {
            assert (action.buf != rst);
#ifndef GCS_FOR_GARB
            assert (action.buf != NULL);
            gcs_gcache_free (conn->gcache, action.buf);
#else
            assert (action.buf == NULL);
#endif
            assert (ret == (ssize_t)rst_size);
            assert (action.seqno_g >= 0);
            assert (action.seqno_l >  0);

            // on joiner global seqno stores donor index
            // on donor global seqno stores global seqno
            ret = action.seqno_g;
        }
        else {
            assert (/*action.buf == NULL ||*/ action.buf == rst);
        }
    }

    return ret;
}

long gcs_desync (gcs_conn_t* conn, gcs_seqno_t& order)
{
    gu_uuid_t ist_uuid = {{0, }};
    gcs_seqno_t ist_seqno = GCS_SEQNO_ILL;
    // for desync operation we use the lowest str_version.
    long ret = gcs_request_state_transfer (conn, 2,
                                           "", 1, GCS_DESYNC_REQ,
                                           gu::GTID(ist_uuid, ist_seqno),
                                           order);

    if (ret >= 0) {
        return 0;
    }
    else {
        return ret;
    }
}

static inline void
GCS_FIFO_POP_HEAD (gcs_conn_t* conn, ssize_t size)
{
    assert (conn->recv_q_size >= size);
    conn->recv_q_size -= size;
    gu_fifo_pop_head (conn->recv_q);
}

/* Returns when an action from another process is received */
long gcs_recv (gcs_conn_t*        conn,
               struct gcs_action* action)
{
    int                  err;
    struct gcs_recv_act* recv_act = NULL;

    assert (action);

    if ((recv_act = (struct gcs_recv_act*)gu_fifo_get_head (conn->recv_q, &err)))
    {
        conn->queue_len = gu_fifo_length (conn->recv_q) - 1;
        bool send_cont  = gcs_fc_cont_begin   (conn);
        bool send_sync  = gcs_send_sync_begin (conn);

        action->buf     = (void*)recv_act->rcvd.act.buf;
        action->size    = recv_act->rcvd.act.buf_len;
        action->type    = recv_act->rcvd.act.type;
        action->seqno_g = recv_act->rcvd.id;
        action->seqno_l = recv_act->local_id;

        if (gu_unlikely (GCS_ACT_CCHANGE == action->type)) {
            err = gu_fifo_cancel_gets (conn->recv_q);
            if (err) {
                gu_fatal ("Internal logic error: failed to cancel recv_q "
                          "\"gets\": %d (%s). Aborting.",
                          err, strerror(-err));
                gu_abort();
            }
        }

        GCS_FIFO_POP_HEAD (conn, action->size); // release the queue

        if (gu_unlikely(send_cont) && (err = gcs_fc_cont_end(conn))) {
            // We have successfully received an action, but failed to send
            // important control message. What do we do? Inability to send CONT
            // can block the whole cluster. There are only conn->queue_len - 1
            // attempts to do that (that's how many times we'll get here).
            // Perhaps if the last attempt fails, we should crash.
            if (conn->queue_len > 0) {
                gu_warn ("Failed to send CONT message: %d (%s). "
                         "Attempts left: %ld",
                         err, strerror(-err), conn->queue_len);
            }
            else {
                gu_fatal ("Last opportunity to send CONT message failed: "
                          "%d (%s). Aborting to avoid cluster lock-up...",
                          err, strerror(-err));
                gcs_close(conn);
                gu_abort();
            }
        }
        else if (gu_unlikely(send_sync) && (err = gcs_send_sync_end (conn))) {
            gu_warn ("Failed to send SYNC message: %d (%s). Will try later.",
                     err, strerror(-err));
        }

        return action->size;
    }
    else {
        action->buf     = NULL;
        action->size    = 0;
        action->type    = GCS_ACT_ERROR;
        action->seqno_g = GCS_SEQNO_ILL;
        action->seqno_l = GCS_SEQNO_ILL;

        switch (err) {
        case -ENODATA:
            assert (GCS_CONN_CLOSED == conn->state);
            return GCS_CLOSED_ERROR;
        default:
            return err;
        }
    }
}

long
gcs_resume_recv (gcs_conn_t* conn)
{
    int ret = GCS_CLOSED_ERROR;

    ret = gu_fifo_resume_gets (conn->recv_q);

    if (ret) {
        if (conn->state < GCS_CONN_CLOSED) {
            gu_fatal ("Internal logic error: failed to resume \"gets\" on "
                      "recv_q: %d (%s). Aborting.", ret, strerror (-ret));
            assert(0);
            gcs_close (conn);
            gu_abort();
        }
        else {
            ret = GCS_CLOSED_ERROR;
        }
    }

    return ret;
}

long
gcs_wait (gcs_conn_t* conn)
{
    if (gu_likely(GCS_CONN_SYNCED == conn->state)) {
       return (conn->stop_count > 0 || (conn->queue_len > conn->upper_limit));
    }
    else {
        switch (conn->state) {
        case GCS_CONN_OPEN:
            return -ENOTCONN;
        case GCS_CONN_CLOSED:
        case GCS_CONN_DESTROYED:
            return GCS_CLOSED_ERROR;
        default:
            return -EAGAIN; // wait until get sync
        }
    }
}

long
gcs_conf_set_pkt_size (gcs_conn_t *conn, long pkt_size)
{
    if (conn->params.max_packet_size == pkt_size) return pkt_size;

    return gcs_set_pkt_size (conn, pkt_size);
}

long
gcs_set_last_applied (gcs_conn_t* conn, const gu::GTID& gtid)
{
    assert(gtid.uuid()  != GU_UUID_NIL);
    assert(gtid.seqno() >= 0);

    gu_cond_t cond;
    gu_cond_init (&cond, NULL);

    long ret = gcs_sm_enter (conn->sm, &cond, false, false);

    if (!ret) {
        ret = gcs_core_set_last_applied (conn->core, gtid);
        gcs_sm_leave (conn->sm);
    }

    gu_cond_destroy (&cond);

    return ret;
}

int
gcs_proto_ver(gcs_conn_t* conn)
{
    return gcs_core_proto_ver(conn->core);
}

int
gcs_vote (gcs_conn_t* const conn, const gu::GTID& gtid, uint64_t const code,
          const void* const msg, size_t const msg_len)
{
    if (gcs_proto_ver(conn) < 1)
    {
        assert(code != 0); // should be here only our own initiative
        log_error << "Not all group members support inconsistency voting. "
                  << "Reverting to old behavior: abort on error.";
        return 1; /* no voting with old protocol */
    }

    int const err(gu_mutex_lock(&conn->vote_lock_));
    if (gu_unlikely(0 != err))
    {
        assert(0);
        return -err;
    }

    while (conn->vote_wait_) /* only one at a time */
    {
        gu_mutex_unlock(&conn->vote_lock_);
        usleep(10000);
        gu_mutex_lock(&conn->vote_lock_);
    }

    if (gtid.uuid()  == conn->vote_gtid_.uuid() &&  /* seqno was voted already */
        gtid.seqno() <= conn->vote_gtid_.seqno())   /* - ensure monotonicity   */
    {
        assert(0 == code); /* we can be here only by voting request */
        gu_mutex_unlock(&conn->vote_lock_);
        return -EALREADY;
    }


    gu::GTID const old_gtid(conn->vote_gtid_);
    conn->vote_gtid_ = gtid;
    conn->vote_err_  = 0;

    /* We can reach this point for two reasons:
     * 1. either we want to report an error
     * 2. or we are voting by request (in which case code == 0) */

    int64_t my_vote;
    if (0 != code)
    {
        size_t const buf_len(gtid.serial_size() + sizeof(code));
        std::vector<char> buf(buf_len);
        size_t offset(0);

        offset = gtid.serialize(buf.data(), buf.size(), offset);
        offset = gu::serialize8(code, buf.data(), buf.size(), offset);
        assert(buf.size() == offset);

        gu::MMH3 hash;
        hash.append(buf.data(), buf.size());
        hash.append(msg, msg_len);

        my_vote = (hash.gather8() | (1ULL << 63));
        // make sure it is never 0 (and always negative) in case of error
    }
    else
    {
        my_vote = 0;
    }

    int ret(gcs_core_send_vote(conn->core, gtid, my_vote, msg, msg_len));
    if (ret < 0)
    {
        assert(ret != -EAGAIN); /* EAGAIN should be taken care of at core level*/
        conn->vote_gtid_ = old_gtid; /* failed to send vote */
        goto cleanup;
    }

    /* wait for voting results */
    conn->vote_wait_ = true;
    gu_cond_wait(&conn->vote_cond_, &conn->vote_lock_);
    ret = conn->vote_err_; assert(ret <= 0);
    if (0 == ret)
    {
        ret = my_vote != conn->vote_res_; // 0 for agreement, 1 for disagreement
    }
    conn->vote_wait_ = false;

cleanup:
    log_debug << "Error voting thread wating on " << gtid.seqno() << ','
              << my_vote << ", got " << conn->vote_res_ << ", returning "
              << ret;
    conn->vote_res_  = 0;
    gu_mutex_unlock(&conn->vote_lock_);
    return ret;
}

long
gcs_join (gcs_conn_t* conn, const gu::GTID& gtid, int const code)
{
    if (code < 0 || gtid.seqno() >= conn->join_gtid.seqno())
    {
        conn->join_gtid    = gtid;
        conn->join_code    = code;
        conn->need_to_join = true;

        return s_join (conn);
    }

    assert(0);

    return 0;
}

gcs_seqno_t gcs_local_sequence(gcs_conn_t* conn)
{
    return gu_atomic_fetch_and_add(&conn->local_act_id, 1);
}

void
gcs_get_stats (gcs_conn_t* conn, struct gcs_stats* stats)
{
    gu_fifo_stats_get (conn->recv_q,
                       &stats->recv_q_len,
                       &stats->recv_q_len_max,
                       &stats->recv_q_len_min,
                       &stats->recv_q_len_avg);

    stats->recv_q_size = conn->recv_q_size;

    gcs_sm_stats_get (conn->sm,
                      &stats->send_q_len,
                      &stats->send_q_len_max,
                      &stats->send_q_len_min,
                      &stats->send_q_len_avg,
                      &stats->fc_paused_ns,
                      &stats->fc_paused_avg);

    stats->fc_ssent    = conn->stats_fc_stop_sent;
    stats->fc_csent    = conn->stats_fc_cont_sent;
    stats->fc_received = conn->stats_fc_received;
    stats->fc_active   = fc_active(conn);
    stats->fc_requested= conn->stop_sent_ > 0;
}

void
gcs_flush_stats(gcs_conn_t* conn)
{
    gu_fifo_stats_flush(conn->recv_q);
    gcs_sm_stats_flush (conn->sm);
    conn->stats_fc_stop_sent = 0;
    conn->stats_fc_cont_sent = 0;
    conn->stats_fc_received  = 0;
}

void gcs_get_status(gcs_conn_t* conn, gu::Status& status)
{
    if (conn->state < GCS_CONN_CLOSED)
    {
        gcs_core_get_status(conn->core, status);
    }
}

static long
_set_fc_limit (gcs_conn_t* conn, const char* value)
{
    long long limit;
    const char* const endptr = gu_str2ll(value, &limit);

    if (limit > 0LL && *endptr == '\0') {

        if (limit > LONG_MAX) limit = LONG_MAX;

        gu_fifo_lock(conn->recv_q);
        {
            if (!gu_mutex_lock (&conn->fc_lock)) {
                conn->params.fc_base_limit = limit;
                _set_fc_limits (conn);
                gu_config_set_int64 (conn->config, GCS_PARAMS_FC_LIMIT,
                                     conn->params.fc_base_limit);
                gu_mutex_unlock (&conn->fc_lock);
            }
            else {
                gu_fatal ("Failed to lock mutex.");
                abort();
            }
        }
        gu_fifo_release (conn->recv_q);

        return 0;
    }
    else {
        return -EINVAL;
    }
}

static long
_set_fc_factor (gcs_conn_t* conn, const char* value)
{
    double factor;
    const char* const endptr = gu_str2dbl(value, &factor);

    if (factor >= 0.0 && factor <= 1.0 && *endptr == '\0') {

        if (factor == conn->params.fc_resume_factor) return 0;

        gu_fifo_lock(conn->recv_q);
        {
            if (!gu_mutex_lock (&conn->fc_lock)) {
                conn->params.fc_resume_factor = factor;
                _set_fc_limits (conn);
                gu_config_set_double (conn->config, GCS_PARAMS_FC_FACTOR,
                                      conn->params.fc_resume_factor);
                gu_mutex_unlock (&conn->fc_lock);
            }
            else {
                gu_fatal ("Failed to lock mutex.");
                abort();
            }
        }
        gu_fifo_release (conn->recv_q);

        return 0;
    }
    else {
        return -EINVAL;
    }
}

static long
_set_fc_debug (gcs_conn_t* conn, const char* value)
{
    bool debug;
    const char* const endptr = gu_str2bool(value, &debug);

    if (*endptr == '\0') {

        if (conn->params.fc_debug == debug) return 0;

        conn->params.fc_debug = debug;
        gcs_fc_debug (&conn->stfc, debug);
        gu_config_set_bool (conn->config, GCS_PARAMS_FC_DEBUG, debug);

        return 0;
    }
    else {
        return -EINVAL;
    }
}

static long
_set_sync_donor (gcs_conn_t* conn, const char* value)
{
    bool sd;
    const char* const endptr = gu_str2bool (value, &sd);

    if (endptr[0] != '\0') return -EINVAL;

    if (conn->params.sync_donor != sd) {

        conn->params.sync_donor = sd;
        conn->max_fc_state      = sd ? GCS_CONN_DONOR : GCS_CONN_JOINED;
    }

    return 0;
}

static long
_set_pkt_size (gcs_conn_t* conn, const char* value)
{
    long long pkt_size;
    const char* const endptr = gu_str2ll (value, &pkt_size);

    if (pkt_size > 0 && *endptr == '\0') {

        if (pkt_size > LONG_MAX) pkt_size = LONG_MAX;

        if (conn->params.max_packet_size == pkt_size) return 0;

        long ret = gcs_set_pkt_size (conn, pkt_size);

        if (ret >= 0)
        {
            ret = 0;
            gu_config_set_int64(conn->config,GCS_PARAMS_MAX_PKT_SIZE,pkt_size);
        }

        return ret;
    }
    else {
//        gu_warn ("Invalid value for %s: '%s'", GCS_PARAMS_PKT_SIZE, value);
        return -EINVAL;
    }
}

static long
_set_recv_q_hard_limit (gcs_conn_t* conn, const char* value)
{
    long long limit;
    const char* const endptr = gu_str2ll (value, &limit);

    if (limit > 0 && *endptr == '\0') {

        if (limit > LONG_MAX) limit = LONG_MAX;

        long long limit_fixed = limit * gcs_fc_hard_limit_fix;

        if (conn->params.recv_q_hard_limit == limit_fixed) return 0;

        gu_config_set_int64 (conn->config, GCS_PARAMS_RECV_Q_HARD_LIMIT, limit);
        conn->params.recv_q_hard_limit = limit_fixed;

        return 0;
    }
    else {
        return -EINVAL;
    }
}

static long
_set_recv_q_soft_limit (gcs_conn_t* conn, const char* value)
{
    double dbl;
    const char* const endptr = gu_str2dbl (value, &dbl);

    if (dbl >= 0.0 && dbl < 1.0 && *endptr == '\0') {

        if (dbl == conn->params.recv_q_soft_limit) return 0;

        gu_config_set_double (conn->config, GCS_PARAMS_RECV_Q_SOFT_LIMIT, dbl);
        conn->params.recv_q_soft_limit = dbl;

        return 0;
    }
    else {
        return -EINVAL;
    }
}

static long
_set_max_throttle (gcs_conn_t* conn, const char* value)
{
    double dbl;
    const char* const endptr = gu_str2dbl (value, &dbl);

    if (dbl >= 0.0 && dbl < 1.0 && *endptr == '\0') {

        if (dbl == conn->params.max_throttle) return 0;

        gu_config_set_double (conn->config, GCS_PARAMS_MAX_THROTTLE, dbl);
        conn->params.max_throttle = dbl;

        return 0;
    }
    else {
        return -EINVAL;
    }
}

bool gcs_register_params (gu_config_t* const conf)
{
    return (gcs_params_register (conf) || gcs_core_register (conf));
}

long gcs_param_set  (gcs_conn_t* conn, const char* key, const char *value)
{
    if (!strcmp (key, GCS_PARAMS_FC_LIMIT)) {
        return _set_fc_limit (conn, value);
    }
    else if (!strcmp (key, GCS_PARAMS_FC_FACTOR)) {
        return _set_fc_factor (conn, value);
    }
    else if (!strcmp (key, GCS_PARAMS_FC_DEBUG)) {
        return _set_fc_debug (conn, value);
    }
    else if (!strcmp (key, GCS_PARAMS_SYNC_DONOR)) {
        return _set_sync_donor (conn, value);
    }
    else if (!strcmp (key, GCS_PARAMS_MAX_PKT_SIZE)) {
        return _set_pkt_size (conn, value);
    }
    else if (!strcmp (key, GCS_PARAMS_RECV_Q_HARD_LIMIT)) {
        return _set_recv_q_hard_limit (conn, value);
    }
    else if (!strcmp (key, GCS_PARAMS_RECV_Q_SOFT_LIMIT)) {
        return _set_recv_q_soft_limit (conn, value);
    }
    else if (!strcmp (key, GCS_PARAMS_MAX_THROTTLE)) {
        return _set_max_throttle (conn, value);
    }
#ifdef GCS_SM_DEBUG
    else if (!strcmp (key, GCS_PARAMS_SM_DUMP)) {
        gcs_sm_dump_state(conn->sm, stderr);
        return 0;
    }
#endif /* GCS_SM_DEBUG */
    else {
        return gcs_core_param_set (conn->core, key, value);
    }
}

const char* gcs_param_get (gcs_conn_t* conn, const char* key)
{
    gu_warn ("Not implemented: %s", __FUNCTION__);

    return NULL;
}<|MERGE_RESOLUTION|>--- conflicted
+++ resolved
@@ -1835,14 +1835,8 @@
             // if (conn->state >= GCS_CONN_CLOSE) or (act_ptr == NULL)
             // ret will be -ENOTCONN
             if ((ret = -EAGAIN,
-<<<<<<< HEAD
-                 conn->upper_limit >= conn->queue_len ||
-                 act->type         != GCS_ACT_WRITESET)         &&
-                (ret = -ENOTCONN, GCS_CONN_OPEN >= conn->state) &&
-=======
-                 !fc_active(conn) || act->type != GCS_ACT_TORDERED) &&
+                 !fc_active(conn) || act->type != GCS_ACT_WRITESET) &&
                 (ret = -ENOTCONN, GCS_CONN_OPEN >= conn->state)     &&
->>>>>>> c5c5f2eb
                 (act_ptr = (struct gcs_repl_act**)gcs_fifo_lite_get_tail (conn->repl_q)))
             {
                 *act_ptr = &repl_act;
