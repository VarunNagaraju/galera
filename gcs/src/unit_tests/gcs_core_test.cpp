/*
 * Copyright (C) 2008-2015 Codership Oy <info@codership.com>
 *
 * $Id$
 */

/*
 * @file
 *
 * Defines unit tests for gcs_core (and as a result tests gcs_group and
 * a dummy backend which gcs_core depends on)
 *
 * Most of the checks require independent sending and receiving threads.
 * Approach 1 is to start separate threads for both sending and receiving
 * and use the current thread of execution to sychronize between them:
 *
 * CORE_RECV_START(act_r)
 * CORE_SEND_START(act_s)
 * while (gcs_core_send_step(Core)) {  // step through action fragments
 *     (do something)
 * };
 * CORE_SEND_END(act_s, ret)          // check return code
 * CORE_RECV_END(act_r, size, type)   // makes checks against size and type
 *
 * A simplified approach 2 is:
 *
 * CORE_SEND_START(act_s)
 * while (gcs_core_send_step(Core)) {  // step through action fragments
 *     (do something)
 * };
 * CORE_SEND_END(act_s, ret)          // check return code
 * CORE_RECV_ACT(act_r, size, type)   // makes checks agains size and type
 *
 * In the first approach group messages will be received concurrently.
 * In the second approach messages will wait in queue and be fetched afterwards
 *
 */

<<<<<<< HEAD
#include "gcs_test_utils.hpp"

=======
>>>>>>> 5c765eb1
#define GCS_STATE_MSG_ACCESS
#include "../gcs_core.hpp"
#include "../gcs_dummy.hpp"
#include "../gcs_seqno.hpp"
#include "../gcs_state_msg.hpp"
#include "../gcs_code_msg.hpp"

#include <galerautils.h>

<<<<<<< HEAD
#include "gcs_core_test.hpp" // must be included last

START_TEST(gcs_code_msg)
{
    gu::UUID    const u0(NULL, 0);
    gcs_seqno_t const s0(1234);
    uint64_t    const c0(4312);

    gcs::core::CodeMsg cm0(gu::GTID(u0, s0), c0);

    const void* const buf(cm0());

    const gcs::core::CodeMsg* const cm1
        (static_cast<const gcs::core::CodeMsg*>(buf));

    gu::UUID    const u1(cm1->uuid());
    gcs_seqno_t const s1(cm1->seqno());
    uint64_t    const c1(cm1->code());

    fail_if(u0 != u1);
    fail_if(s0 != s1);
    fail_if(c0 != c1);
}
END_TEST
=======
#include <errno.h>
#include <stdlib.h>
#include <check.h>

#include "gcs_core_test.hpp"
>>>>>>> 5c765eb1

extern ssize_t gcs_tests_get_allocated();

static const long UNKNOWN_SIZE = 1234567890; // some unrealistic number

static std::string const CacheName("core_test.cache");
static gcache::GCache* Cache   = NULL;
static gcs_core_t*     Core    = NULL;
static gcs_backend_t*  Backend = NULL;
static gcs_seqno_t     Seqno   = 0;
static gu::UUID        Uuid;

typedef struct action {
    const struct gu_buf* in;
    void*                out;
    const void*          local;
    ssize_t              size;
    gcs_act_type_t       type;
    gcs_seqno_t          seqno;
    gu_thread_t          thread;

    action() { }
    action(const struct gu_buf* a_in,
           void*                a_out,
           const void*          a_local,
           ssize_t              a_size,
           gcs_act_type_t       a_type,
           gcs_seqno_t          a_seqno,
           gu_thread_t          a_thread)
        :
        in     (a_in),
        out    (a_out),
        local  (a_local),
        size   (a_size),
        type   (a_type),
        seqno  (a_seqno),
        thread (a_thread)
    { }
} action_t;

//static struct action_t RecvAct;
static const ssize_t FRAG_SIZE = 4; // desirable action fragment size

// 1-fragment action
static const char act1_str[] = "101";
static const struct gu_buf act1[1] = {
    { act1_str, sizeof(act1_str) }
};

// 2-fragment action, with buffers aligned with FRAG_SIZE
static const char act2_str[] = "202122";
static const struct gu_buf act2[2] = {
    { "2021", 4 },
    { "22",   3 } /* 4 + 3 = 7 = sizeof(act2_str) */
};

// 3-fragment action, with unaligned buffers
static const char act3_str[] = "3031323334";
static const struct gu_buf act3[] = {
    { "303", 3 },
    { "13",  2 },
    { "23",  2 },
    { "334", 4 } /* 3 + 2 + 2 + 4 = 11 = sizeof(act3_str) */
};


// action receive thread, returns after first action received, stores action
// in the passed action_t object, uses global Core to receive
static void*
core_recv_thread (void* arg)
{
    action_t* act = (action_t*)arg;

    // @todo: refactor according to new gcs_act types
    struct gcs_act_rcvd recv_act;

    act->size  = gcs_core_recv (Core, &recv_act, GU_TIME_ETERNITY);
    act->out   = (void*)recv_act.act.buf;
    act->local = recv_act.local;
    act->type  = recv_act.act.type;
    act->seqno = recv_act.id;

    return (NULL);
}

// this macro logs errors from within a function
#define FAIL_IF(expr, format, ...)                            \
    if (expr) {                                               \
        gu_fatal ("FAIL: "format, __VA_ARGS__, NULL);         \
        fail_if (true, format, __VA_ARGS__, NULL);            \
        return true;                                          \
    }

// Start a thread to receive an action
// args: action_t object
static inline bool CORE_RECV_START(action_t* act)
{
    return (0 != gu_thread_create (&act->thread, NULL,
                                   core_recv_thread, act));
}

static bool COMMON_RECV_CHECKS(action_t*      act,
                               const char*    buf,
                               int            size,
                               gcs_act_type_t type,
                               gcs_seqno_t*   seqno)
{
    FAIL_IF (size != UNKNOWN_SIZE && size != act->size,
             "gcs_core_recv(): expected size %d, returned %d (%s)",
             size, act->size, strerror (-act->size));
    FAIL_IF (act->type != type,
             "type does not match: expected %d, got %d", type, act->type);
    FAIL_IF (act->size > 0 && act->out == NULL,
             "null buffer received with positive size: %zu", act->size);

    if (act->type == GCS_ACT_STATE_REQ) return false;

    // action is ordered only if it is of type GCS_ACT_WRITESET or
    // GCS_ACT_CCHANGE and not an error
    if (act->seqno >= GCS_SEQNO_NIL) {
        FAIL_IF (GCS_ACT_WRITESET != act->type && GCS_ACT_CCHANGE != act->type,
                 "GCS_ACT_WRITESET != act->type (%d), while act->seqno: %lld",
                 act->type, (long long)act->seqno);

        if (GCS_ACT_CCHANGE != act->type)
        {
            FAIL_IF ((*seqno + 1) != act->seqno,
                     "expected seqno %lld, got %lld",
                     (long long)(*seqno + 1), (long long)act->seqno);

            *seqno = *seqno + 1;
        }
        else
        {
            assert(GCS_ACT_CCHANGE == act->type);

            FAIL_IF (act->seqno < 0, "Negative seqno: %lld",
                     (long long)act->seqno);

            Uuid = gcs_core_get_group(Core)->group_uuid;

            if (gcs_core_proto_ver(Core) >= 1) *seqno = *seqno + 1;
        }
    }

    if (NULL != buf) {
        if (GCS_ACT_WRITESET == act->type) {
            // local action buffer should not be copied
            FAIL_IF (act->local != act->in,
                     "Received buffer ptr is not the same as sent: %p != %p",
                     act->in, act->local, NULL);
            FAIL_IF (memcmp (buf, act->out, act->size),
                     "Received buffer contents is not the same as sent: "
                     "'%s' != '%s'", buf, (char*)act->out);
        }
        else {
            FAIL_IF (act->local == buf,
                     "Received the same buffer ptr as sent", NULL);
            FAIL_IF (memcmp (buf, act->out, act->size),
                     "Received buffer contents is not the same as sent", NULL);
        }
    }

    return false;
}

// Wait for recv thread to complete, perform required checks
// args: action_t, expected size, expected type
static bool CORE_RECV_END(action_t*      act,
                          const void*    buf,
                          ssize_t        size,
                          gcs_act_type_t type)
{
    {
        int ret = gu_thread_join (act->thread, NULL);
        act->thread = (gu_thread_t)-1;
        FAIL_IF(0 != ret, "Failed to join recv thread: %ld (%s)",
                ret, strerror (ret));
    }

    return COMMON_RECV_CHECKS (act, (const char*)buf, size, type, &Seqno);
}

// Receive action in one call, perform required checks
// args: pointer to action_t, expected size, expected type
static bool CORE_RECV_ACT (action_t*      act,
                           const void*    buf,  // single buffer action repres.
                           ssize_t        size,
                           gcs_act_type_t type)
{
    struct gcs_act_rcvd recv_act;

    act->size  = gcs_core_recv (Core, &recv_act, GU_TIME_ETERNITY);
    act->out   = (void*)recv_act.act.buf;
    act->local = recv_act.local;
    act->type  = recv_act.act.type;
    act->seqno = recv_act.id;

    return COMMON_RECV_CHECKS (act, (const char*)buf, size, type, &Seqno);
}

// Sending always needs to be done via separate thread (uses lock-stepping)
void*
core_send_thread (void* arg)
{
    action_t* act = (action_t*)arg;

    // use seqno field to pass the return code, it is signed 8-byte integer
    act->seqno = gcs_core_send (Core, act->in, act->size, act->type);

    return (NULL);
}

// Start a thread to send an action
// args: action_t object
static bool CORE_SEND_START(action_t* act)
{
    return (0 != gu_thread_create (&act->thread, NULL,
                                   core_send_thread, act));
}

// Wait for send thread to complete, perform required checks
// args: action_t, expected return code
static bool CORE_SEND_END(action_t* act, long ret)
{
    {
        long _ret = gu_thread_join (act->thread, NULL);
        act->thread = (gu_thread_t)-1;
        FAIL_IF (0 != _ret, "Failed to join recv thread: %ld (%s)",
                 _ret, strerror (_ret));
    }

    FAIL_IF (ret != act->seqno,
             "gcs_core_send(): expected %lld, returned %lld (%s)",
             (long long) ret, (long long) act->seqno, strerror (-act->seqno));

    return false;
}

// check if configuration is the one that we expected
static long
core_test_check_conf (const void* const conf_msg, int const conf_size,
                      bool const prim, long const my_idx, size_t const memb_num)
{
    long ret = 0;

    gcs_act_cchange const conf(conf_msg, conf_size);

    if ((conf.conf_id >= 0) != prim) {
        gu_error ("Expected %s conf, received %s",
                  prim ? "PRIMARY" : "NON-PRIMARY",
                  (conf.conf_id >= 0) ? "PRIMARY" : "NON-PRIMARY");
        ret = -1;
    }

    if (conf.memb.size() != memb_num) {
        gu_error ("Expected memb_num = %zd, got %zd", memb_num,conf.memb.size());
        ret = -1;
    }

    return ret;
}

static long
core_test_set_payload_size (ssize_t s)
{
    long          ret;
    const ssize_t arbitrary_pkt_size = s + 64; // big enough for payload to fit

    ret = gcs_core_set_pkt_size (Core, arbitrary_pkt_size);
    if (ret <= 0) {
        gu_error("set_pkt_size(%zd) returned: %ld (%s)", arbitrary_pkt_size,
                 ret, strerror (-ret));
        return ret;
    }

    ret = gcs_core_set_pkt_size (Core, arbitrary_pkt_size - ret + s);
    if (ret != s) {
        gu_error("set_pkt_size() returned: %ld instead of %zd", ret, s);
        return ret;
    }

    return 0;
}

// Initialises core and backend objects + some common tests
static inline void
core_test_init (bool bootstrap = true, int const gcs_proto_ver = 1)
{
    long     ret;
    action_t act;

    mark_point();

    gu::Config* const config(new gu::Config());
    fail_if (config == NULL);

    gcs_test::InitConfig(*config, CacheName);

    Cache = new gcache::GCache(*config, ".");

    Core = gcs_core_create (reinterpret_cast<gu_config_t*>(config),
                            reinterpret_cast<gcache_t*>(Cache),
                            "core_test", "aaa.bbb.ccc.ddd:xxxx", 0, 0,
                            gcs_proto_ver);

    fail_if (NULL == Core);

    Backend = gcs_core_get_backend (Core);
    fail_if (NULL == Backend);

    Seqno = 0; // reset seqno

    ret = core_test_set_payload_size (FRAG_SIZE);
    fail_if (-EBADFD != ret, "Expected -EBADFD, got: %ld (%s)",
             ret, strerror(-ret));

    ret = gcs_core_open (Core, "yadda-yadda", "owkmevc", 1);
    fail_if (-EINVAL != ret, "Expected -EINVAL, got %ld (%s)",
             ret, strerror(-ret));

    ret = gcs_core_open (Core, "yadda-yadda", "dummy://", bootstrap);
    fail_if (0 != ret, "Failed to open core connection: %ld (%s)",
             ret, strerror(-ret));

    if (!bootstrap) {
        gcs_core_send_lock_step (Core, true);
        mark_point();
        return;
    }

    // receive first configuration message
    fail_if (CORE_RECV_ACT (&act, NULL, UNKNOWN_SIZE, GCS_ACT_CCHANGE));
    fail_if (core_test_check_conf(act.out, act.size, bootstrap, 0, 1));
    Cache->free(act.out);

    int const ver(gcs_core_proto_ver(Core));
    fail_if(ver != gcs_proto_ver, "Expected protocol version: %d, got: %d",
            gcs_proto_ver, ver);

    // this will configure backend to have desired fragment size
    ret = core_test_set_payload_size (FRAG_SIZE);
    fail_if (0 != ret, "Failed to set up the message payload size: %ld (%s)",
             ret, strerror(-ret));

    // try to send an action to check that everything's alright
    ret = gcs_core_send (Core, act1, sizeof(act1_str), GCS_ACT_WRITESET);
    fail_if (ret != sizeof(act1_str), "Expected %d, got %d (%s)",
             sizeof(act1_str), ret, strerror (-ret));
    gu_warn ("Next CORE_RECV_ACT fails under valgrind");
    act.in = act1;
    fail_if (CORE_RECV_ACT (&act, act1_str, sizeof(act1_str), GCS_ACT_WRITESET));

    ret = gcs_core_send_join (Core, gu::GTID(Uuid, Seqno), 0);
    fail_if (ret < 0, "gcs_core_send_join(): %ld (%s)",
             ret, strerror(-ret));
    // no action to be received (we're joined already)

    ret = gcs_core_send_sync (Core, gu::GTID(Uuid, Seqno));

    int const proto(gcs_core_get_proto(Core));
    fail_if (proto != gcs_proto_ver); // checking just in case

    int const expected_ret
        (proto >= 1 ? gcs::core::CodeMsg::serial_size() : sizeof(gcs_seqno_t));
    fail_if (ret != expected_ret,
             "gcs_core_send_sync(): %ld (%s)", ret, strerror(-ret));

    fail_if (CORE_RECV_ACT(&act, NULL, sizeof(gcs_seqno_t), GCS_ACT_SYNC));

    gcs_seqno_t const s(gcs_seqno_gtoh(*(gcs_seqno_t*)act.out));

    int const expected_s(proto >= 1 ? 0 : Seqno);
    fail_if (s != expected_s, "Expected code %lld, got %lld",
             (long long)expected_s, (long long)s);

    gcs_core_send_lock_step (Core, true);
    mark_point();
}

// cleans up core and backend objects
static inline void
core_test_cleanup ()
{
    long      ret;
    char      tmp[1];
    action_t  act;

    fail_if (NULL == Core);
    fail_if (NULL == Backend);

    // to fetch self-leave message
    fail_if (CORE_RECV_START (&act));
    ret = gcs_core_close (Core);
    fail_if (0 != ret, "Failed to close core: %ld (%s)",
             ret, strerror (-ret));
    ret = CORE_RECV_END (&act, NULL, UNKNOWN_SIZE, GCS_ACT_CCHANGE);
    fail_if (ret, "ret: %ld (%s)", ret, strerror(-ret));
    Cache->free(act.out);

    // check that backend is closed too
    ret = Backend->send (Backend, tmp, sizeof(tmp), GCS_MSG_ACTION);
    fail_if (ret != -EBADFD);

    ret = gcs_core_destroy (Core);
    fail_if (0 != ret, "Failed to destroy core: %ld (%s)",
             ret, strerror (-ret));

    {
        ssize_t   allocated;
        allocated = gcs_tests_get_allocated();
        fail_if (0 != allocated,
                 "Expected 0 allocated bytes, found %zd", allocated);
    }

    delete Cache;
    ::unlink(CacheName.c_str());
}

// just a smoke test for core API
START_TEST (gcs_core_test_api)
{
    core_test_init ();
    fail_if (NULL == Cache);
    fail_if (NULL == Core);
    fail_if (NULL == Backend);

    long     ret;
    long     tout = 100; // 100 ms timeout
    const struct gu_buf* act = act3;
    const void* act_buf  = act3_str;
    size_t      act_size = sizeof(act3_str);

    action_t act_s(act, NULL, NULL, act_size, GCS_ACT_WRITESET, -1, (gu_thread_t)-1);
    action_t act_r(act, NULL, NULL, -1, (gcs_act_type_t)-1, -1, (gu_thread_t)-1);
    long i = 5;

    // test basic fragmentaiton
    while (i--) {
        long     frags    = (act_size - 1)/FRAG_SIZE + 1;

        gu_info ("Iteration %ld: act: %s, size: %zu, frags: %ld",
                 i, act, act_size, frags);

        fail_if (CORE_SEND_START (&act_s));

        while ((ret = gcs_core_send_step (Core, 3*tout)) > 0) {
            frags--; gu_info ("frags: %ld", frags);
//            usleep (1000);
        }

        fail_if (ret != 0, "gcs_core_send_step() returned: %ld (%s)",
                 ret, strerror(-ret));
        fail_if (frags != 0, "frags = %ld, instead of 0", frags);
        fail_if (CORE_SEND_END (&act_s, act_size));
        fail_if (CORE_RECV_ACT (&act_r, act_buf, act_size, GCS_ACT_WRITESET));

        ret = gcs_core_set_last_applied (Core, gu::GTID(Uuid, Seqno), 0);
        fail_if (ret < 0, "gcs_core_set_last_applied(): %ld (%s)",
                 ret, strerror(-ret));
        /* commit cut action size should be 8 */
        fail_if (CORE_RECV_ACT (&act_r, NULL, 8, GCS_ACT_COMMIT_CUT));
        fail_if (Seqno != gcs_seqno_gtoh(*(gcs_seqno_t*)act_r.out));
        free(act_r.out); // commit cut is allocated by malloc()
    }

    // send fake flow control action, its contents is not important
    gcs_core_send_fc (Core, act, act_size);
    fail_if (ret < 0, "gcs_core_send_fc(): %ld (%s)",
             ret, strerror(-ret));
    fail_if (CORE_RECV_ACT(&act_r, act, act_size, GCS_ACT_FLOW));

    core_test_cleanup ();
}
END_TEST

// do a single send step, compare with the expected result
static inline bool
CORE_SEND_STEP (gcs_core_t* core, long timeout, long ret)
{
   long err = gcs_core_send_step (core, timeout);
   FAIL_IF (err < 0, "gcs_core_send_step(): %ld (%s)",
            err, strerror (-err));
   if (ret >= 0) {
       FAIL_IF (err != ret, "gcs_core_send_step(): expected %ld, got %ld",
                ret, err);
   }

   return false;
}

static bool
DUMMY_INJECT_COMPONENT (gcs_backend_t* backend, const gcs_comp_msg_t* comp)
{
    long ret = gcs_dummy_inject_msg (Backend, comp,
                                     gcs_comp_msg_size(comp),
                                     GCS_MSG_COMPONENT, GCS_SENDER_NONE);
    FAIL_IF (ret <= 0, "gcs_dummy_inject_msg(): %ld (%s)", ret, strerror(ret));

    return false;
}

static bool
DUMMY_INSTALL_COMPONENT (gcs_backend_t* backend, const gcs_comp_msg_t* comp)
{
    bool primary = gcs_comp_msg_primary (comp);
    long my_idx  = gcs_comp_msg_self    (comp);
    long members = gcs_comp_msg_num     (comp);

    action_t act;

    FAIL_IF (gcs_dummy_set_component(Backend, comp), "", NULL);
    FAIL_IF (DUMMY_INJECT_COMPONENT (Backend, comp), "", NULL);
    FAIL_IF (CORE_RECV_ACT (&act, NULL, UNKNOWN_SIZE, GCS_ACT_CCHANGE), "", NULL);
    FAIL_IF (core_test_check_conf(act.out, act.size, primary, my_idx, members),
             "", NULL);
    Cache->free(act.out);
    return false;
}

static void
CORE_TEST_OWN (int gcs_proto_ver)
{
    long const tout = 1000; // 100 ms timeout

    const struct gu_buf* act      = act2;
    const void*          act_buf  = act2_str;
    size_t               act_size = sizeof(act2_str);

    action_t act_s(act, NULL, NULL, act_size, GCS_ACT_WRITESET, -1, (gu_thread_t)-1);
    action_t act_r(act, NULL, NULL, -1, (gcs_act_type_t)-1, -1, (gu_thread_t)-1);

    // Create primary and non-primary component messages
    gcs_comp_msg_t* prim     = gcs_comp_msg_new (true, false,  0, 1, 0);
    gcs_comp_msg_t* non_prim = gcs_comp_msg_new (false, false, 0, 1, 0);
    fail_if (NULL == prim);
    fail_if (NULL == non_prim);
    gcs_comp_msg_add (prim,     "node1", 0);
    gcs_comp_msg_add (non_prim, "node1", 1);

    core_test_init (true, gcs_proto_ver);

    /////////////////////////////////////////////
    /// check behaviour in transitional state ///
    /////////////////////////////////////////////

    fail_if (CORE_RECV_START (&act_r));
    fail_if (CORE_SEND_START (&act_s));
    fail_if (CORE_SEND_STEP (Core, tout, 1)); // 1st frag
    usleep (10000); // resolve race between sending and setting transitional
    gcs_dummy_set_transitional (Backend);
    fail_if (CORE_SEND_STEP (Core, tout, 1)); // 2nd frag
    fail_if (CORE_SEND_STEP (Core, tout, 0)); // no frags left
    fail_if (NULL != act_r.out); // should not have received anything
    fail_if (gcs_dummy_set_component (Backend, prim)); // return to PRIM state
    fail_if (CORE_SEND_END (&act_s, act_size));
    fail_if (CORE_RECV_END (&act_r, act_buf, act_size, GCS_ACT_WRITESET));

    /*
     * TEST CASE 1: Action was sent successfully, but NON_PRIM component
     * happened before any fragment could be delivered.
     * EXPECTED OUTCOME: action is received with -ENOTCONN instead of global
     * seqno
     */
    fail_if (DUMMY_INJECT_COMPONENT (Backend, non_prim));
    fail_if (CORE_SEND_START (&act_s));
    fail_if (CORE_SEND_STEP (Core, tout, 1)); // 1st frag
    fail_if (CORE_SEND_STEP (Core, tout, 1)); // 2nd frag
    fail_if (CORE_SEND_END (&act_s, act_size));
    fail_if (gcs_dummy_set_component(Backend, non_prim));
    fail_if (CORE_RECV_ACT (&act_r, NULL, UNKNOWN_SIZE, GCS_ACT_CCHANGE));
    fail_if (core_test_check_conf(act_r.out, act_r.size, false, 0, 1));
    Cache->free(act_r.out);
    fail_if (CORE_RECV_ACT (&act_r, act_buf, act_size, GCS_ACT_WRITESET));
    fail_if (-ENOTCONN != act_r.seqno, "Expected -ENOTCONN, received %ld (%s)",
             act_r.seqno, strerror (-act_r.seqno));

    /*
     * TEST CASE 2: core in NON_PRIM state. There is attempt to send an
     * action.
     * EXPECTED OUTCOME: CORE_SEND_END should return -ENOTCONN after 1st
     * fragment send fails.
     */
    fail_if (CORE_SEND_START (&act_s));
    fail_if (CORE_SEND_STEP (Core, tout, 1)); // 1st frag
    fail_if (CORE_SEND_STEP (Core, tout, 0)); // bail out after 1st frag
    fail_if (CORE_SEND_END (&act_s, -ENOTCONN));

    /*
     * TEST CASE 3: Backend in NON_PRIM state. There is attempt to send an
     * action.
     * EXPECTED OUTCOME: CORE_SEND_END should return -ENOTCONN after 1st
     * fragment send fails.
     */
    fail_if (DUMMY_INSTALL_COMPONENT (Backend, prim));
    fail_if (gcs_dummy_set_component(Backend, non_prim));
    fail_if (DUMMY_INJECT_COMPONENT (Backend, non_prim));
    fail_if (CORE_SEND_START (&act_s));
    fail_if (CORE_SEND_STEP (Core, tout, 1)); // 1st frag
    fail_if (CORE_SEND_END (&act_s, -ENOTCONN));
    fail_if (CORE_RECV_ACT (&act_r, NULL, UNKNOWN_SIZE, GCS_ACT_CCHANGE));
    fail_if (core_test_check_conf(act_r.out, act_r.size, false, 0, 1));
    Cache->free(act_r.out);

    /*
     * TEST CASE 4: Action was sent successfully, but NON_PRIM component
     * happened in between delivered fragments.
     * EXPECTED OUTCOME: action is received with -ENOTCONN instead of global
     * seqno.
     */
    fail_if (DUMMY_INSTALL_COMPONENT (Backend, prim));
    fail_if (CORE_SEND_START (&act_s));
    fail_if (CORE_SEND_STEP (Core, tout, 1)); // 1st frag
    fail_if (DUMMY_INJECT_COMPONENT (Backend, non_prim));
    fail_if (CORE_SEND_STEP (Core, tout, 1)); // 2nd frag
    fail_if (CORE_SEND_END (&act_s, act_size));
    fail_if (CORE_RECV_ACT (&act_r, NULL, UNKNOWN_SIZE, GCS_ACT_CCHANGE));
    fail_if (core_test_check_conf(act_r.out, act_r.size, false, 0, 1));
    Cache->free(act_r.out);
    fail_if (CORE_RECV_ACT (&act_r, act_buf, act_size, GCS_ACT_WRITESET));
    fail_if (-ENOTCONN != act_r.seqno, "Expected -ENOTCONN, received %ld (%s)",
             act_r.seqno, strerror (-act_r.seqno));

    /*
     * TEST CASE 5: Action is being sent and received concurrently. In between
     * two fragments recv thread receives NON_PRIM and then PRIM components.
     * EXPECTED OUTCOME: CORE_RECV_ACT should receive the action with -ERESTART
     * instead of seqno.
     */
    fail_if (DUMMY_INSTALL_COMPONENT (Backend, prim));
    fail_if (CORE_SEND_START (&act_s));
    fail_if (CORE_SEND_STEP (Core, tout, 1)); // 1st frag
    usleep (100000); // make sure 1st fragment gets in before new component
    fail_if (DUMMY_INSTALL_COMPONENT (Backend, non_prim));
    fail_if (DUMMY_INSTALL_COMPONENT (Backend, prim));
    fail_if (CORE_SEND_STEP (Core, tout, 1)); // 2nd frag
    fail_if (CORE_SEND_END (&act_s, act_size));
    fail_if (CORE_RECV_ACT (&act_r, act_buf, act_size, GCS_ACT_WRITESET));
    fail_if (-ERESTART != act_r.seqno, "Expected -ERESTART, received %ld (%s)",
             act_r.seqno, strerror (-act_r.seqno));

    /*
     * TEST CASE 6: Action has 3 fragments, 2 were sent successfully but the
     * 3rd failed because backend is in NON_PRIM. In addition NON_PRIM component
     * happened in between delivered fragments.
     * subcase 1: new component received first
     * subcase 2: 3rd fragment is sent first
     * EXPECTED OUTCOME: CORE_SEND_END should return -ENOTCONN after 3rd
     * fragment send fails.
     */
    act        = act3;
    act_buf    = act3_str;
    act_size   = sizeof(act3_str);
    act_s.in   = act;
    act_s.size = act_size;

    // subcase 1
    fail_if (DUMMY_INSTALL_COMPONENT (Backend, prim));
    fail_if (CORE_SEND_START (&act_s));
    fail_if (CORE_SEND_STEP (Core, tout, 1)); // 1st frag
    fail_if (DUMMY_INJECT_COMPONENT (Backend, non_prim));
    fail_if (CORE_SEND_STEP (Core, tout, 1)); // 2nd frag
    usleep (500000); // fail_if_seq
    fail_if (gcs_dummy_set_component(Backend, non_prim));
    fail_if (CORE_RECV_ACT (&act_r, NULL, UNKNOWN_SIZE, GCS_ACT_CCHANGE));
    fail_if (core_test_check_conf(act_r.out, act_r.size, false, 0, 1));
    Cache->free(act_r.out);
    fail_if (CORE_SEND_STEP (Core, tout, 1)); // 3rd frag
    fail_if (CORE_SEND_END (&act_s, -ENOTCONN));

    // subcase 2
    fail_if (DUMMY_INSTALL_COMPONENT (Backend, prim));
    fail_if (CORE_SEND_START (&act_s));
    fail_if (CORE_SEND_STEP (Core, tout, 1)); // 1st frag
    fail_if (DUMMY_INJECT_COMPONENT (Backend, non_prim));
    fail_if (CORE_SEND_STEP (Core, tout, 1)); // 2nd frag
    usleep (1000000);
    fail_if (gcs_dummy_set_component(Backend, non_prim));
    fail_if (CORE_SEND_STEP (Core, 4*tout, 1)); // 3rd frag
    fail_if (CORE_RECV_ACT (&act_r, NULL, UNKNOWN_SIZE, GCS_ACT_CCHANGE));
    fail_if (core_test_check_conf(act_r.out, act_r.size, false, 0, 1));
    Cache->free(act_r.out);
    fail_if (CORE_SEND_END (&act_s, -ENOTCONN));

    gu_free (prim);
    gu_free (non_prim);

    core_test_cleanup ();
}

START_TEST (gcs_core_test_own_v0)
{
    CORE_TEST_OWN(0);
}
END_TEST

START_TEST (gcs_core_test_own_v1)
{
    CORE_TEST_OWN(1);
}
END_TEST

/*
 * Disabled test because it is too slow and timeouts on crowded
 * build systems like e.g. build.opensuse.org

START_TEST (gcs_core_test_gh74)
{
    core_test_init(true, "node1");

    // set frag size large enough to avoid fragmentation.
    gu_info ("set payload size = 1024");
    core_test_set_payload_size(1024);

    // new primary comp message.
    gcs_comp_msg_t* prim = gcs_comp_msg_new (true, false, 0, 2, 0);
    fail_if (NULL == prim);
    gcs_comp_msg_add(prim, "node1", 0);
    gcs_comp_msg_add(prim, "node2", 1);

    // construct state transform request.
    static const char* req_ptr = "12345";
    static const size_t req_size = 6;
    static const char* donor = ""; // from *any*
    static const size_t donor_len = strlen(donor) + 1;
    size_t act_size = req_size + donor_len;
    char* act_ptr = 0;

    act_ptr = (char*)gu_malloc(act_size);
    memcpy(act_ptr, donor, donor_len);
    memcpy(act_ptr + donor_len, req_ptr, req_size);

    // serialize request into message.
    gcs_act_frag_t frg;
    frg.proto_ver = gcs_core_group_protocol_version(Core);
    frg.frag_no = 0;
    frg.act_id = 1;
    frg.act_size = act_size;
    frg.act_type = GCS_ACT_STATE_REQ;
    char msg_buf[1024];
    fail_if(gcs_act_proto_write(&frg, msg_buf, sizeof(msg_buf)));
    memcpy(const_cast<void*>(frg.frag), act_ptr, act_size);
    size_t msg_size = act_size + gcs_act_proto_hdr_size(frg.proto_ver);
    // gu_free(act_ptr);

    // state exchange message.
    gu_uuid_t state_uuid;
    gu_uuid_generate(&state_uuid, NULL, 0);
    gcs_core_set_state_uuid(Core, &state_uuid);

    // construct uuid message from node1.
    size_t uuid_len = sizeof(state_uuid);
    char uuid_buf[uuid_len];
    memcpy(uuid_buf, &state_uuid, uuid_len);

    gcs_state_msg_t* state_msg = NULL;
    const gcs_group_t* group = gcs_core_get_group(Core);

    // state exchange message from node1
    state_msg = gcs_group_get_state(group);
    state_msg->state_uuid = state_uuid;
    size_t state_len = gcs_state_msg_len (state_msg);
    char state_buf[state_len];
    gcs_state_msg_write (state_buf, state_msg);
    gcs_state_msg_destroy (state_msg);

    // state exchange message from node2
    state_msg = gcs_state_msg_create(&state_uuid,
                                     &GU_UUID_NIL,
                                     &GU_UUID_NIL,
                                     GCS_SEQNO_ILL,
                                     GCS_SEQNO_ILL,
                                     GCS_SEQNO_ILL,
                                     0,
                                     GCS_NODE_STATE_NON_PRIM,
                                     GCS_NODE_STATE_PRIM,
                                     "node2", "127.0.0.1",
                                     group->gcs_proto_ver,
                                     group->repl_proto_ver,
                                     group->appl_proto_ver,
                                     0);
    size_t state_len2 = gcs_state_msg_len (state_msg);
    char state_buf2[state_len2];
    gcs_state_msg_write (state_buf2, state_msg);
    gcs_state_msg_destroy (state_msg);

    action_t act_r(NULL,  NULL, NULL, -1, (gcs_act_type_t)-1, -1, (gu_thread_t)-1);

    // ========== from node1's view ==========
    fail_if (gcs_dummy_set_component(Backend, prim));
    fail_if (DUMMY_INJECT_COMPONENT(Backend, prim));
    gu_free(prim);
    CORE_RECV_START(&act_r); // we have to start another thread here.
    // otherwise messages to node1 can not be in right order.
    for(;;) {
        usleep(10000); // make sure node1 already changed its status to WAIT_STATE_MSG
        if (gcs_group_state(group) == GCS_GROUP_WAIT_STATE_MSG) {
            break;
        }
    }
    // then STR sneaks before new configuration is delivered.
    fail_if (gcs_dummy_inject_msg(Backend, msg_buf, msg_size, GCS_MSG_ACTION, 1) !=
             (int)msg_size);
    // then state exchange message from node2.
    fail_if (gcs_dummy_inject_msg(Backend, state_buf2, state_len2, GCS_MSG_STATE_MSG, 1) !=
             (int)state_len2);
    // expect STR is lost here.
    fail_if (CORE_RECV_END(&act_r, NULL, UNKNOWN_SIZE, GCS_ACT_CCHANGE));
    fail_if (core_test_check_conf((const gcs_act_cchange_t*)act_r.out, true, 0, 2));
    free(act_r.out);
    core_test_cleanup();

    // ========== from node2's view ==========
    core_test_init(false, "node2");

    // set frag size large enough to avoid fragmentation.
    gu_info ("set payload size = 1024");
    core_test_set_payload_size(1024);

    prim = gcs_comp_msg_new (true, false, 1, 2, 0);
    fail_if (NULL == prim);
    gcs_comp_msg_add(prim, "node1", 0);
    gcs_comp_msg_add(prim, "node2", 1);

    // node1 and node2 joins.
    // now node2's status == GCS_NODE_STATE_PRIM
    fail_if (gcs_dummy_set_component(Backend, prim));
    fail_if (DUMMY_INJECT_COMPONENT(Backend, prim));
    gu_free(prim);
    fail_if (gcs_dummy_inject_msg(Backend, uuid_buf, uuid_len, GCS_MSG_STATE_UUID, 0) !=
             (int)uuid_len);
    fail_if (gcs_dummy_inject_msg(Backend, state_buf, state_len, GCS_MSG_STATE_MSG, 0) !=
             (int)state_len);
    fail_if (CORE_RECV_ACT(&act_r, NULL, UNKNOWN_SIZE, GCS_ACT_CCHANGE));
    fail_if (core_test_check_conf((const gcs_act_cchange_t*)act_r.out, true, 1, 2));
    free(act_r.out);

    // then node3 joins.
    prim = gcs_comp_msg_new (true, false, 1, 3, 0);
    fail_if (NULL == prim);
    gcs_comp_msg_add(prim, "node1", 0);
    gcs_comp_msg_add(prim, "node2", 1);
    gcs_comp_msg_add(prim, "node3", 2);
    fail_if (gcs_dummy_set_component(Backend, prim));
    fail_if (DUMMY_INJECT_COMPONENT(Backend, prim));
    gu_free(prim);

    // generate a new state uuid.
    gu_uuid_generate(&state_uuid, NULL, 0);
    memcpy(uuid_buf, &state_uuid, uuid_len);

    // state exchange message from node3
    group = gcs_core_get_group(Core);
    state_msg = gcs_state_msg_create(&state_uuid,
                                     &GU_UUID_NIL,
                                     &GU_UUID_NIL,
                                     GCS_SEQNO_ILL,
                                     GCS_SEQNO_ILL,
                                     GCS_SEQNO_ILL,
                                     0,
                                     GCS_NODE_STATE_NON_PRIM,
                                     GCS_NODE_STATE_PRIM,
                                     "node3", "127.0.0.1",
                                     group->gcs_proto_ver,
                                     group->repl_proto_ver,
                                     group->appl_proto_ver,
                                     0);
    size_t state_len3 = gcs_state_msg_len (state_msg);
    char state_buf3[state_len3];
    gcs_state_msg_write (state_buf3, state_msg);
    gcs_state_msg_destroy (state_msg);

    // updating state message from node1.
    group = gcs_core_get_group(Core);
    state_msg = gcs_group_get_state(group);
    state_msg->flags = GCS_STATE_FREP | GCS_STATE_FCLA;
    state_msg->prim_state = GCS_NODE_STATE_JOINED;
    state_msg->current_state = GCS_NODE_STATE_SYNCED;
    state_msg->state_uuid = state_uuid;
    state_msg->name = "node1";
    gcs_state_msg_write(state_buf, state_msg);
    gcs_state_msg_destroy(state_msg);

    fail_if (gcs_dummy_inject_msg(Backend, uuid_buf, uuid_len, GCS_MSG_STATE_UUID, 0) !=
             (int)uuid_len);
    fail_if (gcs_dummy_inject_msg(Backend, state_buf, state_len, GCS_MSG_STATE_MSG, 0) !=
             (int)state_len);

    // STR sneaks.
    // we have to make same message exists in sender queue too.
    // otherwise we will get following log
    // "FIFO violation: queue empty when local action received"
    const struct gu_buf act = {act_ptr, (ssize_t)act_size};
    action_t act_s(&act, NULL, NULL, act_size, GCS_ACT_STATE_REQ, -1, (gu_thread_t)-1);
    CORE_SEND_START(&act_s);
    for(;;) {
        usleep(10000);
        gcs_fifo_lite_t* fifo = gcs_core_get_fifo(Core);
        void* item = gcs_fifo_lite_get_head(fifo);
        if (item) {
            gcs_fifo_lite_release(fifo);
            break;
        }
    }
    fail_if (gcs_dummy_inject_msg(Backend, msg_buf, msg_size, GCS_MSG_ACTION, 1) !=
             (int)msg_size);

    fail_if (gcs_dummy_inject_msg(Backend, state_buf3, state_len3, GCS_MSG_STATE_MSG, 2) !=
             (int)state_len3);

    // expect STR and id == -EAGAIN.
    fail_if (CORE_RECV_ACT(&act_r, act_ptr, act_size, GCS_ACT_STATE_REQ));
    fail_if (act_r.seqno != -EAGAIN);
    free(act_r.out);

    fail_if (CORE_RECV_ACT(&act_r, NULL, UNKNOWN_SIZE, GCS_ACT_CCHANGE));
    fail_if (core_test_check_conf((const gcs_act_cchange_t*)act_r.out, true, 1, 3));
    free(act_r.out);

    // core_test_cleanup();
    // ==========
    gu_free(act_ptr);
}
END_TEST
*/


#if 0 // requires multinode support from gcs_dummy
START_TEST (gcs_core_test_foreign)
{
    core_test_init ();

    core_test_cleanup ();
}
END_TEST
#endif // 0

Suite *gcs_core_suite(void)
{
  Suite *suite = suite_create("GCS core context");
  TCase *tcase = tcase_create("gcs_core");

  suite_add_tcase (suite, tcase);
  tcase_set_timeout(tcase, 60);

  bool skip = false;
  if (skip == false) {
      tcase_add_test  (tcase, gcs_code_msg);
      tcase_add_test  (tcase, gcs_core_test_api);
      tcase_add_test  (tcase, gcs_core_test_own_v0);
      tcase_add_test  (tcase, gcs_core_test_own_v1);
      //  tcase_add_test  (tcase, gcs_core_test_foreign);
      // tcase_add_test (tcase, gcs_core_test_gh74);
  }
  return suite;
}<|MERGE_RESOLUTION|>--- conflicted
+++ resolved
@@ -36,11 +36,6 @@
  *
  */
 
-<<<<<<< HEAD
-#include "gcs_test_utils.hpp"
-
-=======
->>>>>>> 5c765eb1
 #define GCS_STATE_MSG_ACCESS
 #include "../gcs_core.hpp"
 #include "../gcs_dummy.hpp"
@@ -50,7 +45,7 @@
 
 #include <galerautils.h>
 
-<<<<<<< HEAD
+#include "gcs_test_utils.hpp"
 #include "gcs_core_test.hpp" // must be included last
 
 START_TEST(gcs_code_msg)
@@ -75,13 +70,6 @@
     fail_if(c0 != c1);
 }
 END_TEST
-=======
-#include <errno.h>
-#include <stdlib.h>
-#include <check.h>
-
-#include "gcs_core_test.hpp"
->>>>>>> 5c765eb1
 
 extern ssize_t gcs_tests_get_allocated();
 
@@ -539,7 +527,7 @@
         fail_if (CORE_SEND_END (&act_s, act_size));
         fail_if (CORE_RECV_ACT (&act_r, act_buf, act_size, GCS_ACT_WRITESET));
 
-        ret = gcs_core_set_last_applied (Core, gu::GTID(Uuid, Seqno), 0);
+        ret = gcs_core_set_last_applied (Core, gu::GTID(Uuid, Seqno));
         fail_if (ret < 0, "gcs_core_set_last_applied(): %ld (%s)",
                  ret, strerror(-ret));
         /* commit cut action size should be 8 */
