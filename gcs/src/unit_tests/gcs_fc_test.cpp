<<<<<<< HEAD
// Copyright (C) 2010-2015 Codership Oy <info@codership.com>
=======
// Copyright (C) 2010-2020 Codership Oy <info@codership.com>
>>>>>>> d6566f86

// $Id$

#include "../gcs_fc.hpp"

#include "gcs_fc_test.hpp" // must be included last

START_TEST(gcs_fc_test_limits)
{
    gcs_fc_t fc;
    int      ret;

    ret = gcs_fc_init (&fc, 16, 0.5, 0.1);
    ck_assert(ret == 0);

    ret = gcs_fc_init (&fc, -1, 0.5, 0.1);
    ck_assert(ret == -EINVAL);

    ret = gcs_fc_init (&fc, 16, 1.0, 0.1);
    ck_assert(ret == -EINVAL);

    ret = gcs_fc_init (&fc, 16, 0.5, 1.0);
    ck_assert(ret == -EINVAL);
}
END_TEST

/* This is a macro to preserve line numbers in ck_assert_msg() output */
#define SKIP_N_ACTIONS(fc_,n_)                                          \
    {                                                                   \
        int i;                                                          \
        for (i = 0; i < n_; ++i)                                        \
        {                                                               \
            long long ret = gcs_fc_process (fc_, 0);                    \
            ck_assert_msg(ret == 0, "0-sized action #%d returned %d (%s)", \
                          i, ret, strerror(-ret));                      \
        }                                                               \
    }

START_TEST(gcs_fc_test_basic)
{
    gcs_fc_t  fc;
    int       ret;
    long long pause;

    ret = gcs_fc_init (&fc, 16, 0.5, 0.1);
    ck_assert(ret == 0);

    gcs_fc_reset (&fc, 8);
    usleep (1000);
    SKIP_N_ACTIONS(&fc, 7);

    /* Here we exceed soft limit almost instantly, which should give a very high
     * data rate and as a result a need to sleep */
    pause = gcs_fc_process (&fc, 7);
    ck_assert_msg(pause > 0, "Soft limit trip returned %lld (%s)",
                  pause, strerror(-pause));

    gcs_fc_reset (&fc, 7);
    usleep (1000);
    SKIP_N_ACTIONS(&fc, 7);

    /* Here we reach soft limit almost instantly, which should give a very high
     * data rate, but soft limit is not exceeded, so no sleep yet. */
    pause = gcs_fc_process (&fc, 1);
    ck_assert_msg(pause == 0, "Soft limit touch returned %lld (%s)",
                  pause, strerror(-pause));

    SKIP_N_ACTIONS(&fc, 7);
    usleep (1000);
    pause = gcs_fc_process (&fc, 7);
    ck_assert_msg(pause > 0, "Soft limit trip returned %lld (%s)",
                  pause, strerror(-pause));

    /* hard limit excess should be detected instantly */
    pause = gcs_fc_process (&fc, 1);
    ck_assert_msg(pause == -ENOMEM, "Hard limit trip returned %lld (%s)",
                  pause, strerror(-pause));
}
END_TEST

static inline bool
double_equals (double a, double b)
{
    static double const eps = 0.001;
    double diff = (a - b) / (a + b); // roughly relative difference
    return !(diff > eps || diff < -eps);
}

START_TEST(gcs_fc_test_precise)
{
    gcs_fc_t fc;
    long long       ret;
    struct timespec p10ms = {0, 10000000 }; // 10 ms

    ret = gcs_fc_init (&fc, 2000, 0.5, 0.5);
    ck_assert(ret == 0);

    gcs_fc_reset (&fc, 500);
    SKIP_N_ACTIONS(&fc, 7);

    nanosleep (&p10ms, NULL);
    ret = gcs_fc_process (&fc, 1000);
    ck_assert_msg(ret > 0, "Soft limit trip returned %d (%s)", ret, strerror(-ret));

    // measured data rate should be ~100000 b/s
    // slave queue length should be half-way between soft limit and hard limit
    // desired rate should be half between 1.0 and 0.5 of full rate -> 75000 b/s
    // excess over soft limit is 500 and corresponding interval: 5ms
    // (500/5ms == 100000 b/s)
    // additional sleep must be 1.6667 ms (500/(5 + 1.6667) ~ 75000 b/s)

    double const correction = 100000.0/fc.max_rate; // due to imprecise sleep
    double const expected_sleep = 0.001666667*correction;
    double sleep = ((double)ret)*1.0e-9;
    ck_assert_msg(double_equals(sleep, expected_sleep),
                  "Sleep: %f, expected %f", sleep, expected_sleep);
}
END_TEST

Suite *gcs_fc_suite(void)
{
    Suite *s  = suite_create("GCS state transfer FC");
    TCase *tc = tcase_create("gcs_fc");

    suite_add_tcase (s, tc);
    tcase_add_test  (tc, gcs_fc_test_limits);
    tcase_add_test  (tc, gcs_fc_test_basic);
    tcase_add_test  (tc, gcs_fc_test_precise);

    return s;
}<|MERGE_RESOLUTION|>--- conflicted
+++ resolved
@@ -1,8 +1,4 @@
-<<<<<<< HEAD
-// Copyright (C) 2010-2015 Codership Oy <info@codership.com>
-=======
 // Copyright (C) 2010-2020 Codership Oy <info@codership.com>
->>>>>>> d6566f86
 
 // $Id$
 
