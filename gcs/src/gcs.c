--- conflicted
+++ resolved
@@ -1072,15 +1072,9 @@
             struct gcs_repl_act* repl_act = *repl_act_ptr;
             gcs_fifo_lite_pop_head (conn->repl_q);
 
-<<<<<<< HEAD
-            assert (repl_act->action->size == rcvd.act.buf_len);
             assert (repl_act->action->type == rcvd.act.type);
-=======
-            assert (repl_act->action   == rcvd.act.buf);
-            assert (repl_act->act_type == rcvd.act.type);
-            assert (repl_act->act_size == rcvd.act.buf_len ||
-                    repl_act->act_type == GCS_ACT_STATE_REQ);
->>>>>>> ea44b974
+            assert (repl_act->action->size == rcvd.act.buf_len ||
+                    repl_act->action->type == GCS_ACT_STATE_REQ);
 
             repl_act->action->buf     = rcvd.act.buf;
             repl_act->action->seqno_g = rcvd.id;
