/*
 * Copyright (C) 2008-2019 Codership Oy <info@codership.com>
 *
 * $Id$
 */
/*
 * Interface to state messages - implementation
 *
 */

#define __STDC_LIMIT_MACROS
#include <stdint.h>
#include <string.h>
#include <galerautils.h>
#include <gu_serialize.hpp>

<<<<<<< HEAD
#define GCS_STATE_MSG_VER 5
=======
#define GCS_STATE_MSG_VER 6
#define GCS_STATE_MSG_NO_PROTO_DOWNGRADE_VER 6
>>>>>>> 9419a242

#define GCS_STATE_MSG_ACCESS
#include "gcs_state_msg.hpp"
#include "gcs_node.hpp"

#include "gu_logger.hpp"

gcs_state_msg_t*
gcs_state_msg_create (const gu_uuid_t* state_uuid,
                      const gu_uuid_t* group_uuid,
                      const gu_uuid_t* prim_uuid,
                      gcs_seqno_t      prim_seqno,
                      gcs_seqno_t      received,
                      gcs_seqno_t      cached,
                      gcs_seqno_t      last_applied,
                      gcs_seqno_t      vote_seqno,
                      int64_t          vote_res,
                      uint8_t          vote_policy,
                      int              prim_joined,
                      gcs_node_state_t prim_state,
                      gcs_node_state_t current_state,
                      const char*      name,
                      const char*      inc_addr,
                      int              gcs_proto_ver, /* max supported versions*/
                      int              repl_proto_ver,
                      int              appl_proto_ver,
                      int              prim_gcs_ver, /* last prim versions*/
                      int              prim_repl_ver,
                      int              prim_appl_ver,
                      int              desync_count,
                      uint8_t          flags)
{
#define CHECK_PROTO_RANGE(LEVEL)                                        \
    if (LEVEL < (int)0 || LEVEL > (int)UINT8_MAX) {                     \
        gu_error(#LEVEL " value %d is out of range [0, %d]", LEVEL,UINT8_MAX); \
        return NULL;                                                    \
    }

    CHECK_PROTO_RANGE(gcs_proto_ver);
    CHECK_PROTO_RANGE(repl_proto_ver);
    CHECK_PROTO_RANGE(appl_proto_ver);
    CHECK_PROTO_RANGE(prim_gcs_ver);
    CHECK_PROTO_RANGE(prim_repl_ver);
    CHECK_PROTO_RANGE(prim_appl_ver);

    size_t name_len = strlen(name) + 1;
    size_t addr_len = strlen(inc_addr) + 1;
    gcs_state_msg_t* ret =
        static_cast<gcs_state_msg_t*>(
            gu_calloc (1, sizeof (gcs_state_msg_t) + name_len + addr_len));

    if (ret) {
        ret->state_uuid    = *state_uuid;
        ret->group_uuid    = *group_uuid;
        ret->prim_uuid     = *prim_uuid;
        ret->prim_joined   = prim_joined;
        ret->prim_seqno    = prim_seqno;
        ret->received      = received;
        ret->cached        = cached;
        ret->last_applied  = last_applied;
        ret->vote_seqno    = vote_seqno;
        ret->vote_res      = vote_res;
        ret->vote_policy   = vote_policy;
        ret->prim_state    = prim_state;
        ret->current_state = current_state;
        ret->version       = GCS_STATE_MSG_VER;
        ret->gcs_proto_ver = gcs_proto_ver;
        ret->repl_proto_ver= repl_proto_ver;
        ret->appl_proto_ver= appl_proto_ver;
        ret->prim_gcs_ver  = prim_gcs_ver;
        ret->prim_repl_ver = prim_repl_ver;
        ret->prim_appl_ver = prim_appl_ver;
        ret->desync_count  = desync_count;
        ret->name          = (char*)(ret + 1);
        ret->inc_addr      = ret->name + name_len;
        ret->flags         = flags;

        // tmp is a workaround for some combination of GCC flags which don't
        // allow passing ret->name and ret->inc_addr directly even with casting
        // char* tmp = (char*)ret->name;
        strcpy ((char*)ret->name, name);
        // tmp = (char*)ret->inc_addr;
        strcpy ((char*)ret->inc_addr, inc_addr);
    }

    return ret;
}

void
gcs_state_msg_destroy (gcs_state_msg_t* state)
{
    gu_free (state);
}

static size_t const sizeof_v5_stuff(
        sizeof (int64_t)     +   // last_applied
        sizeof (int64_t)     +   // vote_seqno
        sizeof (int64_t)     +   // vote_res
        sizeof (uint8_t)         // vote_policy
    );

/* Returns length needed to serialize gcs_state_msg_t for sending */
size_t
gcs_state_msg_len (gcs_state_msg_t* state)
{
    return (
        sizeof (int8_t)      +   // version (reserved)
        sizeof (int8_t)      +   // flags
        sizeof (int8_t)      +   // gcs_proto_ver
        sizeof (int8_t)      +   // repl_proto_ver
        sizeof (int8_t)      +   // prim_state
        sizeof (int8_t)      +   // curr_state
        sizeof (int16_t)     +   // prim_joined
        sizeof (gu_uuid_t)   +   // state_uuid
        sizeof (gu_uuid_t)   +   // group_uuid
        sizeof (gu_uuid_t)   +   // conf_uuid
        sizeof (int64_t)     +   // received
        sizeof (int64_t)     +   // prim_seqno
        strlen (state->name) + 1 +
        strlen (state->inc_addr) + 1 +
// V1-2 stuff
        sizeof (uint8_t)     +   // appl_proto_ver (in preparation for V1)
// V3 stuff
        sizeof (int64_t)     +   // cached
// V4 stuff
        sizeof (int32_t)     +   // desync count
// V5 stuff
<<<<<<< HEAD
        sizeof (int64_t)     +   // last_applied
        sizeof (int64_t)     +   // vote_seqno
        sizeof (int64_t)     +   // vote_res
        sizeof (uint8_t)         // vote_policy
=======
        sizeof_v5_stuff      +
// V6 stuff
        sizeof (int8_t)      +   // prim_gcs_ver
        sizeof (int8_t)      +   // prim_repl_ver
        sizeof (int8_t)      +   // prim_appl_ver
        0
>>>>>>> 9419a242
        );
}

#define STATE_MSG_FIELDS_V0(buf)                                 \
    int8_t*    version        = (int8_t*)buf;                    \
    int8_t*    flags          = version        + 1;              \
    int8_t*    gcs_proto_ver  = flags          + 1;              \
    int8_t*    repl_proto_ver = gcs_proto_ver  + 1;              \
    int8_t*    prim_state     = repl_proto_ver + 1;              \
    int8_t*    curr_state     = prim_state     + 1;              \
    int16_t*   prim_joined    = (int16_t*)(curr_state + 1);      \
    gu_uuid_t* state_uuid     = (gu_uuid_t*)(prim_joined + 1);   \
    gu_uuid_t* group_uuid     = state_uuid     + 1;              \
    gu_uuid_t* prim_uuid      = group_uuid     + 1;              \
    int64_t*   received       = (int64_t*)(prim_uuid + 1);       \
    int64_t*   prim_seqno     = received       + 1;              \
    char*      name           = (char*)(prim_seqno + 1);

#define CONST_STATE_MSG_FIELDS_V0(buf)                                  \
    const int8_t*    version        = (int8_t*)buf;                     \
    const int8_t*    flags          = version        + 1;               \
    const int8_t*    gcs_proto_ver  = flags          + 1;               \
    const int8_t*    repl_proto_ver = gcs_proto_ver  + 1;               \
    const int8_t*    prim_state     = repl_proto_ver + 1;               \
    const int8_t*    curr_state     = prim_state     + 1;               \
    const int16_t*   prim_joined    = (int16_t*)(curr_state + 1);       \
    const gu_uuid_t* state_uuid     = (gu_uuid_t*)(prim_joined + 1);    \
    const gu_uuid_t* group_uuid     = state_uuid     + 1;               \
    const gu_uuid_t* prim_uuid      = group_uuid     + 1;               \
    const int64_t*   received       = (int64_t*)(prim_uuid + 1);        \
    const int64_t*   prim_seqno     = received       + 1;               \
    const char*      name           = (char*)(prim_seqno + 1);


/* Serialize gcs_state_msg_t into buf */
ssize_t
gcs_state_msg_write (void* buf, const gcs_state_msg_t* state)
{
    STATE_MSG_FIELDS_V0(buf);
<<<<<<< HEAD
    char*    inc_addr       = name + strlen (state->name) + 1;
    uint8_t* appl_proto_ver = (uint8_t*)(inc_addr + strlen(state->inc_addr) + 1);
    int64_t* cached         = (int64_t*)(appl_proto_ver + 1);
    int32_t* desync_count   = (int32_t*)(cached + 1);
    int64_t* last_applied   = (int64_t*)(desync_count + 1);
    int64_t* vote_seqno     = last_applied + 1;
    int64_t* vote_res       = vote_seqno   + 1;
    uint8_t* vote_policy    = (uint8_t*)(vote_res + 1);
=======
    char*     inc_addr  = name + strlen (state->name) + 1;
    uint8_t*  appl_proto_ver = (uint8_t*)(inc_addr + strlen(state->inc_addr) +1);
// V3 stuff
    int64_t*  cached         = (int64_t*)(appl_proto_ver + 1);
// V4 stuff
    int32_t*  desync_count   = (int32_t*)(cached + 1);
// V5 stuff
    uint8_t*  v5_stuff       = (uint8_t*)(desync_count + 1);
// V6 stuff
    uint8_t*  prim_gcs_ver   = (uint8_t*)(v5_stuff + sizeof_v5_stuff);
    uint8_t*  prim_repl_ver  = (uint8_t*)(prim_gcs_ver + 1);
    uint8_t*  prim_appl_ver  = (uint8_t*)(prim_repl_ver + 1);
>>>>>>> 9419a242

    *version        = GCS_STATE_MSG_VER;
    *flags          = state->flags;
    *gcs_proto_ver  = state->gcs_proto_ver;
    *repl_proto_ver = state->repl_proto_ver;
    *prim_state     = state->prim_state;
    *curr_state     = state->current_state;
    *prim_joined    = htog16(((int16_t)state->prim_joined));
    *state_uuid     = state->state_uuid;
    *group_uuid     = state->group_uuid;
    *prim_uuid      = state->prim_uuid;
    *received       = htog64(state->received);
    *prim_seqno     = htog64(state->prim_seqno);

    /* from this point alignment breaks */
    strcpy (name,     state->name);
    strcpy (inc_addr, state->inc_addr);
    *appl_proto_ver = state->appl_proto_ver; // in preparation for V1

    gu::serialize8(state->cached, cached, 0);
    gu::serialize4(state->desync_count, desync_count, 0);
    gu::serialize8(state->last_applied, last_applied, 0);

    gu::serialize8(state->vote_seqno, vote_seqno, 0); // 4.ee
    gu::serialize8(state->vote_res, vote_res, 0);
    gu::serialize1(state->vote_policy, vote_policy, 0);

<<<<<<< HEAD
    return ((uint8_t*)(vote_policy + 1) - (uint8_t*)buf);
=======
    *prim_gcs_ver    = state->prim_gcs_ver;
    *prim_repl_ver   = state->prim_repl_ver;
    *prim_appl_ver   = state->prim_appl_ver;

    return ((uint8_t*)(prim_appl_ver + 1) - (uint8_t*)buf);
>>>>>>> 9419a242
}

/* De-serialize gcs_state_msg_t from buf */
gcs_state_msg_t*
gcs_state_msg_read (const void* const buf, ssize_t const buf_len)
{
    assert (buf_len > 0);

    /* beginning of the message is always version 0 */
    CONST_STATE_MSG_FIELDS_V0(buf);
    const char* inc_addr = name + strlen (name) + 1;

    int      appl_proto_ver = 0;
    uint8_t* appl_ptr = (uint8_t*)(inc_addr + strlen(inc_addr) + 1);
    if (*version >= 1) {
        assert(buf_len >= (uint8_t*)(appl_ptr + 1) - (uint8_t*)buf);
        appl_proto_ver = *appl_ptr;
    }

    int64_t  cached = GCS_SEQNO_ILL;
    int64_t* cached_ptr = (int64_t*)(appl_ptr + 1);
    if (*version >= 3) {
        assert(buf_len >= (uint8_t*)(cached_ptr + 1) - (uint8_t*)buf);
        gu::unserialize8(cached_ptr, 0, cached);
    }
// v4 stuff
    int32_t  desync_count = 0;
    int32_t* desync_count_ptr = (int32_t*)(cached_ptr + 1);
    if (*version >= 4) {
        assert(buf_len >= (uint8_t*)(desync_count_ptr + 1) - (uint8_t*)buf);
        gu::unserialize4(desync_count_ptr, 0, desync_count);
    }
// v5 stuff
    int64_t last_applied = 0;
    int64_t vote_seqno   = 0;
    int64_t vote_res     = 0;
    uint8_t vote_policy  = GCS_VOTE_ZERO_WINS; // backward compatibility

    if (*version >= 5) {
        int64_t* last_applied_ptr = (int64_t*)(desync_count_ptr + 1);
        assert(buf_len > (uint8_t*)(last_applied_ptr + 3) - (uint8_t*)buf);
        gu::unserialize8(last_applied_ptr, 0, last_applied);

        gu::unserialize8(last_applied_ptr + 1, 0, vote_seqno); // 4.ee
        gu::unserialize8(last_applied_ptr + 2, 0, vote_res);
        gu::unserialize1(last_applied_ptr + 3, 0, vote_policy);
    }

    uint8_t* v5_stuff = (uint8_t*)(desync_count_ptr + 1);

    uint8_t prim_gcs_ver   = 0;
    uint8_t* prim_gcs_ptr  = (uint8_t*)(v5_stuff + sizeof_v5_stuff);
    uint8_t prim_repl_ver  = 0;
    uint8_t* prim_repl_ptr = (uint8_t*)(prim_gcs_ptr + 1);
    uint8_t prim_appl_ver  = 0;
    uint8_t* prim_appl_ptr = (uint8_t*)(prim_repl_ptr + 1);
    if (*version >= 6) {
        assert(buf_len >= (uint8_t*)(prim_appl_ptr + 1) - (uint8_t*)buf);
        prim_gcs_ver    = *prim_gcs_ptr;
        prim_repl_ver   = *prim_repl_ptr;
        prim_appl_ver   = *prim_appl_ptr;
    }

    gcs_state_msg_t* ret = gcs_state_msg_create (
        state_uuid,
        group_uuid,
        prim_uuid,
        gtoh64(*prim_seqno),
        gtoh64(*received),
        cached,
        last_applied,
        vote_seqno,
        vote_res,
        vote_policy,
        gtoh16(*prim_joined),
        (gcs_node_state_t)*prim_state,
        (gcs_node_state_t)*curr_state,
        name,
        inc_addr,
        *gcs_proto_ver,
        *repl_proto_ver,
        appl_proto_ver,
        prim_gcs_ver,
        prim_repl_ver,
        prim_appl_ver,
        desync_count,
        *flags
        );

    if (ret) ret->version = *version; // dirty hack

    return ret;
}

/* Print state message contents to buffer */
int
gcs_state_msg_snprintf (char* str, size_t size, const gcs_state_msg_t* state)
{
    str[size - 1] = '\0'; // preventive termination
    return snprintf (str, size - 1,
                     "\n\tVersion      : %d"
                     "\n\tFlags        : %#02hhx"
                     "\n\tProtocols    : %d / %d / %d"
                     "\n\tState        : %s"
                     "\n\tDesync count : %d"
                     "\n\tPrim state   : %s"
                     "\n\tPrim UUID    : " GU_UUID_FORMAT
                     "\n\tPrim  seqno  : %lld"
                     "\n\tFirst seqno  : %lld"
                     "\n\tLast  seqno  : %lld"
                     "\n\tCommit cut   : %lld"
                     "\n\tLast vote    : %lld.%0llx"
                     "\n\tVote policy  : %d"
                     "\n\tPrim JOINED  : %d"
                     "\n\tState UUID   : " GU_UUID_FORMAT
                     "\n\tGroup UUID   : " GU_UUID_FORMAT
                     "\n\tName         : '%s'"
                     "\n\tIncoming addr: '%s'\n",
                     state->version,
                     state->flags,
                     state->gcs_proto_ver, state->repl_proto_ver,
                     state->appl_proto_ver,
                     gcs_node_state_to_str(state->current_state),
                     state->desync_count,
                     gcs_node_state_to_str(state->prim_state),
                     GU_UUID_ARGS(&state->prim_uuid),
                     (long long)state->prim_seqno,
                     (long long)state->cached,
                     (long long)state->received,
                     (long long)state->last_applied,
                     (long long)state->vote_seqno,(long long)state->vote_res,
                     state->vote_policy,
                     state->prim_joined,
                     GU_UUID_ARGS(&state->state_uuid),
                     GU_UUID_ARGS(&state->group_uuid),
                     state->name,
                     state->inc_addr
        );
}

/* Get state uuid */
const gu_uuid_t*
gcs_state_msg_uuid (const gcs_state_msg_t* state)
{
    return &state->state_uuid;
}

/* Get group uuid */
const gu_uuid_t*
gcs_state_msg_group_uuid (const gcs_state_msg_t* state)
{
    return &state->group_uuid;
}

/* Get action seqno */
gcs_seqno_t
gcs_state_msg_received (const gcs_state_msg_t* state)
{
    return state->received;
}

/* Get first cached action seqno */
gcs_seqno_t
gcs_state_msg_cached (const gcs_state_msg_t* state)
{
    return state->cached;
}

/* Get last applied action seqno */
gcs_seqno_t
gcs_state_msg_last_applied (const gcs_state_msg_t* state)
{
    return state->last_applied;
}

/* Get last applied action vote */
void
gcs_state_msg_last_vote (const gcs_state_msg_t* state,
                         gcs_seqno_t& seqno, int64_t& res)
{
    seqno = state->vote_seqno;
    res   = state->vote_res;
}

uint8_t
gcs_state_msg_vote_policy (const gcs_state_msg_t* state)
{
    return state->vote_policy;
}

/* Get current node state */
gcs_node_state_t
gcs_state_msg_current_state (const gcs_state_msg_t* state)
{
    return state->current_state;
}

/* Get node state */
gcs_node_state_t
gcs_state_msg_prim_state (const gcs_state_msg_t* state)
{
    return state->prim_state;
}

/* Get node name */
const char*
gcs_state_msg_name (const gcs_state_msg_t* state)
{
    return state->name;
}

/* Get node incoming address */
const char*
gcs_state_msg_inc_addr (const gcs_state_msg_t* state)
{
    return state->inc_addr;
}

/* Get supported protocols */
void
gcs_state_msg_get_proto_ver (const gcs_state_msg_t* state,
                             int* gcs_proto_ver,
                             int* repl_proto_ver,
                             int* appl_proto_ver)
{
    *gcs_proto_ver  = state->gcs_proto_ver;
    *repl_proto_ver = state->repl_proto_ver;
    *appl_proto_ver = state->appl_proto_ver;
}

int
gcs_state_msg_get_desync_count (const gcs_state_msg_t* state)
{
    return state->desync_count;
}

/* Get state message flags */
uint8_t
gcs_state_msg_flags (const gcs_state_msg_t* state)
{
    return state->flags;
}

/* Returns the node which is most representative of a group */
static const gcs_state_msg_t*
state_nodes_compare (const gcs_state_msg_t* left, const gcs_state_msg_t* right)
{
    assert (0 == gu_uuid_compare(&left->group_uuid, &right->group_uuid));
    /* Allow GCS_SEQNO_ILL seqnos if bootstrapping from non-prim */
    assert ((gcs_state_msg_flags(left)  & GCS_STATE_FBOOTSTRAP) ||
            left->prim_seqno  != GCS_SEQNO_ILL);
    assert ((gcs_state_msg_flags(right) & GCS_STATE_FBOOTSTRAP) ||
            right->prim_seqno != GCS_SEQNO_ILL);

    if (left->received < right->received) {
        assert (left->prim_seqno <= right->prim_seqno);
        return right;
    }
    else if (left->received > right->received) {
        assert (left->prim_seqno >= right->prim_seqno);
        return left;
    }
    else {
        // act_id's are equal, choose the one with higher prim_seqno.
        if (left->prim_seqno < right->prim_seqno) {
            return right;
        }
        else {
            return left;
        }
    }
}

/* Helper - just prints out all significant (JOINED) nodes */
static void
state_report_uuids (char* buf, size_t buf_len,
                    const gcs_state_msg_t* states[], long states_num,
                    gcs_node_state_t min_state)
{
    long j;

    for (j = 0; j < states_num; j++) {
        if (states[j]->current_state >= min_state) {
            int written = gcs_state_msg_snprintf (buf, buf_len, states[j]);
            buf     += written;
            buf_len -= written;
        }
    }
}

#define GCS_STATE_MAX_LEN 722

#define GCS_STATE_BAD_REP ((gcs_state_msg_t*)-1)

/*! checks for inherited primary configuration, returns representative
 * @retval (void*)-1 in case of fatal error */
static const gcs_state_msg_t*
state_quorum_inherit (const gcs_state_msg_t* states[],
                      size_t                 states_num,
                      gcs_state_quorum_t*    quorum)
{
    /* They all must have the same group_uuid or otherwise quorum is impossible.
     * Of those we need to find at least one that has complete state -
     * status >= GCS_STATE_JOINED. If we find none - configuration is
     * non-primary.
     * Of those with the status >= GCS_STATE_JOINED we choose the most
     * representative: with the highest act_seqno and prim_seqno.
     */
    size_t i, j;
    const gcs_state_msg_t* rep = NULL;

    // find at least one JOINED/DONOR (donor was once joined)
    for (i = 0; i < states_num; i++) {
        if (gcs_node_is_joined(states[i]->current_state)) {
            rep = states[i];
            break;
        }
    }

    if (!rep) {
        size_t buf_len = states_num * GCS_STATE_MAX_LEN;
        char*  buf = static_cast<char*>(gu_malloc (buf_len));

        if (buf) {
            state_report_uuids (buf, buf_len, states, states_num,
                                GCS_NODE_STATE_NON_PRIM);
#ifdef GCS_CORE_TESTING
            gu_warn ("Quorum: No node with complete state:\n%s", buf);
#else
            /* Print buf into stderr in order to message truncation
             * of application logger. */
            gu_warn ("Quorum: No node with complete state:");
            fprintf(stderr, "%s\n", buf);
#endif /* GCS_CORE_TESTING */
            gu_free (buf);
        }

        return NULL;
    }

    // Check that all JOINED/DONOR have the same group UUID
    // and find most updated
    for (j = i + 1; j < states_num; j++) {
        if (gcs_node_is_joined(states[j]->current_state)) {
            if (gu_uuid_compare (&rep->group_uuid, &states[j]->group_uuid)) {
                // for now just freak out and print all conflicting nodes
                size_t buf_len = states_num * GCS_STATE_MAX_LEN;
                char*  buf = static_cast<char*>(gu_malloc (buf_len));
                if (buf) {
                    state_report_uuids (buf, buf_len, states, states_num,
                                        GCS_NODE_STATE_DONOR);
                    gu_fatal("Quorum impossible: conflicting group UUIDs:\n%s");
                    gu_free (buf);
                }
                else {
                    gu_fatal("Quorum impossible: conflicting group UUIDs");
                }

                return GCS_STATE_BAD_REP;
            }
            rep = state_nodes_compare (rep, states[j]);
        }
    }

    quorum->act_id     = rep->received;
    quorum->conf_id    = rep->prim_seqno;
    quorum->group_uuid = rep->group_uuid;
    quorum->primary    = true;

    return rep;
}

struct candidate /* remerge candidate */
{
    gu_uuid_t              prim_uuid;              // V0 compatibility (0.8.1)
    gu_uuid_t              state_uuid;
    gcs_seqno_t            state_seqno;
    const gcs_state_msg_t* rep;
    int                    prim_joined;
    int                    found;
    gcs_seqno_t            prim_seqno;
};

static bool
state_match_candidate (const gcs_state_msg_t* const s,
                       struct candidate*      const c,
                       int                    const state_exchange_version)
{
    switch (state_exchange_version)
    {
    case 0:                                       // V0 compatibility (0.8.1)
        return (0 == gu_uuid_compare(&s->prim_uuid, &c->prim_uuid));
    default:
        return ((0 == gu_uuid_compare(&s->group_uuid, &c->state_uuid)) &&
                (s->received == c->state_seqno) &&
                // what if they are different components.
                // but have same group uuid and received(0)
                // see gh24.
                (s->prim_seqno == c->prim_seqno));
    }
}

/* try to find representative remerge candidate */
static const struct candidate*
state_rep_candidate (const struct candidate* const c,
                     int                     const c_num)
{
    assert (c_num > 0);

    const struct candidate* rep = &c[0];
    gu_uuid_t const state_uuid  = rep->state_uuid;
    gcs_seqno_t     state_seqno = rep->state_seqno;
    gcs_seqno_t     prim_seqno  = rep->prim_seqno;
    int i;

    for (i = 1; i < c_num; i++) {
        if (!gu_uuid_compare(&c[i].state_uuid, &GU_UUID_NIL))
        {
            /* Ignore nodes with undefined state uuid, they have been
             * added to group before remerge and have clean state. */
            continue;
        }
        else if (gu_uuid_compare(&state_uuid, &GU_UUID_NIL) &&
                 gu_uuid_compare(&state_uuid, &c[i].state_uuid)) {
            /* There are candidates from different groups */
            return NULL;
        }

        assert (prim_seqno != c[i].prim_seqno ||
                state_seqno != c[i].state_seqno);

        if (prim_seqno < c[i].prim_seqno) {
            rep = &c[i];
            prim_seqno = rep->prim_seqno;
        } else if (prim_seqno == c[i].prim_seqno &&
                   state_seqno < c[i].state_seqno) {
            rep = &c[i];
            state_seqno = rep->state_seqno;
        }
    }

    return rep;
}

/*! checks for full prim remerge after non-prim */
static const gcs_state_msg_t*
state_quorum_remerge (const gcs_state_msg_t* const states[],
                      long                   const states_num,
                      bool                   const bootstrap,
                      gcs_state_quorum_t*    const quorum)
{
    struct candidate* candidates = GU_CALLOC(states_num, struct candidate);

    if (!candidates) {
        gu_error ("Quorum: could not allocate %zd bytes for re-merge check.",
                  states_num * sizeof(struct candidate));
        return NULL;
    }

    int i, j;
    int candidates_found = 0;

    /* 1. Sort and count all nodes who have ever been JOINED by primary
     *    component UUID */
    for (i = 0; i < states_num; i++) {
        bool cond;

        if (bootstrap) {
            cond = gcs_state_msg_flags(states[i]) & GCS_STATE_FBOOTSTRAP;
            if (cond) gu_debug("found node %s with bootstrap flag",
                               gcs_state_msg_name(states[i]));
        }
        else {
            cond = gcs_node_is_joined(states[i]->prim_state);
        }

        if (cond) {
            if (!bootstrap &&
                GCS_NODE_STATE_JOINER == states[i]->current_state) {
                /* Joiner always has an undefined state
                 * (and it should be its prim_state!) */
                gu_warn ("Inconsistent state message from %d (%s): current "
                         "state is %s, but the primary state was %s.",
                         i, states[i]->name,
                         gcs_node_state_to_str(states[i]->current_state),
                         gcs_node_state_to_str(states[i]->prim_state));
                continue;
            }

            assert(bootstrap ||
                   gu_uuid_compare(&states[i]->prim_uuid, &GU_UUID_NIL));

            for (j = 0; j < candidates_found; j++) {
                if (state_match_candidate (states[i], &candidates[j],
                                           quorum->version)) {
                    assert(states[i]->prim_joined == candidates[j].prim_joined);
                    // comment out following two lines for pc recovery
                    // when nodes recoveried from state files, if their states
                    // match, so candidates[j].found > 0.
                    // However their prim_joined == 0.
                    // assert(candidates[j].found < candidates[j].prim_joined);
                    // assert(candidates[j].found > 0);

                    candidates[j].found++;

                    candidates[j].rep =
                        state_nodes_compare (candidates[j].rep, states[i]);

                    break;
                }
            }

            if (j == candidates_found) {
                // we don't have this candidate in the list yet
                candidates[j].prim_uuid   = states[i]->prim_uuid;
                candidates[j].state_uuid  = states[i]->group_uuid;
                candidates[j].state_seqno = states[i]->received;
                candidates[j].prim_joined = states[i]->prim_joined;
                candidates[j].rep         = states[i];
                candidates[j].found       = 1;
                candidates[j].prim_seqno  = states[i]->prim_seqno;
                candidates_found++;

                assert(candidates_found <= states_num);
            }
        }
    }


    const gcs_state_msg_t* rep = NULL;

    if (candidates_found) {
        assert (candidates_found > 0);

        const struct candidate* const rc =
            state_rep_candidate (candidates, candidates_found);

        if (!rc) {
            gu_error ("Found more than one %s primary component candidate.",
                      bootstrap ? "bootstrap" : "re-merged");
            rep = NULL;
        }
        else {
            if (bootstrap) {
                gu_info ("Bootstrapped primary " GU_UUID_FORMAT " found: %d.",
                         GU_UUID_ARGS(&rc->prim_uuid), rc->found);
            }
            else {
                gu_info ("%s re-merge of primary " GU_UUID_FORMAT " found: "
                         "%d of %d.",
                         rc->found == rc->prim_joined ? "Full" : "Partial",
                         GU_UUID_ARGS(&rc->prim_uuid),
                         rc->found, rc->prim_joined);
            }

            rep = rc->rep;
            assert (NULL != rep);
            assert (bootstrap || gcs_node_is_joined(rep->prim_state));

            quorum->act_id     = rep->received;
            quorum->conf_id    = rep->prim_seqno;
            quorum->group_uuid = rep->group_uuid;
            quorum->primary    = true;
        }
    }
    else {
        assert (0 == candidates_found);
        gu_warn ("No %s primary component found.",
                 bootstrap ? "bootstrapped" : "re-merged");
    }

    gu_free (candidates);

    return rep;
}

#if 0 // REMOVE WHEN NO LONGER NEEDED FOR REFERENCE
/*! Checks for prim comp bootstrap */
static const gcs_state_msg_t*
state_quorum_bootstrap (const gcs_state_msg_t* const states[],
                        long                   const states_num,
                        gcs_state_quorum_t*    const quorum)
{
    struct candidate* candidates = GU_CALLOC(states_num, struct candidate);

    if (!candidates) {
        gu_error ("Quorum: could not allocate %zd bytes for re-merge check.",
                  states_num * sizeof(struct candidate));
        return NULL;
    }

    int i, j;
    int candidates_found = 0;

    /* 1. Sort and count all nodes which have bootstrap flag set */
    for (i = 0; i < states_num; i++) {
        if (gcs_state_msg_flags(states[i]) & GCS_STATE_FBOOTSTRAP) {
            gu_debug("found node %s with bootstrap flag",
                     gcs_state_msg_name(states[i]));
            for (j = 0; j < candidates_found; j++) {
                if (state_match_candidate (states[i], &candidates[j],
                                           quorum->version)) {
                    assert(states[i]->prim_joined == candidates[j].prim_joined);
                    assert(candidates[j].found > 0);

                    candidates[j].found++;

                    candidates[j].rep =
                        state_nodes_compare (candidates[j].rep, states[i]);

                    break;
                }
            }

            if (j == candidates_found) {
                // we don't have this candidate in the list yet
                candidates[j].prim_uuid   = states[i]->prim_uuid;
                candidates[j].state_uuid  = states[i]->group_uuid;
                candidates[j].state_seqno = states[i]->received;
                candidates[j].prim_joined = states[i]->prim_joined;
                candidates[j].rep         = states[i];
                candidates[j].found       = 1;
                candidates_found++;

                assert(candidates_found <= states_num);
            }
        }
    }

    const gcs_state_msg_t* rep = NULL;

    if (candidates_found) {
        assert (candidates_found > 0);

        const struct candidate* const rc =
            state_rep_candidate (candidates, candidates_found);

        if (!rc) {
            gu_error ("Found more than one bootstrap primary component "
                      "candidate.");
            rep = NULL;
        }
        else {
            gu_info ("Bootstrapped primary " GU_UUID_FORMAT " found: %d.",
                     GU_UUID_ARGS(&rc->prim_uuid), rc->found);

            rep = rc->rep;
            assert (NULL != rep);

            quorum->act_id     = rep->received;
            quorum->conf_id    = rep->prim_seqno;
            quorum->group_uuid = rep->group_uuid;
            quorum->primary    = true;
        }
    }
    else {
        assert (0 == candidates_found);
        gu_warn ("No bootstrapped primary component found.");
    }

    gu_free (candidates);

    return rep;
}
#endif // 0

/* Get quorum decision from state messages */
long
gcs_state_msg_get_quorum (const gcs_state_msg_t* states[],
                          size_t                 states_num,
                          gcs_state_quorum_t*    quorum)
{
    assert (states_num > 0);
    assert (NULL != states);

    size_t i;
    const gcs_state_msg_t*   rep = NULL;

    *quorum = GCS_QUORUM_NON_PRIMARY; // pessimistic assumption

    /* find lowest commonly supported state exchange version */
    quorum->version = states[0]->version;
    for (i = 1; i < states_num; i++)
    {
        if (quorum->version > states[i]->version) {
            quorum->version = states[i]->version;
        }
    }

    rep = state_quorum_inherit (states, states_num, quorum);

    if (!quorum->primary && rep != GCS_STATE_BAD_REP) {
        rep = state_quorum_remerge (states, states_num, false, quorum);
    }

    if (!quorum->primary && rep != GCS_STATE_BAD_REP) {
        rep = state_quorum_remerge (states, states_num, true, quorum);
    }

    if (!quorum->primary) {
        gu_error ("Failed to establish quorum.");
        return 0;
    }

    assert (rep != NULL);

    // select the highest commonly supported protocol: min(proto_max)
#define INIT_PROTO_VER(LEVEL) quorum->LEVEL = rep->LEVEL
    INIT_PROTO_VER(gcs_proto_ver);
    INIT_PROTO_VER(repl_proto_ver);
    INIT_PROTO_VER(appl_proto_ver);
#undef INIT_PROTO_VER

    for (i = 0; i < states_num; i++)
    {
#define CHECK_MIN_PROTO_VER(LEVEL)                              \
        if (states[i]->LEVEL <  quorum->LEVEL) {                \
            quorum->LEVEL = states[i]->LEVEL;                   \
        }

//        if (!gu_uuid_compare(&states[i]->group_uuid, &quorum->group_uuid)) {
            CHECK_MIN_PROTO_VER(gcs_proto_ver);
            CHECK_MIN_PROTO_VER(repl_proto_ver);
            CHECK_MIN_PROTO_VER(appl_proto_ver);
//        }
#undef CHECK_MIN_PROTO_VER
    }

<<<<<<< HEAD
    if (quorum->gcs_proto_ver < 1)
    {
        quorum->vote_policy = GCS_VOTE_ZERO_WINS;
    }
    else
    {
        quorum->vote_policy = rep->vote_policy;
=======
    if (quorum->version >= GCS_STATE_MSG_NO_PROTO_DOWNGRADE_VER)
    {
        // forbid protocol downgrade
#define CHECK_MIN_PROTO_VER(LEVEL)                                      \
        if (quorum->LEVEL##_proto_ver < rep->prim_##LEVEL##_ver) {      \
            quorum->LEVEL##_proto_ver = rep->prim_##LEVEL##_ver;        \
        }
        CHECK_MIN_PROTO_VER(gcs);
        CHECK_MIN_PROTO_VER(repl);
        CHECK_MIN_PROTO_VER(appl);
#undef CHECK_MIN_PROTO_VER
>>>>>>> 9419a242
    }

    if (quorum->version < 2) {;} // for future generations

    if (quorum->version < 1) {
        // appl_proto_ver is not supported by all members
        assert (quorum->repl_proto_ver <= 1);
        if (1 == quorum->repl_proto_ver)
            quorum->appl_proto_ver = 1;
        else
            quorum->appl_proto_ver = 0;
    }

    return 0;
}<|MERGE_RESOLUTION|>--- conflicted
+++ resolved
@@ -14,12 +14,8 @@
 #include <galerautils.h>
 #include <gu_serialize.hpp>
 
-<<<<<<< HEAD
-#define GCS_STATE_MSG_VER 5
-=======
 #define GCS_STATE_MSG_VER 6
 #define GCS_STATE_MSG_NO_PROTO_DOWNGRADE_VER 6
->>>>>>> 9419a242
 
 #define GCS_STATE_MSG_ACCESS
 #include "gcs_state_msg.hpp"
@@ -114,13 +110,6 @@
     gu_free (state);
 }
 
-static size_t const sizeof_v5_stuff(
-        sizeof (int64_t)     +   // last_applied
-        sizeof (int64_t)     +   // vote_seqno
-        sizeof (int64_t)     +   // vote_res
-        sizeof (uint8_t)         // vote_policy
-    );
-
 /* Returns length needed to serialize gcs_state_msg_t for sending */
 size_t
 gcs_state_msg_len (gcs_state_msg_t* state)
@@ -147,19 +136,15 @@
 // V4 stuff
         sizeof (int32_t)     +   // desync count
 // V5 stuff
-<<<<<<< HEAD
         sizeof (int64_t)     +   // last_applied
         sizeof (int64_t)     +   // vote_seqno
         sizeof (int64_t)     +   // vote_res
-        sizeof (uint8_t)         // vote_policy
-=======
-        sizeof_v5_stuff      +
+        sizeof (uint8_t)     +   // vote_policy
 // V6 stuff
         sizeof (int8_t)      +   // prim_gcs_ver
         sizeof (int8_t)      +   // prim_repl_ver
         sizeof (int8_t)      +   // prim_appl_ver
         0
->>>>>>> 9419a242
         );
 }
 
@@ -199,16 +184,6 @@
 gcs_state_msg_write (void* buf, const gcs_state_msg_t* state)
 {
     STATE_MSG_FIELDS_V0(buf);
-<<<<<<< HEAD
-    char*    inc_addr       = name + strlen (state->name) + 1;
-    uint8_t* appl_proto_ver = (uint8_t*)(inc_addr + strlen(state->inc_addr) + 1);
-    int64_t* cached         = (int64_t*)(appl_proto_ver + 1);
-    int32_t* desync_count   = (int32_t*)(cached + 1);
-    int64_t* last_applied   = (int64_t*)(desync_count + 1);
-    int64_t* vote_seqno     = last_applied + 1;
-    int64_t* vote_res       = vote_seqno   + 1;
-    uint8_t* vote_policy    = (uint8_t*)(vote_res + 1);
-=======
     char*     inc_addr  = name + strlen (state->name) + 1;
     uint8_t*  appl_proto_ver = (uint8_t*)(inc_addr + strlen(state->inc_addr) +1);
 // V3 stuff
@@ -216,12 +191,14 @@
 // V4 stuff
     int32_t*  desync_count   = (int32_t*)(cached + 1);
 // V5 stuff
-    uint8_t*  v5_stuff       = (uint8_t*)(desync_count + 1);
+    int64_t* last_applied   = (int64_t*)(desync_count + 1);
+    int64_t* vote_seqno     = last_applied + 1;
+    int64_t* vote_res       = vote_seqno   + 1;
+    uint8_t* vote_policy    = (uint8_t*)(vote_res + 1);
 // V6 stuff
-    uint8_t*  prim_gcs_ver   = (uint8_t*)(v5_stuff + sizeof_v5_stuff);
+    uint8_t*  prim_gcs_ver   = (uint8_t*)(vote_policy + 1);
     uint8_t*  prim_repl_ver  = (uint8_t*)(prim_gcs_ver + 1);
     uint8_t*  prim_appl_ver  = (uint8_t*)(prim_repl_ver + 1);
->>>>>>> 9419a242
 
     *version        = GCS_STATE_MSG_VER;
     *flags          = state->flags;
@@ -249,15 +226,11 @@
     gu::serialize8(state->vote_res, vote_res, 0);
     gu::serialize1(state->vote_policy, vote_policy, 0);
 
-<<<<<<< HEAD
-    return ((uint8_t*)(vote_policy + 1) - (uint8_t*)buf);
-=======
     *prim_gcs_ver    = state->prim_gcs_ver;
     *prim_repl_ver   = state->prim_repl_ver;
     *prim_appl_ver   = state->prim_appl_ver;
 
     return ((uint8_t*)(prim_appl_ver + 1) - (uint8_t*)buf);
->>>>>>> 9419a242
 }
 
 /* De-serialize gcs_state_msg_t from buf */
@@ -295,9 +268,8 @@
     int64_t vote_seqno   = 0;
     int64_t vote_res     = 0;
     uint8_t vote_policy  = GCS_VOTE_ZERO_WINS; // backward compatibility
-
+    int64_t* last_applied_ptr = (int64_t*)(desync_count_ptr + 1);
     if (*version >= 5) {
-        int64_t* last_applied_ptr = (int64_t*)(desync_count_ptr + 1);
         assert(buf_len > (uint8_t*)(last_applied_ptr + 3) - (uint8_t*)buf);
         gu::unserialize8(last_applied_ptr, 0, last_applied);
 
@@ -305,11 +277,9 @@
         gu::unserialize8(last_applied_ptr + 2, 0, vote_res);
         gu::unserialize1(last_applied_ptr + 3, 0, vote_policy);
     }
-
-    uint8_t* v5_stuff = (uint8_t*)(desync_count_ptr + 1);
-
+// v6 stuff
     uint8_t prim_gcs_ver   = 0;
-    uint8_t* prim_gcs_ptr  = (uint8_t*)(v5_stuff + sizeof_v5_stuff);
+    uint8_t* prim_gcs_ptr  = (uint8_t*)(last_applied_ptr + 3) + 1;
     uint8_t prim_repl_ver  = 0;
     uint8_t* prim_repl_ptr = (uint8_t*)(prim_gcs_ptr + 1);
     uint8_t prim_appl_ver  = 0;
@@ -986,15 +956,6 @@
 #undef CHECK_MIN_PROTO_VER
     }
 
-<<<<<<< HEAD
-    if (quorum->gcs_proto_ver < 1)
-    {
-        quorum->vote_policy = GCS_VOTE_ZERO_WINS;
-    }
-    else
-    {
-        quorum->vote_policy = rep->vote_policy;
-=======
     if (quorum->version >= GCS_STATE_MSG_NO_PROTO_DOWNGRADE_VER)
     {
         // forbid protocol downgrade
@@ -1006,7 +967,15 @@
         CHECK_MIN_PROTO_VER(repl);
         CHECK_MIN_PROTO_VER(appl);
 #undef CHECK_MIN_PROTO_VER
->>>>>>> 9419a242
+    }
+
+    if (quorum->gcs_proto_ver < 1)
+    {
+        quorum->vote_policy = GCS_VOTE_ZERO_WINS;
+    }
+    else
+    {
+        quorum->vote_policy = rep->vote_policy;
     }
 
     if (quorum->version < 2) {;} // for future generations
