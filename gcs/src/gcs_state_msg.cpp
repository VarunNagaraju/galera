/*
 * Copyright (C) 2008-2017 Codership Oy <info@codership.com>
 *
 * $Id$
 */
/*
 * Interface to state messages - implementation
 *
 */

#define __STDC_LIMIT_MACROS
#include <stdint.h>
#include <string.h>
#include <galerautils.h>
#include <gu_serialize.hpp>

#define GCS_STATE_MSG_VER 5

#define GCS_STATE_MSG_ACCESS
#include "gcs_state_msg.hpp"
#include "gcs_node.hpp"

#include "gu_logger.hpp"

gcs_state_msg_t*
gcs_state_msg_create (const gu_uuid_t* state_uuid,
                      const gu_uuid_t* group_uuid,
                      const gu_uuid_t* prim_uuid,
                      gcs_seqno_t      prim_seqno,
                      gcs_seqno_t      received,
                      gcs_seqno_t      cached,
                      gcs_seqno_t      last_applied,
                      int              prim_joined,
                      gcs_node_state_t prim_state,
                      gcs_node_state_t current_state,
                      const char*      name,
                      const char*      inc_addr,
                      int              gcs_proto_ver,
                      int              repl_proto_ver,
                      int              appl_proto_ver,
                      int              desync_count,
                      uint8_t          flags)
{
#define CHECK_PROTO_RANGE(LEVEL)                                        \
    if (LEVEL < (int)0 || LEVEL > (int)UINT8_MAX) {                     \
        gu_error ("#LEVEL value %d is out of range [0, %d]", LEVEL,UINT8_MAX); \
        return NULL;                                                    \
    }

    CHECK_PROTO_RANGE(gcs_proto_ver);
    CHECK_PROTO_RANGE(repl_proto_ver);
    CHECK_PROTO_RANGE(appl_proto_ver);

    size_t name_len = strlen(name) + 1;
    size_t addr_len = strlen(inc_addr) + 1;
    gcs_state_msg_t* ret =
        static_cast<gcs_state_msg_t*>(
            gu_calloc (1, sizeof (gcs_state_msg_t) + name_len + addr_len));

    if (ret) {
        ret->state_uuid    = *state_uuid;
        ret->group_uuid    = *group_uuid;
        ret->prim_uuid     = *prim_uuid;
        ret->prim_joined   = prim_joined;
        ret->prim_seqno    = prim_seqno;
        ret->received      = received;
        ret->cached        = cached;
        ret->last_applied  = last_applied;
        ret->prim_state    = prim_state;
        ret->current_state = current_state;
        ret->version       = GCS_STATE_MSG_VER;
        ret->gcs_proto_ver = gcs_proto_ver;
        ret->repl_proto_ver= repl_proto_ver;
        ret->appl_proto_ver= appl_proto_ver;
        ret->desync_count  = desync_count;
        ret->name          = (char*)(ret + 1);
        ret->inc_addr      = ret->name + name_len;
        ret->flags         = flags;

        // tmp is a workaround for some combination of GCC flags which don't
        // allow passing ret->name and ret->inc_addr directly even with casting
        // char* tmp = (char*)ret->name;
        strcpy ((char*)ret->name, name);
        // tmp = (char*)ret->inc_addr;
        strcpy ((char*)ret->inc_addr, inc_addr);
    }

    return ret;
}

void
gcs_state_msg_destroy (gcs_state_msg_t* state)
{
    gu_free (state);
}

#define PROTO5_RESERVED_SIZE 17

/* Returns length needed to serialize gcs_state_msg_t for sending */
size_t
gcs_state_msg_len (gcs_state_msg_t* state)
{
    return (
        sizeof (int8_t)      +   // version (reserved)
        sizeof (int8_t)      +   // flags
        sizeof (int8_t)      +   // gcs_proto_ver
        sizeof (int8_t)      +   // repl_proto_ver
        sizeof (int8_t)      +   // prim_state
        sizeof (int8_t)      +   // curr_state
        sizeof (int16_t)     +   // prim_joined
        sizeof (gu_uuid_t)   +   // state_uuid
        sizeof (gu_uuid_t)   +   // group_uuid
        sizeof (gu_uuid_t)   +   // conf_uuid
        sizeof (int64_t)     +   // received
        sizeof (int64_t)     +   // prim_seqno
        strlen (state->name) + 1 +
        strlen (state->inc_addr) + 1 +
// V1-2 stuff
        sizeof (uint8_t)     +   // appl_proto_ver (in preparation for V1)
// V3 stuff
        sizeof (int64_t)     +   // cached
// V4 stuff
        sizeof (int32_t)     +   // desync count
// V5 stuff
        sizeof (int64_t)     +   // last_applied
        PROTO5_RESERVED_SIZE
        );
}

#define STATE_MSG_FIELDS_V0(buf)                                 \
    int8_t*    version        = (int8_t*)buf;                    \
    int8_t*    flags          = version        + 1;              \
    int8_t*    gcs_proto_ver  = flags          + 1;              \
    int8_t*    repl_proto_ver = gcs_proto_ver  + 1;              \
    int8_t*    prim_state     = repl_proto_ver + 1;              \
    int8_t*    curr_state     = prim_state     + 1;              \
    int16_t*   prim_joined    = (int16_t*)(curr_state + 1);      \
    gu_uuid_t* state_uuid     = (gu_uuid_t*)(prim_joined + 1);   \
    gu_uuid_t* group_uuid     = state_uuid     + 1;              \
    gu_uuid_t* prim_uuid      = group_uuid     + 1;              \
    int64_t*   received       = (int64_t*)(prim_uuid + 1);       \
    int64_t*   prim_seqno     = received       + 1;              \
    char*      name           = (char*)(prim_seqno + 1);

#define CONST_STATE_MSG_FIELDS_V0(buf)                                  \
    const int8_t*    version        = (int8_t*)buf;                     \
    const int8_t*    flags          = version        + 1;               \
    const int8_t*    gcs_proto_ver  = flags          + 1;               \
    const int8_t*    repl_proto_ver = gcs_proto_ver  + 1;               \
    const int8_t*    prim_state     = repl_proto_ver + 1;               \
    const int8_t*    curr_state     = prim_state     + 1;               \
    const int16_t*   prim_joined    = (int16_t*)(curr_state + 1);       \
    const gu_uuid_t* state_uuid     = (gu_uuid_t*)(prim_joined + 1);    \
    const gu_uuid_t* group_uuid     = state_uuid     + 1;               \
    const gu_uuid_t* prim_uuid      = group_uuid     + 1;               \
    const int64_t*   received       = (int64_t*)(prim_uuid + 1);        \
    const int64_t*   prim_seqno     = received       + 1;               \
    const char*      name           = (char*)(prim_seqno + 1);



/* Serialize gcs_state_msg_t into buf */
ssize_t
gcs_state_msg_write (void* buf, const gcs_state_msg_t* state)
{
    STATE_MSG_FIELDS_V0(buf);
    char*    inc_addr       = name + strlen (state->name) + 1;
    uint8_t* appl_proto_ver = (uint8_t*)(inc_addr + strlen(state->inc_addr) + 1);
    int64_t* cached         = (int64_t*)(appl_proto_ver + 1);
    int32_t* desync_count   = (int32_t*)(cached + 1);
    int64_t* last_applied   = (int64_t*)(desync_count + 1);

    *version        = GCS_STATE_MSG_VER;
    *flags          = state->flags;
    *gcs_proto_ver  = state->gcs_proto_ver;
    *repl_proto_ver = state->repl_proto_ver;
    *prim_state     = state->prim_state;
    *curr_state     = state->current_state;
    *prim_joined    = htog16(((int16_t)state->prim_joined));
    *state_uuid     = state->state_uuid;
    *group_uuid     = state->group_uuid;
    *prim_uuid      = state->prim_uuid;
    *received       = htog64(state->received);
    *prim_seqno     = htog64(state->prim_seqno);

    /* from this point alignment breaks */
    strcpy (name,     state->name);
    strcpy (inc_addr, state->inc_addr);
    *appl_proto_ver = state->appl_proto_ver; // in preparation for V1
<<<<<<< HEAD
    *cached         = htog64(state->cached);
    *desync_count   = htog32(state->desync_count);
    *last_applied   = htog64(state->last_applied);
    memset(last_applied + 1, 0, PROTO5_RESERVED_SIZE);
=======

    gu::serialize8(state->cached, cached, 0);
    gu::serialize4(state->desync_count, desync_count, 0);
>>>>>>> e55d5186

    return ((uint8_t*)(last_applied + 1) + PROTO5_RESERVED_SIZE - (uint8_t*)buf);
}

/* De-serialize gcs_state_msg_t from buf */
gcs_state_msg_t*
gcs_state_msg_read (const void* const buf, ssize_t const buf_len)
{
    assert (buf_len > 0);

    /* beginning of the message is always version 0 */
    CONST_STATE_MSG_FIELDS_V0(buf);
    const char* inc_addr = name + strlen (name) + 1;

    int      appl_proto_ver = 0;
    uint8_t* appl_ptr = (uint8_t*)(inc_addr + strlen(inc_addr) + 1);
    if (*version >= 1) {
        assert(buf_len >= (uint8_t*)(appl_ptr + 1) - (uint8_t*)buf);
        appl_proto_ver = *appl_ptr;
    }

    int64_t  cached = GCS_SEQNO_ILL;
    int64_t* cached_ptr = (int64_t*)(appl_ptr + 1);
    if (*version >= 3) {
        assert(buf_len >= (uint8_t*)(cached_ptr + 1) - (uint8_t*)buf);
        gu::unserialize8(cached_ptr, 0, cached);
    }
// v4 stuff
    int32_t  desync_count = 0;
    int32_t* desync_count_ptr = (int32_t*)(cached_ptr + 1);
    if (*version >= 4) {
        assert(buf_len >= (uint8_t*)(desync_count_ptr + 1) - (uint8_t*)buf);
        gu::unserialize4(desync_count_ptr, 0, desync_count);
    }
// v5 stuff
    int64_t last_applied = 0;
    if (*version >= 5) {
        int64_t* last_applied_ptr = (int64_t*)(desync_count_ptr + 1);
        assert(buf_len > (uint8_t*)(last_applied_ptr + 3) - (uint8_t*)buf);
        last_applied = gtoh64(*last_applied_ptr);
    }

    gcs_state_msg_t* ret = gcs_state_msg_create (
        state_uuid,
        group_uuid,
        prim_uuid,
        gtoh64(*prim_seqno),
        gtoh64(*received),
        cached,
        last_applied,
        gtoh16(*prim_joined),
        (gcs_node_state_t)*prim_state,
        (gcs_node_state_t)*curr_state,
        name,
        inc_addr,
        *gcs_proto_ver,
        *repl_proto_ver,
        appl_proto_ver,
        desync_count,
        *flags
        );

    if (ret) ret->version = *version; // dirty hack

    return ret;
}

/* Print state message contents to buffer */
int
gcs_state_msg_snprintf (char* str, size_t size, const gcs_state_msg_t* state)
{
    str[size - 1] = '\0'; // preventive termination
    return snprintf (str, size - 1,
                     "\n\tVersion      : %d"
                     "\n\tFlags        : %#02hhx"
                     "\n\tProtocols    : %d / %d / %d"
                     "\n\tState        : %s"
                     "\n\tDesync count : %d"
                     "\n\tPrim state   : %s"
                     "\n\tPrim UUID    : " GU_UUID_FORMAT
                     "\n\tPrim  seqno  : %lld"
                     "\n\tFirst seqno  : %lld"
                     "\n\tLast  seqno  : %lld"
                     "\n\tCommit cut   : %lld"
                     "\n\tPrim JOINED  : %d"
                     "\n\tState UUID   : " GU_UUID_FORMAT
                     "\n\tGroup UUID   : " GU_UUID_FORMAT
                     "\n\tName         : '%s'"
                     "\n\tIncoming addr: '%s'\n",
                     state->version,
                     state->flags,
                     state->gcs_proto_ver, state->repl_proto_ver,
                     state->appl_proto_ver,
                     gcs_node_state_to_str(state->current_state),
                     state->desync_count,
                     gcs_node_state_to_str(state->prim_state),
                     GU_UUID_ARGS(&state->prim_uuid),
                     (long long)state->prim_seqno,
                     (long long)state->cached,
                     (long long)state->received,
                     (long long)state->last_applied,
                     state->prim_joined,
                     GU_UUID_ARGS(&state->state_uuid),
                     GU_UUID_ARGS(&state->group_uuid),
                     state->name,
                     state->inc_addr
        );
}

/* Get state uuid */
const gu_uuid_t*
gcs_state_msg_uuid (const gcs_state_msg_t* state)
{
    return &state->state_uuid;
}

/* Get group uuid */
const gu_uuid_t*
gcs_state_msg_group_uuid (const gcs_state_msg_t* state)
{
    return &state->group_uuid;
}

/* Get action seqno */
gcs_seqno_t
gcs_state_msg_received (const gcs_state_msg_t* state)
{
    return state->received;
}

/* Get first cached action seqno */
gcs_seqno_t
gcs_state_msg_cached (const gcs_state_msg_t* state)
{
    return state->cached;
}

/* Get last applied action seqno */
gcs_seqno_t
gcs_state_msg_last_applied (const gcs_state_msg_t* state)
{
    return state->last_applied;
}

/* Get current node state */
gcs_node_state_t
gcs_state_msg_current_state (const gcs_state_msg_t* state)
{
    return state->current_state;
}

/* Get node state */
gcs_node_state_t
gcs_state_msg_prim_state (const gcs_state_msg_t* state)
{
    return state->prim_state;
}

/* Get node name */
const char*
gcs_state_msg_name (const gcs_state_msg_t* state)
{
    return state->name;
}

/* Get node incoming address */
const char*
gcs_state_msg_inc_addr (const gcs_state_msg_t* state)
{
    return state->inc_addr;
}

/* Get supported protocols */
void
gcs_state_msg_get_proto_ver (const gcs_state_msg_t* state,
                             int* gcs_proto_ver,
                             int* repl_proto_ver,
                             int* appl_proto_ver)
{
    *gcs_proto_ver  = state->gcs_proto_ver;
    *repl_proto_ver = state->repl_proto_ver;
    *appl_proto_ver = state->appl_proto_ver;
}

int
gcs_state_msg_get_desync_count (const gcs_state_msg_t* state)
{
    return state->desync_count;
}

/* Get state message flags */
uint8_t
gcs_state_msg_flags (const gcs_state_msg_t* state)
{
    return state->flags;
}

/* Returns the node which is most representative of a group */
static const gcs_state_msg_t*
state_nodes_compare (const gcs_state_msg_t* left, const gcs_state_msg_t* right)
{
    assert (0 == gu_uuid_compare(&left->group_uuid, &right->group_uuid));
    /* Allow GCS_SEQNO_ILL seqnos if bootstrapping from non-prim */
    assert ((gcs_state_msg_flags(left)  & GCS_STATE_FBOOTSTRAP) ||
            left->prim_seqno  != GCS_SEQNO_ILL);
    assert ((gcs_state_msg_flags(right) & GCS_STATE_FBOOTSTRAP) ||
            right->prim_seqno != GCS_SEQNO_ILL);

    if (left->received < right->received) {
        assert (left->prim_seqno <= right->prim_seqno);
        return right;
    }
    else if (left->received > right->received) {
        assert (left->prim_seqno >= right->prim_seqno);
        return left;
    }
    else {
        // act_id's are equal, choose the one with higher prim_seqno.
        if (left->prim_seqno < right->prim_seqno) {
            return right;
        }
        else {
            return left;
        }
    }
}

/* Helper - just prints out all significant (JOINED) nodes */
static void
state_report_uuids (char* buf, size_t buf_len,
                    const gcs_state_msg_t* states[], long states_num,
                    gcs_node_state_t min_state)
{
    long j;

    for (j = 0; j < states_num; j++) {
        if (states[j]->current_state >= min_state) {
            int written = gcs_state_msg_snprintf (buf, buf_len, states[j]);
            buf     += written;
            buf_len -= written;
        }
    }
}

#define GCS_STATE_MAX_LEN 722

#define GCS_STATE_BAD_REP ((gcs_state_msg_t*)-1)

/*! checks for inherited primary configuration, returns representative
 * @retval (void*)-1 in case of fatal error */
static const gcs_state_msg_t*
state_quorum_inherit (const gcs_state_msg_t* states[],
                      long                   states_num,
                      gcs_state_quorum_t*    quorum)
{
    /* They all must have the same group_uuid or otherwise quorum is impossible.
     * Of those we need to find at least one that has complete state -
     * status >= GCS_STATE_JOINED. If we find none - configuration is
     * non-primary.
     * Of those with the status >= GCS_STATE_JOINED we choose the most
     * representative: with the highest act_seqno and prim_seqno.
     */
    long i, j;
    const gcs_state_msg_t* rep = NULL;

    // find at least one JOINED/DONOR (donor was once joined)
    for (i = 0; i < states_num; i++) {
        if (gcs_node_is_joined(states[i]->current_state)) {
            rep = states[i];
            break;
        }
    }

    if (!rep) {
        size_t buf_len = states_num * GCS_STATE_MAX_LEN;
        char*  buf = static_cast<char*>(gu_malloc (buf_len));

        if (buf) {
            state_report_uuids (buf, buf_len, states, states_num,
                                GCS_NODE_STATE_NON_PRIM);
#ifdef GCS_CORE_TESTING
            gu_warn ("Quorum: No node with complete state:\n%s", buf);
#else
            /* Print buf into stderr in order to message truncation
             * of application logger. */
            gu_warn ("Quorum: No node with complete state:");
            fprintf(stderr, "%s\n", buf);
#endif /* GCS_CORE_TESTING */
            gu_free (buf);
        }

        return NULL;
    }

    // Check that all JOINED/DONOR have the same group UUID
    // and find most updated
    for (j = i + 1; j < states_num; j++) {
        if (gcs_node_is_joined(states[j]->current_state)) {
            if (gu_uuid_compare (&rep->group_uuid, &states[j]->group_uuid)) {
                // for now just freak out and print all conflicting nodes
                size_t buf_len = states_num * GCS_STATE_MAX_LEN;
                char*  buf = static_cast<char*>(gu_malloc (buf_len));
                if (buf) {
                    state_report_uuids (buf, buf_len, states, states_num,
                                        GCS_NODE_STATE_DONOR);
                    gu_fatal("Quorum impossible: conflicting group UUIDs:\n%s");
                    gu_free (buf);
                }
                else {
                    gu_fatal("Quorum impossible: conflicting group UUIDs");
                }

                return GCS_STATE_BAD_REP;
            }
            rep = state_nodes_compare (rep, states[j]);
        }
    }

    quorum->act_id     = rep->received;
    quorum->conf_id    = rep->prim_seqno;
    quorum->group_uuid = rep->group_uuid;
    quorum->primary    = true;

    return rep;
}

struct candidate /* remerge candidate */
{
    gu_uuid_t              prim_uuid;              // V0 compatibility (0.8.1)
    gu_uuid_t              state_uuid;
    gcs_seqno_t            state_seqno;
    const gcs_state_msg_t* rep;
    int                    prim_joined;
    int                    found;
    gcs_seqno_t            prim_seqno;
};

static bool
state_match_candidate (const gcs_state_msg_t* const s,
                       struct candidate*      const c,
                       int                    const state_exchange_version)
{
    switch (state_exchange_version)
    {
    case 0:                                       // V0 compatibility (0.8.1)
        return (0 == gu_uuid_compare(&s->prim_uuid, &c->prim_uuid));
    default:
        return ((0 == gu_uuid_compare(&s->group_uuid, &c->state_uuid)) &&
                (s->received == c->state_seqno) &&
                // what if they are different components.
                // but have same group uuid and received(0)
                // see gh24.
                (s->prim_seqno == c->prim_seqno));
    }
}

/* try to find representative remerge candidate */
static const struct candidate*
state_rep_candidate (const struct candidate* const c,
                     int                     const c_num)
{
    assert (c_num > 0);

    const struct candidate* rep = &c[0];
    gu_uuid_t const state_uuid  = rep->state_uuid;
    gcs_seqno_t     state_seqno = rep->state_seqno;
    gcs_seqno_t     prim_seqno  = rep->prim_seqno;
    int i;

    for (i = 1; i < c_num; i++) {
        if (!gu_uuid_compare(&c[i].state_uuid, &GU_UUID_NIL))
        {
            /* Ignore nodes with undefined state uuid, they have been
             * added to group before remerge and have clean state. */
            continue;
        }
        else if (gu_uuid_compare(&state_uuid, &GU_UUID_NIL) &&
                 gu_uuid_compare(&state_uuid, &c[i].state_uuid)) {
            /* There are candidates from different groups */
            return NULL;
        }

        assert (prim_seqno != c[i].prim_seqno ||
                state_seqno != c[i].state_seqno);

        if (prim_seqno < c[i].prim_seqno) {
            rep = &c[i];
            prim_seqno = rep->prim_seqno;
        } else if (prim_seqno == c[i].prim_seqno &&
                   state_seqno < c[i].state_seqno) {
            rep = &c[i];
            state_seqno = rep->state_seqno;
        }
    }

    return rep;
}

/*! checks for full prim remerge after non-prim */
static const gcs_state_msg_t*
state_quorum_remerge (const gcs_state_msg_t* const states[],
                      long                   const states_num,
                      bool                   const bootstrap,
                      gcs_state_quorum_t*    const quorum)
{
    struct candidate* candidates = GU_CALLOC(states_num, struct candidate);

    if (!candidates) {
        gu_error ("Quorum: could not allocate %zd bytes for re-merge check.",
                  states_num * sizeof(struct candidate));
        return NULL;
    }

    int i, j;
    int candidates_found = 0;

    /* 1. Sort and count all nodes who have ever been JOINED by primary
     *    component UUID */
    for (i = 0; i < states_num; i++) {
        bool cond;

        if (bootstrap) {
            cond = gcs_state_msg_flags(states[i]) & GCS_STATE_FBOOTSTRAP;
            if (cond) gu_debug("found node %s with bootstrap flag",
                               gcs_state_msg_name(states[i]));
        }
        else {
            cond = gcs_node_is_joined(states[i]->prim_state);
        }

        if (cond) {
            if (!bootstrap &&
                GCS_NODE_STATE_JOINER == states[i]->current_state) {
                /* Joiner always has an undefined state
                 * (and it should be its prim_state!) */
                gu_warn ("Inconsistent state message from %d (%s): current "
                         "state is %s, but the primary state was %s.",
                         i, states[i]->name,
                         gcs_node_state_to_str(states[i]->current_state),
                         gcs_node_state_to_str(states[i]->prim_state));
                continue;
            }

            assert(bootstrap ||
                   gu_uuid_compare(&states[i]->prim_uuid, &GU_UUID_NIL));

            for (j = 0; j < candidates_found; j++) {
                if (state_match_candidate (states[i], &candidates[j],
                                           quorum->version)) {
                    assert(states[i]->prim_joined == candidates[j].prim_joined);
                    // comment out following two lines for pc recovery
                    // when nodes recoveried from state files, if their states
                    // match, so candidates[j].found > 0.
                    // However their prim_joined == 0.
                    // assert(candidates[j].found < candidates[j].prim_joined);
                    // assert(candidates[j].found > 0);

                    candidates[j].found++;

                    candidates[j].rep =
                        state_nodes_compare (candidates[j].rep, states[i]);

                    break;
                }
            }

            if (j == candidates_found) {
                // we don't have this candidate in the list yet
                candidates[j].prim_uuid   = states[i]->prim_uuid;
                candidates[j].state_uuid  = states[i]->group_uuid;
                candidates[j].state_seqno = states[i]->received;
                candidates[j].prim_joined = states[i]->prim_joined;
                candidates[j].rep         = states[i];
                candidates[j].found       = 1;
                candidates[j].prim_seqno  = states[i]->prim_seqno;
                candidates_found++;

                assert(candidates_found <= states_num);
            }
        }
    }


    const gcs_state_msg_t* rep = NULL;

    if (candidates_found) {
        assert (candidates_found > 0);

        const struct candidate* const rc =
            state_rep_candidate (candidates, candidates_found);

        if (!rc) {
            gu_error ("Found more than one %s primary component candidate.",
                      bootstrap ? "bootstrap" : "re-merged");
            rep = NULL;
        }
        else {
            if (bootstrap) {
                gu_info ("Bootstrapped primary " GU_UUID_FORMAT " found: %d.",
                         GU_UUID_ARGS(&rc->prim_uuid), rc->found);
            }
            else {
                gu_info ("%s re-merge of primary " GU_UUID_FORMAT " found: "
                         "%d of %d.",
                         rc->found == rc->prim_joined ? "Full" : "Partial",
                         GU_UUID_ARGS(&rc->prim_uuid),
                         rc->found, rc->prim_joined);
            }

            rep = rc->rep;
            assert (NULL != rep);
            assert (bootstrap || gcs_node_is_joined(rep->prim_state));

            quorum->act_id     = rep->received;
            quorum->conf_id    = rep->prim_seqno;
            quorum->group_uuid = rep->group_uuid;
            quorum->primary    = true;
        }
    }
    else {
        assert (0 == candidates_found);
        gu_warn ("No %s primary component found.",
                 bootstrap ? "bootstrapped" : "re-merged");
    }

    gu_free (candidates);

    return rep;
}

#if 0 // REMOVE WHEN NO LONGER NEEDED FOR REFERENCE
/*! Checks for prim comp bootstrap */
static const gcs_state_msg_t*
state_quorum_bootstrap (const gcs_state_msg_t* const states[],
                        long                   const states_num,
                        gcs_state_quorum_t*    const quorum)
{
    struct candidate* candidates = GU_CALLOC(states_num, struct candidate);

    if (!candidates) {
        gu_error ("Quorum: could not allocate %zd bytes for re-merge check.",
                  states_num * sizeof(struct candidate));
        return NULL;
    }

    int i, j;
    int candidates_found = 0;

    /* 1. Sort and count all nodes which have bootstrap flag set */
    for (i = 0; i < states_num; i++) {
        if (gcs_state_msg_flags(states[i]) & GCS_STATE_FBOOTSTRAP) {
            gu_debug("found node %s with bootstrap flag",
                     gcs_state_msg_name(states[i]));
            for (j = 0; j < candidates_found; j++) {
                if (state_match_candidate (states[i], &candidates[j],
                                           quorum->version)) {
                    assert(states[i]->prim_joined == candidates[j].prim_joined);
                    assert(candidates[j].found > 0);

                    candidates[j].found++;

                    candidates[j].rep =
                        state_nodes_compare (candidates[j].rep, states[i]);

                    break;
                }
            }

            if (j == candidates_found) {
                // we don't have this candidate in the list yet
                candidates[j].prim_uuid   = states[i]->prim_uuid;
                candidates[j].state_uuid  = states[i]->group_uuid;
                candidates[j].state_seqno = states[i]->received;
                candidates[j].prim_joined = states[i]->prim_joined;
                candidates[j].rep         = states[i];
                candidates[j].found       = 1;
                candidates_found++;

                assert(candidates_found <= states_num);
            }
        }
    }

    const gcs_state_msg_t* rep = NULL;

    if (candidates_found) {
        assert (candidates_found > 0);

        const struct candidate* const rc =
            state_rep_candidate (candidates, candidates_found);

        if (!rc) {
            gu_error ("Found more than one bootstrap primary component "
                      "candidate.");
            rep = NULL;
        }
        else {
            gu_info ("Bootstrapped primary " GU_UUID_FORMAT " found: %d.",
                     GU_UUID_ARGS(&rc->prim_uuid), rc->found);

            rep = rc->rep;
            assert (NULL != rep);

            quorum->act_id     = rep->received;
            quorum->conf_id    = rep->prim_seqno;
            quorum->group_uuid = rep->group_uuid;
            quorum->primary    = true;
        }
    }
    else {
        assert (0 == candidates_found);
        gu_warn ("No bootstrapped primary component found.");
    }

    gu_free (candidates);

    return rep;
}
#endif // 0

/* Get quorum decision from state messages */
long
gcs_state_msg_get_quorum (const gcs_state_msg_t* states[],
                          long                   states_num,
                          gcs_state_quorum_t*    quorum)
{
    assert (states_num > 0);
    assert (NULL != states);

    long i;
    const gcs_state_msg_t*   rep = NULL;

    *quorum = GCS_QUORUM_NON_PRIMARY; // pessimistic assumption

    /* find lowest commonly supported state exchange version */
    quorum->version = states[0]->version;
    for (i = 1; i < states_num; i++)
    {
        if (quorum->version > states[i]->version) {
            quorum->version = states[i]->version;
        }
    }

    rep = state_quorum_inherit (states, states_num, quorum);

    if (!quorum->primary && rep != GCS_STATE_BAD_REP) {
        rep = state_quorum_remerge (states, states_num, false, quorum);
    }

    if (!quorum->primary && rep != GCS_STATE_BAD_REP) {
        rep = state_quorum_remerge (states, states_num, true, quorum);
    }

    if (!quorum->primary) {
        gu_error ("Failed to establish quorum.");
        return 0;
    }

    assert (rep != NULL);

    // select the highest commonly supported protocol: min(proto_max)
#define INIT_PROTO_VER(LEVEL) quorum->LEVEL = rep->LEVEL
    INIT_PROTO_VER(gcs_proto_ver);
    INIT_PROTO_VER(repl_proto_ver);
    INIT_PROTO_VER(appl_proto_ver);
#undef INIT_PROTO_VER

    for (i = 0; i < states_num; i++)
    {
#define CHECK_MIN_PROTO_VER(LEVEL)                              \
        if (states[i]->LEVEL <  quorum->LEVEL) {                \
            quorum->LEVEL = states[i]->LEVEL;                   \
        }

//        if (!gu_uuid_compare(&states[i]->group_uuid, &quorum->group_uuid)) {
            CHECK_MIN_PROTO_VER(gcs_proto_ver);
            CHECK_MIN_PROTO_VER(repl_proto_ver);
            CHECK_MIN_PROTO_VER(appl_proto_ver);
//        }
#undef CHECK_MIN_PROTO_VER
    }

    if (quorum->version < 2) {;} // for future generations

    if (quorum->version < 1) {
        // appl_proto_ver is not supported by all members
        assert (quorum->repl_proto_ver <= 1);
        if (1 == quorum->repl_proto_ver)
            quorum->appl_proto_ver = 1;
        else
            quorum->appl_proto_ver = 0;
    }

    return 0;
}<|MERGE_RESOLUTION|>--- conflicted
+++ resolved
@@ -187,16 +187,11 @@
     strcpy (name,     state->name);
     strcpy (inc_addr, state->inc_addr);
     *appl_proto_ver = state->appl_proto_ver; // in preparation for V1
-<<<<<<< HEAD
-    *cached         = htog64(state->cached);
-    *desync_count   = htog32(state->desync_count);
-    *last_applied   = htog64(state->last_applied);
-    memset(last_applied + 1, 0, PROTO5_RESERVED_SIZE);
-=======
 
     gu::serialize8(state->cached, cached, 0);
     gu::serialize4(state->desync_count, desync_count, 0);
->>>>>>> e55d5186
+    gu::serialize8(state->last_applied, last_applied, 0);
+    memset(last_applied + 1, 0, PROTO5_RESERVED_SIZE);
 
     return ((uint8_t*)(last_applied + 1) + PROTO5_RESERVED_SIZE - (uint8_t*)buf);
 }
@@ -236,7 +231,7 @@
     if (*version >= 5) {
         int64_t* last_applied_ptr = (int64_t*)(desync_count_ptr + 1);
         assert(buf_len > (uint8_t*)(last_applied_ptr + 3) - (uint8_t*)buf);
-        last_applied = gtoh64(*last_applied_ptr);
+        gu::unserialize8(last_applied_ptr, 0, last_applied);
     }
 
     gcs_state_msg_t* ret = gcs_state_msg_create (
