/*
 * Copyright (C) 2008 Codership Oy <info@codership.com>
 *
 * $Id$
 */

#include "gcs_group.h"

#include "gcs_group.h"
#include "gcs_gcache.h"
#include "gcs_priv.h"

#include <errno.h>

const char* gcs_group_state_str[GCS_GROUP_STATE_MAX] =
{
    "NON_PRIMARY",
    "WAIT_STATE_UUID",
    "WAIT_STATE_MSG",
    "PRIMARY"
};

int
gcs_group_init (gcs_group_t* group, gcache_t* const cache,
                const char* node_name, const char* inc_addr,
                gcs_proto_t const gcs_proto_ver, int const repl_proto_ver,
                int const appl_proto_ver)
{
    // here we also create default node instance.
    group->cache        = cache;
    group->act_id       = GCS_SEQNO_ILL;
    group->conf_id      = GCS_SEQNO_ILL;
    group->state_uuid   = GU_UUID_NIL;
    group->group_uuid   = GU_UUID_NIL;
    group->num          = 1; // this must be removed (#474)
    group->my_idx       = 0; // this must be -1 (#474)
    group->my_name      = strdup(node_name ? node_name : NODE_NO_NAME);
    group->my_address   = strdup(inc_addr  ? inc_addr  : NODE_NO_ADDR);
    group->state        = GCS_GROUP_NON_PRIMARY;
    group->last_applied = GCS_SEQNO_ILL; // mark for recalculation
    group->last_node    = -1;
    group->frag_reset   = true; // just in case
    group->nodes        = GU_CALLOC(group->num, gcs_node_t); // this must be removed (#474)

    if (!group->nodes) return -ENOMEM; // this should be removed (#474)

    /// this should be removed (#474)
    gcs_node_init (&group->nodes[group->my_idx], group->cache, NODE_NO_ID,
                   group->my_name, group->my_address, gcs_proto_ver,
                   repl_proto_ver, appl_proto_ver, 0);

    group->prim_uuid  = GU_UUID_NIL;
    group->prim_seqno = GCS_SEQNO_ILL;
    group->prim_num   = 0;
    group->prim_state = GCS_NODE_STATE_NON_PRIM;

    *(gcs_proto_t*)&group->gcs_proto_ver = gcs_proto_ver;
    *(int*)&group->repl_proto_ver = repl_proto_ver;
    *(int*)&group->appl_proto_ver = appl_proto_ver;

    group->quorum = GCS_QUORUM_NON_PRIMARY;

    group->last_applied_proto_ver = -1;

    return 0;
}

int
gcs_group_init_history (gcs_group_t*     group,
                        gcs_seqno_t      seqno,
                        const gu_uuid_t* uuid)
{
    bool negative_seqno = (seqno < 0);
    bool nil_uuid = !gu_uuid_compare (uuid, &GU_UUID_NIL);

    if (negative_seqno && !nil_uuid) {
        gu_error ("Non-nil history UUID with negative seqno (%lld) makes "
                  "no sense.", (long long) seqno);
        return -EINVAL;
    }
    else if (!negative_seqno && nil_uuid) {
        gu_error ("Non-negative state seqno requires non-nil history UUID.");
        return -EINVAL;
    }
    group->act_id     = seqno;
    group->group_uuid = *uuid;
    return 0;
}

/* Initialize nodes array from component message */
static inline gcs_node_t*
group_nodes_init (const gcs_group_t* group, const gcs_comp_msg_t* comp)
{
    const long my_idx     = gcs_comp_msg_self (comp);
    const long nodes_num  = gcs_comp_msg_num  (comp);
    gcs_node_t* ret = GU_CALLOC (nodes_num, gcs_node_t);
    long i;

    if (ret) {
        for (i = 0; i < nodes_num; i++) {
            const gcs_comp_memb_t* memb = gcs_comp_msg_member(comp, i);
            assert(NULL != memb);

            if (my_idx != i) {
                gcs_node_init (&ret[i], group->cache, memb->id,
                               NULL, NULL, -1, -1, -1, memb->segment);
            }
            else { // this node
                gcs_node_init (&ret[i], group->cache, memb->id,
                               group->my_name, group->my_address,
                               group->gcs_proto_ver, group->repl_proto_ver,
                               group->appl_proto_ver, memb->segment);
            }
        }
    }
    else {
        gu_error ("Could not allocate %ld x %z bytes", nodes_num,
                  sizeof(gcs_node_t));
    }
    return ret;
}

/* Free nodes array */
static void
group_nodes_free (gcs_group_t* group)
{
    register int i;

    /* cleanup after disappeared members */
    for (i = 0; i < group->num; i++) {
        gcs_node_free (&group->nodes[i]);
    }

    if (group->nodes) gu_free (group->nodes);

    group->nodes  = NULL;
    group->num    = 0;
    group->my_idx = -1;
}

void
gcs_group_free (gcs_group_t* group)
{
    if (group->my_name)    free ((char*)group->my_name);
    if (group->my_address) free ((char*)group->my_address);
    group_nodes_free (group);
}

/* Reset nodes array without breaking the statistics */
static inline void
group_nodes_reset (gcs_group_t* group)
{
    register long i;
    /* reset recv_acts at the nodes */
    for (i = 0; i < group->num; i++) {
        if (i != group->my_idx) {
            gcs_node_reset (&group->nodes[i]);
        }
        else {
            gcs_node_reset_local (&group->nodes[i]);
        }
    }

    group->frag_reset = true;
}

/* Find node with the smallest last_applied */
static inline void
group_redo_last_applied (gcs_group_t* group)
{
    long       n;
    long       last_node    = -1;
    gu_seqno_t last_applied = GU_LONG_LONG_MAX;

    for (n = 0; n < group->num; n++) {
        const gcs_node_t* const node = &group->nodes[n];
        gcs_seqno_t const seqno = node->last_applied;
        bool count = node->count_last_applied;

        if (gu_unlikely (0 == group->last_applied_proto_ver)) {
            /* @note: this may be removed after quorum v1 is phased out */
            count = (GCS_NODE_STATE_SYNCED == node->status ||
                     GCS_NODE_STATE_DONOR  == node->status);
        }

//        gu_debug ("last_applied[%ld]: %lld", n, seqno);

        /* NOTE: It is crucial for consistency that last_applied algorithm
         *       is absolutely identical on all nodes. Therefore for the 
         *       generality sake and future compatibility we have to assume
         *       non-blocking donor.
         *       GCS_BLOCKING_DONOR should never be defined unless in some
         *       very custom builds. Commenting it out for safety sake. */
//#ifndef GCS_BLOCKING_DONOR
        if (count
//#else
//        if ((GCS_NODE_STATE_SYNCED == node->status) /* ignore donor */
//#endif
            && (seqno < last_applied)) {
            assert (seqno >= 0);
            last_applied = seqno;
            last_node    = n;
        }
        // extra diagnostic, ignore
        //else if (!count) { gu_warn("not counting %d", n); }
    }

    if (gu_likely (last_node >= 0)) {
        group->last_applied = last_applied;
        group->last_node    = last_node;
    }
}

static void
group_go_non_primary (gcs_group_t* group)
{
    if (group->my_idx >= 0) {
        assert(group->num > 0);
        assert(group->nodes);

        group->nodes[group->my_idx].status = GCS_NODE_STATE_NON_PRIM;
        //@todo: Perhaps the same has to be applied to the rest of the nodes[]?
    }
    else {
        assert(-1   == group->my_idx);
        assert(0    == group->num);
        assert(NULL == group->nodes);
    }

    group->state   = GCS_GROUP_NON_PRIMARY;
    group->conf_id = GCS_SEQNO_ILL;
    // what else? Do we want to change anything about the node here?
}

static const char group_empty_id[GCS_COMP_MEMB_ID_MAX_LEN + 1] = { 0, };

static void
group_check_donor (gcs_group_t* group)
{
    gcs_node_state_t const my_state = group->nodes[group->my_idx].status;
    const char*      const donor_id = group->nodes[group->my_idx].donor;

    if (GCS_NODE_STATE_JOINER == my_state &&
        memcmp (donor_id, group_empty_id, sizeof(group_empty_id)))
    {
        long i;

        for (i = 0; i < group->num; i++)
        {
            if (i != group->my_idx &&
                !memcmp (donor_id, group->nodes[i].id,
                         sizeof (group->nodes[i].id)))
                return;
        }

        gu_warn ("Donor %s is no longer in the group. State transfer cannot "
                 "be completed, need to abort. Aborting...", donor_id);

        gu_abort();
    }

    return;
}

/*! Processes state messages and sets group parameters accordingly */
static void
group_post_state_exchange (gcs_group_t* group)
{
    const gcs_state_msg_t* states[group->num];
    gcs_state_quorum_t* quorum = &group->quorum;
    bool new_exchange = gu_uuid_compare (&group->state_uuid, &GU_UUID_NIL);
    long i;

    /* Collect state messages from nodes. */
    /* Looping here every time is suboptimal, but simply counting state messages
     * is not straightforward too: nodes may disappear, so the final count may
     * include messages from the disappeared nodes.
     * Let's put it this way: looping here is reliable and not that expensive.*/
    for (i = 0; i < group->num; i++) {
        states[i] = group->nodes[i].state_msg;
        if (NULL == states[i] ||
            (new_exchange &&
             gu_uuid_compare (&group->state_uuid,
                              gcs_state_msg_uuid(states[i]))))
            return; // not all states from THIS state exch. received, wait
    }
    gu_debug ("STATE EXCHANGE: "GU_UUID_FORMAT" complete.",
              GU_UUID_ARGS(&group->state_uuid));

    gcs_state_msg_get_quorum (states, group->num, quorum);

    if (quorum->version >= 0) {
        if (quorum->version < 2) {
            group->last_applied_proto_ver = 0;
        }
        else {
            group->last_applied_proto_ver = 1;
        }
    }
    else {
        gu_fatal ("Negative quorum version: %d", quorum->version);
        abort();
    }

    // Update each node state based on quorum outcome:
    // is it up to date, does it need SST and stuff
    for (i = 0; i < group->num; i++) {
        gcs_node_update_status (&group->nodes[i], quorum);
    }

    if (quorum->primary) {
        // primary configuration
        if (new_exchange) {
            // new state exchange happened
            group->state      = GCS_GROUP_PRIMARY;
            group->act_id     = quorum->act_id;
            group->conf_id    = quorum->conf_id + 1;
            group->group_uuid = quorum->group_uuid;
            group->prim_uuid  = group->state_uuid;
            group->state_uuid = GU_UUID_NIL;
        }
        else {
            // no state exchange happend, processing old state messages
            assert (GCS_GROUP_PRIMARY == group->state);
            group->conf_id++;
        }

        group->prim_seqno = group->conf_id;
        group->prim_num   = 0;

        for (i = 0; i < group->num; i++) {
            group->prim_num += gcs_node_is_joined (group->nodes[i].status);
        }

        assert (group->prim_num > 0);
    }
    else {
        // non-primary configuration
        group_go_non_primary (group);
    }

    gu_info ("Quorum results:"
             "\n\tversion    = %u,"
             "\n\tcomponent  = %s,"
             "\n\tconf_id    = %lld,"
             "\n\tmembers    = %d/%d (joined/total),"
             "\n\tact_id     = %lld,"
             "\n\tlast_appl. = %lld,"
             "\n\tprotocols  = %d/%d/%d (gcs/repl/appl),"
             "\n\tgroup UUID = "GU_UUID_FORMAT,
             quorum->version,
             quorum->primary ? "PRIMARY" : "NON-PRIMARY",
             quorum->conf_id,
             group->prim_num, group->num,
             quorum->act_id,
             group->last_applied,
             quorum->gcs_proto_ver, quorum->repl_proto_ver,
             quorum->appl_proto_ver,
             GU_UUID_ARGS(&quorum->group_uuid));

    group_check_donor(group);
}

// does basic sanity check of the component message (in response to #145)
static void
group_check_comp_msg (bool prim, long my_idx, long members)
{
    if (my_idx >= 0) {
        if (my_idx < members) return;
    }
    else {
        if (!prim && (0 == members)) return;
    }

    gu_fatal ("Malformed component message from backend: "
              "%s, idx = %ld, members = %ld",
              prim ? "PRIMARY" : "NON-PRIMARY", my_idx, members);

    assert (0);
    gu_abort ();
}

gcs_group_state_t
gcs_group_handle_comp_msg (gcs_group_t* group, const gcs_comp_msg_t* comp)
{
    long        new_idx, old_idx;
    gcs_node_t* new_nodes = NULL;
    ulong       new_memb  = 0;

    const bool prim_comp     = gcs_comp_msg_primary  (comp);
    const bool bootstrap     = gcs_comp_msg_bootstrap(comp);
    const long new_my_idx    = gcs_comp_msg_self     (comp);
    const long new_nodes_num = gcs_comp_msg_num      (comp);

    group_check_comp_msg (prim_comp, new_my_idx, new_nodes_num);

    if (new_my_idx >= 0) {
        gu_info ("New COMPONENT: primary = %s, bootstrap = %s, my_idx = %ld, "
                 "memb_num = %ld", prim_comp ? "yes" : "no",
                 bootstrap ? "yes" : "no", new_my_idx, new_nodes_num);

        new_nodes = group_nodes_init (group, comp);

        if (!new_nodes) {
            gu_fatal ("Could not allocate memory for %ld-node component.",
                      gcs_comp_msg_num (comp));
            assert(0);
            return -ENOMEM;
        }

        if (GCS_GROUP_PRIMARY == group->state) {
            gu_debug ("#281: Saving %s over %s",
                      gcs_node_state_to_str(group->nodes[group->my_idx].status),
                      gcs_node_state_to_str(group->prim_state));
            group->prim_state = group->nodes[group->my_idx].status;
        }
    }
    else {
        // Self-leave message
        gu_info ("Received self-leave message.");
        assert (0 == new_nodes_num);
        assert (!prim_comp);
    }

    if (prim_comp) {
        /* Got PRIMARY COMPONENT - Hooray! */
        assert (new_my_idx >= 0);
        if (group->state == GCS_GROUP_PRIMARY) {
            /* we come from previous primary configuration, relax */
        }
        else if (bootstrap)
        {
            /* Is there need to initialize something else in this case? */
            group->nodes[group->my_idx].bootstrap = true;
        }
        else {
            const bool first_component =
#ifndef GCS_CORE_TESTING
            (1 == group->num) && !strcmp (NODE_NO_ID, group->nodes[0].id);
#else
            (1 == group->num);
#endif

            if (1 == new_nodes_num && first_component) {
                /* bootstrap new configuration */
                assert (GCS_GROUP_NON_PRIMARY == group->state);
                assert (1 == group->num);
                assert (0 == group->my_idx);

                // This bootstraps initial primary component for state exchange
                gu_uuid_generate (&group->prim_uuid, NULL, 0);
                group->prim_seqno = 0;
                group->prim_num   = 1;
                group->state      = GCS_GROUP_PRIMARY;

                if (group->act_id < 0) {
                    // no history provided: start a new one
                    group->act_id  = GCS_SEQNO_NIL;
                    gu_uuid_generate (&group->group_uuid, NULL, 0);
                    gu_info ("Starting new group from scratch: "GU_UUID_FORMAT,
                             GU_UUID_ARGS(&group->group_uuid));
                }
// the following should be removed under #474
                group->nodes[0].status = GCS_NODE_STATE_JOINED;
                /* initialize node ID to the one given by the backend - this way
                 * we'll be recognized as coming from prev. conf. in node array
                 * remap below */
                strncpy ((char*)group->nodes[0].id, new_nodes[0].id,
                         sizeof (new_nodes[0].id) - 1);
            }
        }
    }
    else {
        group_go_non_primary (group);
    }

    /* Remap old node array to new one to preserve action continuity */
    for (new_idx = 0; new_idx < new_nodes_num; new_idx++) {
        /* find member index in old component by unique member id */
        for (old_idx = 0; old_idx < group->num; old_idx++) {
            // just scan through old group
            if (!strcmp(group->nodes[old_idx].id, new_nodes[new_idx].id)) {
                /* the node was in previous configuration with us */
                /* move node context to new node array */
                gcs_node_move (&new_nodes[new_idx], &group->nodes[old_idx]);
                break;
            }
        }
        /* if wasn't found in new configuration, new member -
         * need to do state exchange */
        new_memb |= (old_idx == group->num);
    }

    /* free old nodes array */
    group_nodes_free (group);

    group->my_idx = new_my_idx;
    group->num    = new_nodes_num;
    group->nodes  = new_nodes;

    if (gcs_comp_msg_primary(comp) || bootstrap) {
        /* TODO: for now pretend that we always have new nodes and perform
         * state exchange because old states can carry outdated node status.
         * (also protocol voting needs to be redone)
         * However this means aborting ongoing actions. Find a way to avoid
         * this extra state exchange. Generate new state messages on behalf
         * of other nodes? see #238 */
        new_memb = true;
        /* if new nodes joined, reset ongoing actions and state messages */
        if (new_memb) {
            group_nodes_reset (group);
            group->state      = GCS_GROUP_WAIT_STATE_UUID;
            group->state_uuid = GU_UUID_NIL; // prepare for state exchange
        }
        else {
            if (GCS_GROUP_PRIMARY == group->state) {
                /* since we don't have any new nodes since last PRIMARY,
                   we skip state exchange */
                group_post_state_exchange (group);
            }
        }
        group_redo_last_applied (group);
    }

    return group->state;
}

gcs_group_state_t
gcs_group_handle_uuid_msg  (gcs_group_t* group, const gcs_recv_msg_t* msg)
{
    assert (msg->size == sizeof(gu_uuid_t));

    if (GCS_GROUP_WAIT_STATE_UUID == group->state &&
        0 == msg->sender_idx /* check that it is from the representative */) {
        group->state_uuid = *(gu_uuid_t*)msg->buf;
        group->state      = GCS_GROUP_WAIT_STATE_MSG;
    }
    else {
        gu_warn ("Stray state UUID msg: "GU_UUID_FORMAT
                 " from node %ld (%s), current group state %s",
                 GU_UUID_ARGS((gu_uuid_t*)msg->buf),
                 msg->sender_idx, group->nodes[msg->sender_idx].name,
                 gcs_group_state_str[group->state]);
    }

    return group->state;
}

static void group_print_state_debug(gcs_state_msg_t* state)
{
    size_t str_len = 1024;
    char state_str[str_len];
    gcs_state_msg_snprintf (state_str, str_len, state);
    gu_info ("%s", state_str);
}

gcs_group_state_t
gcs_group_handle_state_msg (gcs_group_t* group, const gcs_recv_msg_t* msg)
{
    if (GCS_GROUP_WAIT_STATE_MSG == group->state) {

        gcs_state_msg_t* state = gcs_state_msg_read (msg->buf, msg->size);

        if (state) {

            const gu_uuid_t* state_uuid = gcs_state_msg_uuid (state);

            if (!gu_uuid_compare(&group->state_uuid, state_uuid)) {

                gu_info ("STATE EXCHANGE: got state msg: "GU_UUID_FORMAT
                         " from %ld (%s)", GU_UUID_ARGS(state_uuid),
                         msg->sender_idx, gcs_state_msg_name(state));

                if (gu_log_debug) group_print_state_debug(state);

                gcs_node_record_state (&group->nodes[msg->sender_idx], state);
                group_post_state_exchange (group);
            }
            else {
                gu_debug ("STATE EXCHANGE: stray state msg: "GU_UUID_FORMAT
                          " from node %ld (%s), current state UUID: "
                          GU_UUID_FORMAT,
                          GU_UUID_ARGS(state_uuid),
                          msg->sender_idx, gcs_state_msg_name(state),
                          GU_UUID_ARGS(&group->state_uuid));

                if (gu_log_debug) group_print_state_debug(state);

                gcs_state_msg_destroy (state);
            }
        }
        else {
            gu_warn ("Could not parse state message from node %d",
                     msg->sender_idx, group->nodes[msg->sender_idx].name);
        }
    }

    return group->state;
}

/*! Returns new last applied value if it has changes, 0 otherwise */
gcs_seqno_t
gcs_group_handle_last_msg (gcs_group_t* group, const gcs_recv_msg_t* msg)
{
    gcs_seqno_t seqno;

    assert (GCS_MSG_LAST        == msg->type);
    assert (sizeof(gcs_seqno_t) == msg->size);

    seqno = gcs_seqno_gtoh(*(gcs_seqno_t*)(msg->buf));

    // This assert is too restrictive. It requires application to send
    // last applied messages while holding TO, otherwise there's a race
    // between threads.
    // assert (seqno >= group->last_applied);

    gcs_node_set_last_applied (&group->nodes[msg->sender_idx], seqno);

    if (msg->sender_idx == group->last_node && seqno > group->last_applied) {
        /* node that was responsible for the last value, has changed it.
         * need to recompute it */
        gcs_seqno_t old_val = group->last_applied;

        group_redo_last_applied (group);

        if (old_val < group->last_applied) {
            gu_debug ("New COMMIT CUT %lld after %lld from %d",
                      (long long)group->last_applied,
                      (long long)seqno, msg->sender_idx);
            return group->last_applied;
        }
    }

    return 0;
}

/*! return true if this node is the sender to notify the calling thread of
 * success */
int
gcs_group_handle_join_msg  (gcs_group_t* group, const gcs_recv_msg_t* msg)
{
    int const   sender_idx = msg->sender_idx;
    gcs_node_t* sender    = &group->nodes[sender_idx];

    assert (GCS_MSG_JOIN == msg->type);

    // TODO: define an explicit type for the join message, like gcs_join_msg_t
    assert (msg->size == sizeof(gcs_seqno_t));

    if (GCS_NODE_STATE_DONOR  == sender->status ||
        GCS_NODE_STATE_JOINER == sender->status) {
        int j;
        gcs_seqno_t seqno     = gcs_seqno_gtoh(*(gcs_seqno_t*)msg->buf);
        gcs_node_t* peer      = NULL;
        const char* peer_id   = NULL;
        const char* peer_name = "left the group";
        int         peer_idx  = -1;
        bool        from_donor = false;
        const char* st_dir    = NULL; // state transfer direction symbol

        if (GCS_NODE_STATE_DONOR == sender->status) {
            peer_id    = sender->joiner;
            from_donor = true;
            st_dir     = "to";

            assert (group->last_applied_proto_ver >= 0);

            if (0 == group->last_applied_proto_ver) {
                /* #454 - we don't switch to JOINED here,
                 *        instead going straignt to SYNCED */
            }
            else {
                assert(sender->count_last_applied);
                sender->status = GCS_NODE_STATE_JOINED;
            }
        }
        else {
            peer_id = sender->donor;
            st_dir  = "from";

            if (group->quorum.version < 2) {
                // #591 remove after quorum v1 is phased out
                sender->status = GCS_NODE_STATE_JOINED;
                group->prim_num++;
            }
            else {
                if (seqno >= 0) {
                    sender->status = GCS_NODE_STATE_JOINED;
                    group->prim_num++;
                }
                else {
                    sender->status = GCS_NODE_STATE_PRIM;
                }
            }
        }

        // Try to find peer.
        for (j = 0; j < group->num; j++) {
// #483            if (j == sender_idx) continue;
            if (!memcmp(peer_id, group->nodes[j].id,
                        sizeof (group->nodes[j].id))) {
                peer_idx  = j;
                peer      = &group->nodes[peer_idx];
                peer_name = peer->name;
                break;
            }
        }

        if (j == group->num) {
            gu_warn ("Could not find peer: %s", peer_id);
        }

        if (seqno < 0) {
            gu_warn ("%d.%d (%s): State transfer %s %d.%d (%s) failed: %d (%s)",
                     sender_idx, sender->segment, sender->name, st_dir,
                     peer_idx, peer ? peer->segment : -1, peer_name,
                     (int)seqno, strerror((int)-seqno));

            if (from_donor && peer_idx == group->my_idx &&
                GCS_NODE_STATE_JOINER == group->nodes[peer_idx].status) {
                // this node will be waiting for SST forever. If it has only
                // one recv thread there is no (generic) way to wake it up.
                gu_fatal ("Will never receive state. Need to abort.");
                // return to core to shutdown the backend before aborting
                return -ENOTRECOVERABLE;
            }

            if (group->quorum.version < 2 && !from_donor && // #591
                sender_idx == group->my_idx) {
                // remove after quorum v1 is phased out
                gu_fatal ("Faield to receive state. Need to abort.");
                return -ENOTRECOVERABLE;
            }
        }
        else {
            if (sender_idx == peer_idx) {
                gu_info ("Node %d.%d (%s) resyncs itself to group",
                         sender_idx, sender->segment, sender->name);
            }
            else {
                gu_info ("%d.%d (%s): State transfer %s %d.%d (%s) complete.",
                         sender_idx, sender->segment, sender->name, st_dir,
                         peer_idx, peer ? peer->segment : -1, peer_name);
            }
        }
    }
    else {
        if (GCS_NODE_STATE_PRIM == sender->status) {
            gu_warn("Rejecting JOIN message from %d.%d (%s): new State Transfer"
                    " required.", sender_idx, sender->segment, sender->name);
        }
        else {
            // should we freak out and throw an error?
            gu_warn("Protocol violation. JOIN message sender %d.%d (%s) is not "
                    "in state transfer (%s). Message ignored.",
                    sender_idx, sender->segment, sender->name,
                    gcs_node_state_to_str(sender->status));
        }
        return 0;
    }

    return (sender_idx == group->my_idx);
}

int
gcs_group_handle_sync_msg  (gcs_group_t* group, const gcs_recv_msg_t* msg)
{
    int const   sender_idx = msg->sender_idx;
    gcs_node_t* sender     = &group->nodes[sender_idx];

    assert (GCS_MSG_SYNC == msg->type);

    if (GCS_NODE_STATE_JOINED == sender->status ||
        /* #454 - at this layer we jump directly from DONOR to SYNCED */
        (0 == group->last_applied_proto_ver &&
         GCS_NODE_STATE_DONOR == sender->status)) {

        sender->status = GCS_NODE_STATE_SYNCED;
        sender->count_last_applied = true;

        group_redo_last_applied (group);//from now on this node must be counted

        gu_info ("Member %d (%s) synced with group.",
                 sender_idx, sender->name);

        return (sender_idx == group->my_idx);
    }
    else {
        if (GCS_NODE_STATE_SYNCED != sender->status) {
            gu_warn ("SYNC message sender from non-JOINED %d (%s). Ignored.",
                     sender_idx, sender->name);
        }
        else {
            gu_debug ("Redundant SYNC message from %d (%s).",
                      sender_idx, sender->name);
        }
        return 0;
    }
}

static int
group_find_node_by_state (gcs_group_t* group, gcs_node_state_t status)
{
    int idx;

    for (idx = 0; idx < group->num; idx++) {
        gcs_node_t* node = &group->nodes[idx];
        if (status == node->status &&
            strcmp (node->name, GCS_ARBITRATOR_NAME)) // avoid arbitrator
            return idx;
    }

    return -EAGAIN;
}

static int
group_find_node_by_name (gcs_group_t* const group, int const joiner_idx,
                         const char* const name, int const name_len,
                         gcs_node_state_t const status)
{
    int idx;

    for (idx = 0; idx < group->num; idx++) {
        gcs_node_t* node = &group->nodes[idx];
        if (!strncmp(node->name, name, name_len)) {
            if (joiner_idx == idx) {
                return -EHOSTDOWN;
            }
            else if (node->status >= status) {
                return idx;
            }
            else {
                return -EAGAIN;
            }
        }
    }

    return -EHOSTUNREACH;
}

/* Calls group_find_node_by_name() for each name in comma-separated list,
 * falls back to group_find_node_by_state() if name (or list) is empty. */
static int
group_for_each_donor_in_string (gcs_group_t* const group, int const joiner_idx,
                                const char* const str, int const str_len,
                                gcs_node_state_t const status)
{
    assert (str != NULL);
    assert (str_len > 0);

    const char* begin = str;
    const char* end;
    int err = -EHOSTDOWN; /* worst error */

    do {
        end = strchr(begin, ',');

        int len;

        if (NULL == end) {
            len = str_len - (begin - str);
        }
        else {
            len = end - begin;
        }

        assert (len >= 0);

        int const idx = len > 0 ? /* consider empty name as "any" */
            group_find_node_by_name (group, joiner_idx, begin, len, status) :
            group_find_node_by_state(group, status);

        if (idx >= 0) return idx;

        if (-EAGAIN == idx)
            err = -EAGAIN;
        else if (-EHOSTDOWN == err) /* any error is better than EHOSTDOWN */
            err = idx;

        begin = end + 1; /* skip comma */

    } while (end != NULL);

    return err;
}

<<<<<<< HEAD
static int
group_find_node_by_state (gcs_group_t*     const group,
                          int              const joiner_idx,
                          gcs_node_state_t const status)
{
    gcs_segment_t const segment = group->nodes[joiner_idx].segment;
    int  idx;
    int  donor = -1;
    bool hnss = false; /* have nodes in the same segment */

    for (idx = 0; idx < group->num; idx++) {

        if (joiner_idx == idx) continue; /* skip joiner */

        gcs_node_t* node = &group->nodes[idx];

        if (node->status >= status &&
            strcmp (node->name, GCS_ARBITRATOR_NAME)) /* avoid arbitrator */
            donor = idx; /* potential donor */

        if (segment == node->segment) {
            if (donor == idx) return donor; /* found suitable donor in the
                                             * same segment */
            if (node->status >= GCS_NODE_STATE_JOINER) hnss = true;;
        }
    }

    /* Have not found suitable donor in the same segment. */
    if (!hnss && donor >= 0) {
        if (joiner_idx == group->my_idx) {
            gu_warn ("There are no nodes in the same segment that will ever "
                     "be able to become donors, yet there is a suitable donor "
                     "outside. Will use that one.");
        }
        return donor;
    }
    else {
        /* wait for a suitable donor to appear in the same segment */
        return -EAGAIN;
    }
}

=======
>>>>>>> 01b5c487
/*!
 * Selects and returns the index of state transfer donor, if available.
 * Updates donor and joiner status if state transfer is possible
 *
 * @return
 *         donor index or negative error code:
 *         -EHOSTUNREACH if reqiested donor is not available
 *         -EAGAIN       if there were no nodes in the proper state.
 */
static int
group_select_donor (gcs_group_t* group, int const joiner_idx,
                    const char* const donor_string, bool const desync)
{
    static gcs_node_state_t const min_donor_state = GCS_NODE_STATE_SYNCED;

    int  donor_idx;
    int  const donor_len = strlen(donor_string);
    bool const required_donor = (donor_len > 0);

    if (desync) { /* sender wants to become "donor" itself */
        assert(donor_len > 0);
        gcs_node_state_t const st = group->nodes[joiner_idx].status;
        if (st >= min_donor_state)
            donor_idx = joiner_idx;
        else
            donor_idx = -EAGAIN;
    }
    else {
<<<<<<< HEAD
        assert (!desync);
        donor_idx = group_find_node_by_state (group, joiner_idx,
                                              min_donor_state);
=======
        /* if donor_string is empty, it will fallback to find_node_by_state() */
        donor_idx = group_for_each_donor_in_string (group, joiner_idx,
                                                    donor_string, donor_len,
                                                    min_donor_state);
>>>>>>> 01b5c487
    }

    if (donor_idx >= 0) {
        assert(donor_idx != joiner_idx || desync);

        gcs_node_t* const joiner = &group->nodes[joiner_idx];
        gcs_node_t* const donor  = &group->nodes[donor_idx];

        if (desync) {
            gu_info ("Node %d (%s) desyncs itself from group",
                     donor_idx, donor->name);
        }
        else {
<<<<<<< HEAD
            gu_info ("Node %d.%d (%s) requested state transfer from '%s'. "
                     "Selected %d.%d (%s)(%s) as donor.",
                     joiner_idx, joiner->segment, joiner->name,
                     required_donor ? donor_string : "*any*",
                     donor_idx, donor->segment, donor->name,
=======
            gu_info ("Node %d (%s) requested state transfer from '%s'. "
                     "Selected %d (%s)(%s) as donor.", joiner_idx,joiner->name,
                     required_donor ?donor_string:"*any*",donor_idx,donor->name,
>>>>>>> 01b5c487
                     gcs_node_state_to_str(donor->status));
        }

        // reserve donor, confirm joiner (! assignment order is significant !)
        joiner->status = GCS_NODE_STATE_JOINER;
        donor->status  = GCS_NODE_STATE_DONOR;
        memcpy (donor->joiner, joiner->id, GCS_COMP_MEMB_ID_MAX_LEN+1);
        memcpy (joiner->donor, donor->id,  GCS_COMP_MEMB_ID_MAX_LEN+1);
    }
    else {
#if 0
        gu_warn ("Node %d (%s) requested state transfer from '%s', "
                 "but it is impossible to select State Transfer donor: %s",
                 joiner_idx, group->nodes[joiner_idx].name,
                 required_donor ? donor_name : "*any*", strerror (-donor_idx));
#endif
    }

    return donor_idx;
}

/* Cleanup ignored state request */
void
gcs_group_ignore_action (gcs_group_t* group, struct gcs_act_rcvd* act)
{
    if (act->act.type <= GCS_ACT_STATE_REQ) {
        gcs_gcache_free (group->cache, act->act.buf);
    }

    act->act.buf     = NULL;
    act->act.buf_len = 0;
    act->act.type    = GCS_ACT_ERROR;
    act->sender_idx  = -1;
    assert (GCS_SEQNO_ILL == act->id);
}

static bool
group_desync_request (const char* const donor)
{
    return (strlen (GCS_DESYNC_REQ) == strlen(donor) &&
            !strcmp(GCS_DESYNC_REQ, donor));
}

/* NOTE: check gcs_request_state_transfer() for sender part. */
/*! Returns 0 if request is ignored, request size if it should be passed up */
int
gcs_group_handle_state_request (gcs_group_t*         group,
                                struct gcs_act_rcvd* act)
{
    // pass only to sender and to one potential donor
    const char*      donor_name     = act->act.buf;
    size_t           donor_name_len = strlen(donor_name);
    int              donor_idx      = -1;
    int const        joiner_idx     = act->sender_idx;
    const char*      joiner_name    = group->nodes[joiner_idx].name;
    gcs_node_state_t joiner_status  = group->nodes[joiner_idx].status;
    bool const       desync         = group_desync_request (donor_name);

    assert (GCS_ACT_STATE_REQ == act->act.type);

    if (joiner_status != GCS_NODE_STATE_PRIM && !desync) {

        const char* joiner_status_string = gcs_node_state_to_str(joiner_status);

        if (group->my_idx == joiner_idx) {
            gu_error ("Requesting state transfer while in %s. "
                      "Ignoring.", joiner_status_string);
            act->id = -ECANCELED;
            return act->act.buf_len;
        }
        else {
            gu_error ("Node %d (%s) requested state transfer, "
                      "but its state is %s. Ignoring.",
                      joiner_idx, joiner_name, joiner_status_string);
            gcs_group_ignore_action (group, act);
            return 0;
        }
    }

    donor_idx = group_select_donor(group, joiner_idx, donor_name, desync);

    assert (donor_idx != joiner_idx || desync  || donor_idx < 0);
    assert (donor_idx == joiner_idx || !desync || donor_idx < 0);

    if (group->my_idx != joiner_idx && group->my_idx != donor_idx) {
        // if neither DONOR nor JOINER, ignore request
        gcs_group_ignore_action (group, act);
        return 0;
    }
    else if (group->my_idx == donor_idx) {
        act->act.buf_len -= donor_name_len + 1;
        memmove (*(void**)&act->act.buf,
                 ((char*)act->act.buf) + donor_name_len + 1,
                 act->act.buf_len);
        // now action starts with request, like it was supplied by application,
        // see gcs_request_state_transfer()
    }

    // Return index of donor (or error) in the seqno field to sender.
    // It will be used to detect error conditions (no availabale donor,
    // donor crashed and the like).
    // This may be ugly, well, any ideas?
    act->id = donor_idx;

    return act->act.buf_len;
}

static ssize_t
group_memb_record_size (gcs_group_t* group)
{
    ssize_t ret = 0;
    long idx;

    for (idx = 0; idx < group->num; idx++) {
        ret += strlen(group->nodes[idx].id) + 1;
        ret += strlen(group->nodes[idx].name) + 1;
        ret += strlen(group->nodes[idx].inc_addr) + 1;
    }

    return ret;
}

/* Creates new configuration action */
ssize_t
gcs_group_act_conf (gcs_group_t*    group,
                    struct gcs_act* act,
                    int*            gcs_proto_ver)
{
    if (*gcs_proto_ver < group->quorum.gcs_proto_ver)
        *gcs_proto_ver = group->quorum.gcs_proto_ver; // only go up, see #482
    else if (group->quorum.gcs_proto_ver >= 0 &&
             group->quorum.gcs_proto_ver < *gcs_proto_ver) {
        gu_warn ("Refusing GCS protocol version downgrade from %d to %d",
                 *gcs_proto_ver, group->quorum.gcs_proto_ver);
    }

    ssize_t conf_size = sizeof(gcs_act_conf_t) + group_memb_record_size(group);
    gcs_act_conf_t* conf = malloc (conf_size);

    if (conf) {
        long idx;

        conf->seqno          = group->act_id;
        conf->conf_id        = group->conf_id;
        conf->memb_num       = group->num;
        conf->my_idx         = group->my_idx;
        conf->repl_proto_ver = group->quorum.repl_proto_ver;
        conf->appl_proto_ver = group->quorum.appl_proto_ver;

        memcpy (conf->uuid, &group->group_uuid, sizeof (gu_uuid_t));

        if (group->num) {
            assert (conf->my_idx >= 0);

            conf->my_state = group->nodes[group->my_idx].status;

            char* ptr = &conf->data[0];
            for (idx = 0; idx < group->num; idx++)
            {
                strcpy (ptr, group->nodes[idx].id);
                ptr += strlen(ptr) + 1;
                strcpy (ptr, group->nodes[idx].name);
                ptr += strlen(ptr) + 1;
                strcpy (ptr, group->nodes[idx].inc_addr);
                ptr += strlen(ptr) + 1;
            }
        }
        else {
            // self leave message
            assert (conf->conf_id < 0);
            assert (conf->my_idx  < 0);
            conf->my_state = GCS_NODE_STATE_NON_PRIM;
        }

        act->buf     = conf;
        act->buf_len = conf_size;
        act->type    = GCS_ACT_CONF;

        return conf_size;
    }
    else {
        return -ENOMEM;
    }
}

// for future use in fake state exchange (in unit tests et.al. See #237, #238)
static gcs_state_msg_t*
group_get_node_state (gcs_group_t* group, long node_idx)
{
    const gcs_node_t* node = &group->nodes[node_idx];

    uint8_t flags = 0;

    if (0 == node_idx)            flags |= GCS_STATE_FREP;
    if (node->count_last_applied) flags |= GCS_STATE_FCLA;
    if (node->bootstrap)          flags |= GCS_STATE_FBOOTSTRAP;

    return gcs_state_msg_create (
        &group->state_uuid,
        &group->group_uuid,
        &group->prim_uuid,
        group->prim_seqno,
        group->act_id,
        group->prim_num,
        group->prim_state,
        node->status,
        node->name,
        node->inc_addr,
        node->gcs_proto_ver,
        node->repl_proto_ver,
        node->appl_proto_ver,
        flags
        );
}

/*! Returns state message object for this node */
gcs_state_msg_t*
gcs_group_get_state (gcs_group_t* group)
{
    return group_get_node_state (group, group->my_idx);
}
<|MERGE_RESOLUTION|>--- conflicted
+++ resolved
@@ -799,18 +799,45 @@
 }
 
 static int
-group_find_node_by_state (gcs_group_t* group, gcs_node_state_t status)
-{
-    int idx;
+group_find_node_by_state (gcs_group_t*     const group,
+                          int              const joiner_idx,
+                          gcs_node_state_t const status)
+{
+    gcs_segment_t const segment = group->nodes[joiner_idx].segment;
+    int  idx;
+    int  donor = -1;
+    bool hnss = false; /* have nodes in the same segment */
 
     for (idx = 0; idx < group->num; idx++) {
+
+        if (joiner_idx == idx) continue; /* skip joiner */
+
         gcs_node_t* node = &group->nodes[idx];
-        if (status == node->status &&
-            strcmp (node->name, GCS_ARBITRATOR_NAME)) // avoid arbitrator
-            return idx;
-    }
-
-    return -EAGAIN;
+
+        if (node->status >= status &&
+            strcmp (node->name, GCS_ARBITRATOR_NAME)) /* avoid arbitrator */
+            donor = idx; /* potential donor */
+
+        if (segment == node->segment) {
+            if (donor == idx) return donor; /* found suitable donor in the
+                                             * same segment */
+            if (node->status >= GCS_NODE_STATE_JOINER) hnss = true;;
+        }
+    }
+
+    /* Have not found suitable donor in the same segment. */
+    if (!hnss && donor >= 0) {
+        if (joiner_idx == group->my_idx) {
+            gu_warn ("There are no nodes in the same segment that will ever "
+                     "be able to become donors, yet there is a suitable donor "
+                     "outside. Will use that one.");
+        }
+        return donor;
+    }
+    else {
+        /* wait for a suitable donor to appear in the same segment */
+        return -EAGAIN;
+    }
 }
 
 static int
@@ -868,7 +895,7 @@
 
         int const idx = len > 0 ? /* consider empty name as "any" */
             group_find_node_by_name (group, joiner_idx, begin, len, status) :
-            group_find_node_by_state(group, status);
+            group_find_node_by_state(group, joiner_idx, status);
 
         if (idx >= 0) return idx;
 
@@ -884,51 +911,6 @@
     return err;
 }
 
-<<<<<<< HEAD
-static int
-group_find_node_by_state (gcs_group_t*     const group,
-                          int              const joiner_idx,
-                          gcs_node_state_t const status)
-{
-    gcs_segment_t const segment = group->nodes[joiner_idx].segment;
-    int  idx;
-    int  donor = -1;
-    bool hnss = false; /* have nodes in the same segment */
-
-    for (idx = 0; idx < group->num; idx++) {
-
-        if (joiner_idx == idx) continue; /* skip joiner */
-
-        gcs_node_t* node = &group->nodes[idx];
-
-        if (node->status >= status &&
-            strcmp (node->name, GCS_ARBITRATOR_NAME)) /* avoid arbitrator */
-            donor = idx; /* potential donor */
-
-        if (segment == node->segment) {
-            if (donor == idx) return donor; /* found suitable donor in the
-                                             * same segment */
-            if (node->status >= GCS_NODE_STATE_JOINER) hnss = true;;
-        }
-    }
-
-    /* Have not found suitable donor in the same segment. */
-    if (!hnss && donor >= 0) {
-        if (joiner_idx == group->my_idx) {
-            gu_warn ("There are no nodes in the same segment that will ever "
-                     "be able to become donors, yet there is a suitable donor "
-                     "outside. Will use that one.");
-        }
-        return donor;
-    }
-    else {
-        /* wait for a suitable donor to appear in the same segment */
-        return -EAGAIN;
-    }
-}
-
-=======
->>>>>>> 01b5c487
 /*!
  * Selects and returns the index of state transfer donor, if available.
  * Updates donor and joiner status if state transfer is possible
@@ -957,16 +939,10 @@
             donor_idx = -EAGAIN;
     }
     else {
-<<<<<<< HEAD
-        assert (!desync);
-        donor_idx = group_find_node_by_state (group, joiner_idx,
-                                              min_donor_state);
-=======
         /* if donor_string is empty, it will fallback to find_node_by_state() */
         donor_idx = group_for_each_donor_in_string (group, joiner_idx,
                                                     donor_string, donor_len,
                                                     min_donor_state);
->>>>>>> 01b5c487
     }
 
     if (donor_idx >= 0) {
@@ -980,17 +956,11 @@
                      donor_idx, donor->name);
         }
         else {
-<<<<<<< HEAD
             gu_info ("Node %d.%d (%s) requested state transfer from '%s'. "
                      "Selected %d.%d (%s)(%s) as donor.",
                      joiner_idx, joiner->segment, joiner->name,
                      required_donor ? donor_string : "*any*",
                      donor_idx, donor->segment, donor->name,
-=======
-            gu_info ("Node %d (%s) requested state transfer from '%s'. "
-                     "Selected %d (%s)(%s) as donor.", joiner_idx,joiner->name,
-                     required_donor ?donor_string:"*any*",donor_idx,donor->name,
->>>>>>> 01b5c487
                      gcs_node_state_to_str(donor->status));
         }
 
