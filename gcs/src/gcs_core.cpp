/*
 * Copyright (C) 2008-2015 Codership Oy <info@codership.com>
 *
 * $Id$
 *
 *
 * Implementation of the generic communication layer.
 * See gcs_core.h
 */

#define GCS_COMP_MSG_ACCESS

#include "gcs_core.hpp"

#include "gcs_backend.hpp"
#include "gcs_comp_msg.hpp"
#include "gcs_code_msg.hpp"
#include "gcs_fifo_lite.hpp"
#include "gcs_group.hpp"
#include "gcs_gcache.hpp"

<<<<<<< HEAD
#include <gu_throw.hpp>
#include <gu_logger.hpp>
=======
#include "gu_debug_sync.hpp"
>>>>>>> 32b12148

#include <string.h> // for mempcpy
#include <errno.h>

using namespace gcs::core;

bool
gcs_core_register (gu_config_t* conf)
{
    return gcs_backend_register(conf);
}

const size_t CORE_FIFO_LEN = (1 << 10); // 1024 elements (no need to have more)
const size_t CORE_INIT_BUF_SIZE = (1 << 16); // 65K - IP packet size

typedef enum core_state
{
    CORE_PRIMARY,
    CORE_EXCHANGE,
    CORE_NON_PRIMARY,
    CORE_CLOSED,
    CORE_DESTROYED
}
core_state_t;

struct gcs_core
{
    gu_config_t*    config;
    gcache_t*       cache;

    /* connection per se */
    long            prim_comp_no;
    core_state_t    state;

    /* protocol */
    int             proto_ver;

    /* send part */
    gu_mutex_t      send_lock; // serves 3 purposes:
                               // 1) serializes access to backend send() call
                               // 2) synchronizes with configuration changes
                               // 3) synchronizes with close() call

    void*           send_buf;
    size_t          send_buf_len;
    gcs_seqno_t     send_act_no;

    /* recv part */
    gcs_recv_msg_t  recv_msg;
    gcs_seqno_t     code_msg_buf;

    /* local action FIFO */
    gcs_fifo_lite_t* fifo;

    /* group context */
    gcs_group_t     group;

    /* backend part */
    size_t          msg_size;
    gcs_backend_t   backend;   // message IO context

#ifdef GCS_CORE_TESTING
    gu_lock_step_t  ls;        // to lock-step in unit tests
    gu_uuid_t state_uuid;
#endif
};

// this is to pass local action info from send to recv thread.
typedef struct core_act
{
    gcs_seqno_t sent_act_id;
    const void* action;
    size_t      action_size;
}
core_act_t;

typedef struct causal_act
{
    gcs_seqno_t* act_id;
    gu_mutex_t*  mtx;
    gu_cond_t*   cond;
} causal_act_t;

gcs_core_t*
gcs_core_create (gu_config_t* const conf,
                 gcache_t*    const cache,
                 const char*  const node_name,
                 const char*  const inc_addr,
                 int          const repl_proto_ver,
                 int          const appl_proto_ver,
                 int          const gcs_proto_ver)
{
    assert (conf);

    gcs_core_t* core = GU_CALLOC (1, gcs_core_t);

    if (NULL != core) {

        core->config = conf;
        core->cache  = cache;

        // Need to allocate something, otherwise Spread 3.17.3 freaks out.
        core->recv_msg.buf = gu_malloc(CORE_INIT_BUF_SIZE);
        if (core->recv_msg.buf) {

            core->recv_msg.buf_len = CORE_INIT_BUF_SIZE;

            core->send_buf = GU_CALLOC(CORE_INIT_BUF_SIZE, char);
            if (core->send_buf) {

                core->send_buf_len = CORE_INIT_BUF_SIZE;

                core->fifo = gcs_fifo_lite_create (CORE_FIFO_LEN,
                                                   sizeof (core_act_t));
                if (core->fifo) {
                    gu_mutex_init  (&core->send_lock, NULL);
                    core->proto_ver = -1; // shall be bumped in gcs_group_act_conf()
                    gcs_group_init (&core->group, cache, node_name, inc_addr,
                                    gcs_proto_ver, repl_proto_ver,
                                    appl_proto_ver);
                    core->state = CORE_CLOSED;
                    core->send_act_no = 1; // 0 == no actions sent
#ifdef GCS_CORE_TESTING
                    gu_lock_step_init (&core->ls);
                    core->state_uuid = GU_UUID_NIL;
#endif
                    return core; // success
                }

                gu_free (core->send_buf);
            }

            gu_free (core->recv_msg.buf);
        }

        gu_free (core);
    }

    return NULL; // failure
}

long
gcs_core_init (gcs_core_t* core, const gu::GTID& position)
{
    if (core->state == CORE_CLOSED) {
        return gcs_group_init_history (&core->group, position);
    }
    else {
        gu_error ("State must be CLOSED");
        if (core->state < CORE_CLOSED)
            return -EBUSY;
        else // DESTROYED
            return -EBADFD;
    }
}

long
gcs_core_open (gcs_core_t* core,
               const char* channel,
               const char* url,
               bool const  bstrap)
{
    long ret;

    if (core->state != CORE_CLOSED) {
        gu_debug ("gcs_core->state isn't CLOSED: %d", core->state);
        return -EBADFD;
    }

    if (core->backend.conn) {
        assert (core->backend.destroy);
        core->backend.destroy (&core->backend);
        memset (&core->backend, 0, sizeof(core->backend));
    }

    gu_debug ("Initializing backend IO layer");
    if (!(ret = gcs_backend_init (&core->backend, url, core->config))){

        assert (NULL != core->backend.conn);

        if (!(ret = core->backend.open (&core->backend, channel, bstrap))) {
            gcs_fifo_lite_open (core->fifo);
            core->state = CORE_NON_PRIMARY;
        }
        else {
            gu_error ("Failed to open backend connection: %d (%s)",
                      ret, strerror(-ret));
            core->backend.destroy (&core->backend);
        }

    }
    else {
        gu_error ("Failed to initialize backend using '%s': %d (%s)",
                  url, ret, strerror(-ret));
    }

    return ret;
}

/* Translates different core states into standard errors */
static inline ssize_t
core_error (core_state_t state)
{
    switch (state) {
    case CORE_EXCHANGE:    return -EAGAIN;
    case CORE_NON_PRIMARY: return -ENOTCONN;
    case CORE_CLOSED:      return -ECONNABORTED;
    case CORE_DESTROYED:   return -EBADFD;
    default: assert(0);    return -ENOTRECOVERABLE;
    }
}

/*!
 * Performs an attempt at sending a message (action fragment) with all
 * required checks while holding a lock, ensuring exclusive access to backend.
 *
 * restart flag may be raised if configuration changes and new nodes are
 * added - that would require all previous members to resend partially sent
 * actions.
 */
static inline ssize_t
core_msg_send (gcs_core_t*    core,
               const void*    msg,
               size_t         msg_len,
               gcs_msg_type_t msg_type)
{
    ssize_t ret;

    if (gu_unlikely(0 != gu_mutex_lock (&core->send_lock))) abort();
    {
        if (gu_likely((CORE_PRIMARY  == core->state) ||
                      (CORE_EXCHANGE == core->state && GCS_MSG_STATE_MSG ==
                       msg_type))) {

            ret = core->backend.send (&core->backend, msg, msg_len, msg_type);

            if (ret > 0 && ret != (ssize_t)msg_len &&
                GCS_MSG_ACTION != msg_type) {
                // could not send message in one piece
                gu_error ("Failed to send complete message of %s type: "
                          "sent %zd out of %zu bytes.",
                          gcs_msg_type_string[msg_type], ret, msg_len);
                ret = -EMSGSIZE;
            }
        }
        else {
            ret = core_error (core->state);

            if (ret >= 0) {
                gu_fatal ("GCS internal state inconsistency: "
                          "expected error condition.");
                abort(); // ret = -ENOTRECOVERABLE;
            }
        }
    }
    gu_mutex_unlock (&core->send_lock);
//    gu_debug ("returning: %d (%s)", ret, strerror(-ret));
    return ret;
}

/*!
 * Repeats attempt at sending the message if -EAGAIN was returned
 * by core_msg_send()
 */
static inline ssize_t
core_msg_send_retry (gcs_core_t*    core,
                     const void*    buf,
                     size_t         buf_len,
                     gcs_msg_type_t type)
{
    ssize_t ret;
    while ((ret = core_msg_send (core, buf, buf_len, type)) == -EAGAIN) {
        /* wait for primary configuration - sleep 0.01 sec */
        gu_debug ("Backend requested wait");
        usleep (10000);
    }
//    gu_debug ("returning: %d (%s)", ret, strerror(-ret));
    return ret;
}

ssize_t
gcs_core_send (gcs_core_t*          const conn,
               const struct gu_buf* const action,
               size_t                     act_size,
               gcs_act_type_t       const act_type)
{
    ssize_t        ret  = 0;
    ssize_t        sent = 0;
    gcs_act_frag_t frg;
    ssize_t        send_size;
    const unsigned char proto_ver = conn->proto_ver;
    const ssize_t  hdr_size       = gcs_act_proto_hdr_size (proto_ver);

    core_act_t*    local_act;

    assert (action != NULL);
    assert (act_size > 0);

    /*
     * Action header will be replicated with every message.
     * It may seem like an extra overhead, but it is tiny
     * so far and simplifies A LOT.
     */

    /* Initialize action constants */
    frg.act_size  = act_size;
    frg.act_type  = act_type;
    frg.act_id    = conn->send_act_no; /* incremented for every new action */
    frg.frag_no   = 0;
    frg.proto_ver = proto_ver;

    if ((ret = gcs_act_proto_write (&frg, conn->send_buf, conn->send_buf_len)))
        return ret;

    if ((local_act = (core_act_t*)gcs_fifo_lite_get_tail (conn->fifo))) {
        *local_act = (core_act_t){ conn->send_act_no, action, act_size };
        gcs_fifo_lite_push_tail (conn->fifo);
    }
    else {
        ret = core_error (conn->state);
        gu_error ("Failed to access core FIFO: %d (%s)", ret, strerror (-ret));
        return ret;
    }

    int            idx  = 0;
    const uint8_t* ptr  = (const uint8_t*)action[idx].ptr;
    size_t         left = action[idx].size;

    do {
        const size_t chunk_size =
            act_size < frg.frag_len ? act_size : frg.frag_len;

        /* Here is the only time we have to cast frg.frag */
        char* dst = (char*)frg.frag;
        size_t to_copy = chunk_size;

        while (to_copy > 0) {        // gather action bufs into one
            if (to_copy < left) {
                memcpy (dst, ptr, to_copy);
                ptr     += to_copy;
                left    -= to_copy;
                to_copy = 0;
            }
            else {
                memcpy (dst, ptr, left);
                dst     += left;
                to_copy -= left;
                idx++;
                ptr  = (const uint8_t*)action[idx].ptr;
                left = action[idx].size;
            }
        }

        send_size = hdr_size + chunk_size;

#ifdef GCS_CORE_TESTING
        gu_lock_step_wait (&conn->ls); // pause after every fragment
        gu_info ("Sent %p of size %zu. Total sent: %zu, left: %zu",
                 (char*)conn->send_buf + hdr_size, chunk_size, sent, act_size);
#endif
        ret = core_msg_send_retry (conn, conn->send_buf, send_size,
                                   GCS_MSG_ACTION);
        GU_DBUG_SYNC_WAIT("gcs_core_after_frag_send");
#ifdef GCS_CORE_TESTING
//        gu_lock_step_wait (&conn->ls); // pause after every fragment
//        gu_info ("Sent %p of size %zu, ret: %zd. Total sent: %zu, left: %zu",
//                 conn->send_buf + hdr_size, chunk_size, ret, sent, act_size);
#endif

        if (gu_likely(ret > hdr_size)) {

            assert (ret <= send_size);

            ret      -= hdr_size;
            sent     += ret;
            act_size -= ret;

            if (gu_unlikely((size_t)ret < chunk_size)) {
                /* Could not send all that was copied: */

                /* 1. adjust frag_len, don't copy more than we could send */
                frg.frag_len = ret;

                /* 2. move ptr back to point at the first unsent byte */
                size_t move_back = chunk_size - ret;
                size_t ptrdiff   = ptr - (uint8_t*)action[idx].ptr;
                do {
                    if (move_back <= ptrdiff) {
                        ptr -= move_back;
                        left = action[idx].size - ptrdiff + move_back;
                        break;
                    }
                    else {
                        assert (idx > 0);
                        move_back -= ptrdiff;
                        idx--;
                        ptrdiff = action[idx].size;
                        ptr = (uint8_t*)action[idx].ptr + ptrdiff;
                    }
                } while (true);
            }
        }
        else {
            if (ret >= 0) {
                // we managed to send less than a header, fail
                gu_fatal ("Cannot send message: header is too big");
                ret = -ENOTRECOVERABLE;
            }
            /* At this point we have an unsent action in local FIFO
             * and parts of this action already could have been received
             * by other group members.
             * (first parts of action might be even received by this node,
             *  so that there is nothing to remove, but we cannot know for sure)
             *
             * 1. Action will never be received completely by this node. Hence
             *    action must be removed from fifo on behalf of sending thr.: */
            gcs_fifo_lite_remove (conn->fifo);
            /* 2. Members will have to discard received fragments.
             * Two reasons could lead us here: new member(s) in configuration
             * change or broken connection (leave group). In both cases other
             * members discard fragments */
            goto out;
        }

    } while (act_size && gcs_act_proto_inc(conn->send_buf));

    assert (0 == act_size);

    /* successfully sent action, increment send counter */
    conn->send_act_no++;
    ret = sent;

out:
//    gu_debug ("returning: %d (%s)", ret, strerror(-ret));
    return ret;
}

/* A helper for gcs_core_recv().
 * Deals with fetching complete message from backend
 * and reallocates recv buf if needed */
static inline long
core_msg_recv (gcs_backend_t* backend, gcs_recv_msg_t* recv_msg,
               long long timeout)
{
    long ret;

    ret = backend->recv (backend, recv_msg, timeout);

    assert(recv_msg->buf || 0 == recv_msg->buf_len);

    while (gu_unlikely(ret > recv_msg->buf_len)) {
        /* recv_buf too small, reallocate */
        /* sometimes - like in case of component message, we may need to
         * do reallocation 2 times. This should be fixed in backend */
        void* msg = gu_realloc (recv_msg->buf, ret);
        gu_debug ("Reallocating buffer from %d to %d bytes",
                  recv_msg->buf_len, ret);
        if (msg) {
            /* try again */
            recv_msg->buf     = msg;
            recv_msg->buf_len = ret;

            ret = backend->recv (backend, recv_msg, timeout);

            /* should be either an error or an exact match */
            assert ((ret < 0) || (ret >= recv_msg->buf_len));
        }
        else {
            /* realloc unsuccessfull, old recv_buf remains */
            gu_error ("Failed to reallocate buffer to %d bytes", ret);
            ret = -ENOMEM;
            break;
        }
    }

    assert(recv_msg->buf);

    if (gu_unlikely(ret < 0)) {
        gu_debug ("returning %d: %s\n", ret, strerror(-ret));
    }

    return ret;
}

/*!
 * Helper for gcs_core_recv(). Handles GCS_MSG_ACTION.
 *
 * @return action size, negative error code or 0 to continue.
 */
static inline ssize_t
core_handle_act_msg (gcs_core_t*          core,
                     struct gcs_recv_msg* msg,
                     struct gcs_act_rcvd* act)
{
    ssize_t        ret = -1;
    gcs_group_t*   group = &core->group;
    gcs_act_frag_t frg;
    bool  my_msg = (gcs_group_my_idx(group) == msg->sender_idx);
    bool  commonly_supported_version = true;

    assert (GCS_MSG_ACTION == msg->type);

    if ((CORE_PRIMARY == core->state) || my_msg){//should always handle own msgs

        if (gu_unlikely(gcs_act_proto_ver(msg->buf) !=
                        gcs_core_proto_ver(core))) {
            gu_info ("Message with protocol version %d != highest commonly "
                     "supported: %d.",
                     gcs_act_proto_ver(msg->buf), gcs_core_proto_ver(core));
            commonly_supported_version = false;
            if (!my_msg) {
                gu_info ("Discard message from member %d because of "
                         "not commonly supported version.", msg->sender_idx);
                return 0;
            } else {
                gu_info ("Resend message because of "
                         "not commonly supported version.");
            }
        }

        ret = gcs_act_proto_read (&frg, msg->buf, msg->size);

        if (gu_unlikely(ret)) {
            gu_fatal ("Error parsing action fragment header: %zd (%s).",
                      ret, strerror (-ret));
            assert (0);
            return -ENOTRECOVERABLE;
        }

        ret = gcs_group_handle_act_msg (group, &frg, msg, act,
                                        commonly_supported_version);

        if (ret > 0) { /* complete action received */
            assert (act->act.buf_len == ret);
#ifndef GCS_FOR_GARB
            assert (NULL != act->act.buf);
#else
            assert (NULL == act->act.buf);
#endif
            act->sender_idx = msg->sender_idx;

            if (gu_likely(!my_msg)) {
                /* foreign action, must be passed from gcs_group */
                assert (GCS_ACT_WRITESET != act->act.type || act->id > 0);
            }
            else {
                /* local action, get from FIFO, should be there already */
                core_act_t* local_act;
                gcs_seqno_t sent_act_id;

                if ((local_act = (core_act_t*)gcs_fifo_lite_get_head (
                         core->fifo))){
                    act->local       = (const struct gu_buf*)local_act->action;
                    act->act.buf_len = local_act->action_size;
                    sent_act_id      = local_act->sent_act_id;
                    gcs_fifo_lite_pop_head (core->fifo);

                    assert (NULL != act->local);

                    /* NOTE! local_act cannot be used after this point */
                    /* sanity check */
                    if (gu_unlikely(sent_act_id != frg.act_id)) {
                        gu_fatal ("FIFO violation: expected sent_act_id %lld "
                                  "found %lld", sent_act_id, frg.act_id);
                        ret = -ENOTRECOVERABLE;
                    }
                    if (gu_unlikely(act->act.buf_len != ret)) {
                        gu_fatal ("Send/recv action size mismatch: %zd/%zd",
                                  act->act.buf_len, ret);
                        ret = -ENOTRECOVERABLE;
                    }
                }
                else {
                    gu_fatal ("FIFO violation: queue empty when local action "
                              "received");
                    ret = -ENOTRECOVERABLE;
                }

                assert (act->id < 0 || CORE_PRIMARY == core->state);

                if (gu_unlikely(CORE_PRIMARY != core->state)) {
                    // there can be a tiny race with gcs_core_close(),
                    // so CORE_CLOSED allows TO delivery.
                    assert (act->id < 0 /*#275|| CORE_CLOSED == core->state*/);
                    if (act->id < 0) act->id = core_error (core->state);
                }
            }

            if (gu_unlikely(GCS_ACT_STATE_REQ == act->act.type && ret > 0 &&
                            // note: #gh74.
                            // if lingering STR sneaks in when core->state != CORE_PRIMARY
                            // act->id != GCS_SEQNO_ILL (most likely act->id == -EAGAIN)
                            core->state == CORE_PRIMARY)) {
#ifdef GCS_FOR_GARB
            /* ignoring state requests from other nodes (not allocated) */
            if (my_msg) {
                if (act->act.buf_len != act->local[0].size) {
                    gu_fatal ("Protocol violation: state request is fragmented."
                              " Aborting.");
                    abort();
                }
                act->act.buf = act->local[0].ptr;
#endif
                ret = gcs_group_handle_state_request (group, act);
                assert (ret <= 0 || ret == act->act.buf_len);
#ifdef GCS_FOR_GARB
                if (ret < 0) gu_fatal ("Handling state request failed: %d",ret);
                act->act.buf = NULL;
            }
            else {
                act->act.buf_len = 0;
                act->act.type    = GCS_ACT_ERROR;
                act->id          = GCS_SEQNO_ILL;
                act->sender_idx  = -1;
                ret = 0;
            }
#endif
            }
//          gu_debug ("Received action: seqno: %lld, sender: %d, size: %d, "
//                    "act: %p", act->id, msg->sender_idx, ret, act->buf);
//          gu_debug ("%s", (char*) act->buf);
        }
        else if (gu_unlikely(ret < 0)){
            gu_fatal ("Failed to handle action fragment: %zd (%s)",
                      ret, strerror(-ret));
            return -ENOTRECOVERABLE;
        }
    }
    else {
        /* Non-primary conf, foreign message - ignore */
        gu_warn ("Action message in non-primary configuration from "
                 "member %d", msg->sender_idx);
        ret = 0;
    }

#ifndef NDEBUG
    if (ret <= 0) {
        assert (GCS_SEQNO_ILL == act->id);
        assert (GCS_ACT_ERROR == act->act.type);
    }
#endif

    return ret;
}

/*!
 * Helper for gcs_core_recv(). Handles GCS_MSG_LAST.
 *
 * @return action size, negative error code or 0 to continue.
 */
static ssize_t
core_handle_last_msg (gcs_core_t*          core,
                      struct gcs_recv_msg* msg,
                      struct gcs_act*      act)
{
    assert (GCS_MSG_LAST == msg->type);
    assert (CodeMsg::serial_size() == msg->size);

    if (gcs_group_is_primary(&core->group)) {

        gcs_seqno_t const commit_cut(gcs_group_handle_last_msg(&core->group,
                                                               msg));
        if (commit_cut) {
            /* commit cut changed */
            if ((act->buf = malloc (sizeof (commit_cut)))) {
                act->type                 = GCS_ACT_COMMIT_CUT;
                /* #701 - everything that goes into the action buffer
                 *        is expected to be serialized. */
                *((gcs_seqno_t*)act->buf) = gcs_seqno_htog(commit_cut);
                act->buf_len              = sizeof(gcs_seqno_t);
                return act->buf_len;
            }
            else {
                gu_fatal ("Out of memory for GCS_ACT_COMMIT_CUT");
                return -ENOMEM;
            }
        }
    }
    else { /* Non-primary - ignore last message */
        gu_warn ("Last Applied Action message "
                 "in non-primary configuration from member %d",
                 msg->sender_idx);
    }
    return 0;
}

/*!
 * Helper for gcs_core_recv(). Handles GCS_MSG_COMPONENT.
 *
 * @return action size, negative error code or 0 to continue.
 */
static ssize_t
core_handle_comp_msg (gcs_core_t*          const core,
                      struct gcs_recv_msg* const msg,
                      struct gcs_act_rcvd* const rcvd)
{
    ssize_t ret(0);
    gcs_group_t*    const group(&core->group);
    struct gcs_act* const act(&rcvd->act);

    assert (GCS_MSG_COMPONENT == msg->type);

    if (msg->size < (ssize_t)sizeof(gcs_comp_msg_t)) {
        gu_error ("Malformed component message. Ignoring");
        return 0;
    }

    ret = gcs_group_handle_comp_msg (group, (const gcs_comp_msg_t*)msg->buf);

    switch (ret) {
    case GCS_GROUP_PRIMARY:
        /* New primary configuration. This happens if:
         * - this is first node in group OR
         * - some nodes disappeared no new nodes appeared
         * No need for state exchange, return new conf_act right away */
        if (gu_mutex_lock (&core->send_lock)) abort();
        {
            assert (CORE_EXCHANGE != core->state);
            if (CORE_NON_PRIMARY == core->state) core->state = CORE_PRIMARY;
        }
        gu_mutex_unlock (&core->send_lock);

        ret = gcs_group_act_conf (group, rcvd, &core->proto_ver);
        if (ret < 0) {
            gu_fatal ("Failed create PRIM CONF action: %d (%s)",
                      ret, strerror (-ret));
            assert (0);
            ret = -ENOTRECOVERABLE;
        }
        assert (ret == act->buf_len);
        break;
    case GCS_GROUP_WAIT_STATE_UUID:
        /* New members, need state exchange. If representative, send UUID */
        if (gu_mutex_lock (&core->send_lock)) abort();
        {
            // if state is CLOSED or DESTROYED we don't do anything
            if (CORE_CLOSED > core->state) {
                if (0 == gcs_group_my_idx(group)) { // I'm representative
                    gu_uuid_t uuid;
                    gu_uuid_generate (&uuid, NULL, 0);
#ifdef GCS_CORE_TESTING
                    if (gu_uuid_compare(&core->state_uuid, &GU_UUID_NIL)) {
                        uuid = core->state_uuid;
                    }
#endif
                    ret = core->backend.send (&core->backend,
                                              &uuid,
                                              sizeof(uuid),
                                              GCS_MSG_STATE_UUID);
                    if (ret < 0) {
                        // if send() failed, it means new configuration change
                        // is on the way. Probably should ignore.
                        gu_warn ("Failed to send state UUID: %d (%s)",
                                 ret, strerror (-ret));
                    }
                    else {
                        gu_info ("STATE_EXCHANGE: sent state UUID: "
                                 GU_UUID_FORMAT, GU_UUID_ARGS(&uuid));
                    }
                }
                else {
                    gu_info ("STATE EXCHANGE: Waiting for state UUID.");
                }
                core->state = CORE_EXCHANGE;
            }
            ret = 0; // no action to return, continue
        }
        gu_mutex_unlock (&core->send_lock);
        break;
    case GCS_GROUP_NON_PRIMARY:
        /* Lost primary component */
        if (gu_mutex_lock (&core->send_lock)) abort();
        {
            if (core->state < CORE_CLOSED) {
                if (gcs_group_my_idx(group) == -1) { // self-leave
                    gcs_fifo_lite_close (core->fifo);
                    core->state = CORE_CLOSED;
                    ret = -gcs_comp_msg_error((const gcs_comp_msg_t*)msg->buf);
                    if (ret < 0) {
                        assert(act->buf == NULL);
                        assert(act->buf_len == 0);
                        act->type = GCS_ACT_ERROR;
                        gu_info("comp msg error in core %d", -ret);
                    }
                }
                else {                               // regular non-prim
                    core->state = CORE_NON_PRIMARY;
                }

                if (GCS_GROUP_NON_PRIMARY == ret) { // no error in comp msg
                    ret = gcs_group_act_conf (group, rcvd, &core->proto_ver);
                    if (ret < 0) {
                        gu_fatal ("Failed create NON-PRIM CONF action: %d (%s)",
                                  ret, strerror (-ret));
                        assert (0);
                        ret = -ENOTRECOVERABLE;
                    }
                }
            }
            else { // ignore in production?
                assert(0);
            }
        }
        gu_mutex_unlock (&core->send_lock);
        assert (ret == act->buf_len || ret < 0);
        break;
    case GCS_GROUP_WAIT_STATE_MSG:
        gu_fatal ("Internal error: gcs_group_handle_comp() returned "
                  "WAIT_STATE_MSG. Can't continue.");
        ret = -ENOTRECOVERABLE;
        assert(0);
    default:
        gu_fatal ("Failed to handle component message: %d (%s)!",
                  ret, strerror (-ret));
        assert(0);
    }

    return ret;
}

/*!
 * Helper for gcs_core_recv(). Handles GCS_MSG_STATE_UUID.
 *
 * @return negative error code or 0 to continue.
 */
static ssize_t
core_handle_uuid_msg (gcs_core_t*     core,
                      gcs_recv_msg_t* msg)
{
    ssize_t      ret   = 0;
    gcs_group_t* group = &core->group;

    assert (GCS_MSG_STATE_UUID == msg->type);

    if (GCS_GROUP_WAIT_STATE_UUID == gcs_group_state (group)) {

        ret = gcs_group_handle_uuid_msg (group, msg);

        switch (ret) {
        case GCS_GROUP_WAIT_STATE_MSG:
            // Need to send state message for state exchange
            {
                gcs_state_msg_t* state = gcs_group_get_state (group);

                if (state) {
                    size_t           state_len = gcs_state_msg_len (state);
                    uint8_t          state_buf[state_len];
                    const gu_uuid_t* state_uuid = gcs_state_msg_uuid (state);

                    gcs_state_msg_write (state_buf, state);
                    ret = core_msg_send_retry (core,
                                               state_buf,
                                               state_len,
                                               GCS_MSG_STATE_MSG);
                    if (ret > 0) {
                        gu_info ("STATE EXCHANGE: sent state msg: "
                                 GU_UUID_FORMAT, GU_UUID_ARGS(state_uuid));
                    }
                    else {
                        // This may happen if new configuraiton chage goes on.
                        // What shall we do in this case? Is it unrecoverable?
                        gu_error ("STATE EXCHANGE: failed for: " GU_UUID_FORMAT
                                 ": %d (%s)",
                                 GU_UUID_ARGS(state_uuid), ret, strerror(-ret));
                    }
                    gcs_state_msg_destroy (state);
                }
                else {
                    gu_fatal ("Failed to allocate state object.");
                    ret = -ENOTRECOVERABLE;
                }
            }
            break;
        case GCS_GROUP_WAIT_STATE_UUID:
            // In case of stray state uuid message
            break;
        default:
            assert(ret < 0);
            gu_error ("Failed to handle state UUID: %d (%s)",
                      ret, strerror (-ret));
        }
    }

    return ret;
}

/*!
 * Helper for gcs_core_recv(). Handles GCS_MSG_STATE_MSG.
 *
 * @return action size, negative error code or 0 to continue.
 */
static ssize_t
core_handle_state_msg (gcs_core_t*          core,
                       struct gcs_recv_msg* msg,
                       struct gcs_act_rcvd* rcvd)
{
    ssize_t      ret(0);
    gcs_group_t* const group(&core->group);

    assert (GCS_MSG_STATE_MSG == msg->type);

    if (GCS_GROUP_WAIT_STATE_MSG == gcs_group_state (group)) {

        ret = gcs_group_handle_state_msg (group, msg);

        switch (ret) {
        case GCS_GROUP_PRIMARY:
        case GCS_GROUP_NON_PRIMARY:
            // state exchange is over, create configuration action
            if (gu_mutex_lock (&core->send_lock)) abort();
            {
                // if core is closing we do nothing
                if (CORE_CLOSED > core->state) {
                    assert (CORE_EXCHANGE == core->state);
                    switch (ret) {
                    case GCS_GROUP_PRIMARY:
                        core->state = CORE_PRIMARY;
                        break;
                    case GCS_GROUP_NON_PRIMARY:
                        core->state = CORE_NON_PRIMARY;
                        break;
                    default:
                        assert (0);
                    }
                }
            }
            gu_mutex_unlock (&core->send_lock);

            ret = gcs_group_act_conf (group, rcvd, &core->proto_ver);
            if (ret < 0) {
                gu_fatal ("Failed create CONF action: %d (%s)",
                          ret, strerror (-ret));
                assert (0);
                ret = -ENOTRECOVERABLE;
            }
            assert (ret == rcvd->act.buf_len);
            break;
        case GCS_GROUP_WAIT_STATE_MSG:
            // waiting for more state messages
            ret = 0;
            break;
        default:
            assert (ret < 0);
            gu_error ("Failed to handle state message: %d (%s)",
                      ret, strerror (-ret));
        }
    }
    return ret;
}

/* returns code in serialized form */
static gcs_seqno_t
core_msg_code (const struct gcs_recv_msg* const msg, int const proto_ver)
{
    if (gu_likely(proto_ver >= 1 &&
                  msg->size == gcs::core::CodeMsg::serial_size()))
    {
        const gcs::core::CodeMsg* const cm
            (static_cast<const gcs::core::CodeMsg*>(msg->buf));
        return gu::htog(cm->code());
    }
    else if (proto_ver == 0 && msg->size == sizeof(gcs_seqno_t))
    {
        return *(static_cast<const gcs_seqno_t*>(msg->buf));
        // no deserialization
    }
    else
    {
        log_warn << "Bogus code message size: " << msg->size;
        assert(0);
        return gu::htog(gcs_seqno_t(-EINVAL));
    }
}

/*!
 * Some service actions are for internal use and consist of a single message
 * (FLOW, JOIN, SYNC)
 * In this case we can simply use msg->buf as an action buffer, since we
 * can guarantee that we don't deallocate it. Action here is just a wrapper
 * to deliver message to the upper level.
 */
static int
core_msg_to_action (gcs_core_t*          core,
                    struct gcs_recv_msg* msg,
                    struct gcs_act*      act)
{
    int          ret = 0;
    gcs_group_t* group = &core->group;

    if (GCS_GROUP_PRIMARY == gcs_group_state (group)) {
        switch (msg->type) {
        case GCS_MSG_FLOW: // most frequent
            ret = 1;
            act->type    = GCS_ACT_FLOW;
            act->buf     = msg->buf;
            act->buf_len = msg->size;
            break;
        case GCS_MSG_JOIN:
            ret = gcs_group_handle_join_msg (group, msg);
            assert (gcs_group_my_idx(group) == msg->sender_idx || 0 >= ret);
            if (gu_likely(ret > 0))
            {
                core->code_msg_buf = core_msg_code(msg, core->proto_ver);
                act->type    = GCS_ACT_JOIN;
                act->buf     = &core->code_msg_buf;
                act->buf_len = sizeof(core->code_msg_buf);
            }
            else if (-ENOTRECOVERABLE == ret) {
                core->backend.close(&core->backend);
                // See #165.
                // There is nobody to pass this error to for graceful shutdown:
                // application thread is blocked waiting for SST.
                gu_abort();
            }
            break;
        case GCS_MSG_SYNC:
            ret = gcs_group_handle_sync_msg (group, msg);
            if (gu_likely(ret > 0))
            {
                core->code_msg_buf = core_msg_code(msg, core->proto_ver);
                act->type    = GCS_ACT_SYNC;
                act->buf     = &core->code_msg_buf;
                act->buf_len = sizeof(core->code_msg_buf);
            }
            break;
        default:
            gu_error ("Iternal error. Unexpected message type %s from ld%",
                      gcs_msg_type_string[msg->type], msg->sender_idx);
            assert (0);
            ret = -EPROTO;
        }

        if (gu_likely(ret > 0)) ret = act->buf_len;
    }
    else {
        gu_warn ("%s message from member %ld in non-primary configuration. "
                 "Ignored.", gcs_msg_type_string[msg->type], msg->sender_idx);
    }

    return ret;
}

static long core_msg_causal(gcs_core_t* conn,
                            struct gcs_recv_msg* msg)
{
    causal_act_t* act;
    if (gu_unlikely(msg->size != sizeof(*act)))
    {
        gu_error("invalid causal act len %ld, expected %ld",
                 msg->size, sizeof(*act));
        return -EPROTO;
    }

    gcs_seqno_t const causal_seqno =
        GCS_GROUP_PRIMARY == conn->group.state ?
        conn->group.act_id_ : GCS_SEQNO_ILL;

    act = (causal_act_t*)msg->buf;
    gu_mutex_lock(act->mtx);
    *act->act_id = causal_seqno;
    gu_cond_signal(act->cond);
    gu_mutex_unlock(act->mtx);
    return msg->size;
}

/*! Receives action */
ssize_t gcs_core_recv (gcs_core_t*          conn,
                       struct gcs_act_rcvd* recv_act,
                       long long            timeout)
{
    struct gcs_recv_msg* const recv_msg(&conn->recv_msg);
    ssize_t ret(0);

    static struct gcs_act_rcvd zero_act(
        gcs_act(NULL,
                0,
                GCS_ACT_ERROR),
        NULL,
        GCS_SEQNO_ILL,
        -1);

    *recv_act = zero_act;

    /* receive messages from group and demultiplex them
     * until finally some complete action is ready */
    do
    {
        assert (recv_act->act.buf     == NULL);
        assert (recv_act->act.buf_len == 0);
        assert (recv_act->act.type    == GCS_ACT_ERROR);
        assert (recv_act->id          == GCS_SEQNO_ILL);
        assert (recv_act->sender_idx  == -1);

        ret = core_msg_recv (&conn->backend, recv_msg, timeout);
        if (gu_unlikely (ret <= 0)) {
            goto out; /* backend error while receiving message */
        }

        assert(recv_msg->buf);
        assert(recv_msg->buf_len >= recv_msg->size);

        switch (recv_msg->type) {
        case GCS_MSG_ACTION:
            ret = core_handle_act_msg(conn, recv_msg, recv_act);
            assert (ret == recv_act->act.buf_len || ret <= 0);
            break;
        case GCS_MSG_LAST:
            ret = core_handle_last_msg(conn, recv_msg, &recv_act->act);
            assert (ret >= 0); // hang on error in debug mode
            assert (ret == recv_act->act.buf_len);
            break;
        case GCS_MSG_COMPONENT:
            ret = core_handle_comp_msg (conn, recv_msg, recv_act);
            // assert (ret >= 0); // hang on error in debug mode
            assert (ret == recv_act->act.buf_len || ret <= 0);
            break;
        case GCS_MSG_STATE_UUID:
            ret = core_handle_uuid_msg (conn, recv_msg);
            // assert (ret >= 0); // hang on error in debug mode
            ret = 0;           // continue waiting for state messages
            break;
        case GCS_MSG_STATE_MSG:
            ret = core_handle_state_msg (conn, recv_msg, recv_act);
            assert (ret >= 0); // hang on error in debug mode
            assert (ret == recv_act->act.buf_len);
            break;
        case GCS_MSG_JOIN:
        case GCS_MSG_SYNC:
        case GCS_MSG_FLOW:
            ret = core_msg_to_action (conn, recv_msg, &recv_act->act);
            assert (ret == recv_act->act.buf_len || ret <= 0);
            break;
        case GCS_MSG_CAUSAL:
            ret = core_msg_causal(conn, recv_msg);
            assert(recv_msg->sender_idx == gcs_group_my_idx(&conn->group));
            assert(ret == recv_msg->size || ret <= 0);
            ret = 0; // continue waiting for messages
            break;
        default:
            // this normaly should not happen, shall we bother with
            // protection?
            gu_warn ("Received unsupported message type: %d, length: %d, "
                     "sender: %d",
            recv_msg->type, recv_msg->size, recv_msg->sender_idx);
            // continue looping
        }
    } while (0 == ret); /* end of recv loop */

out:

    assert (ret || GCS_ACT_ERROR == recv_act->act.type);
    assert (ret == recv_act->act.buf_len || ret < 0);
    assert (recv_act->id       <= GCS_SEQNO_ILL    ||
            recv_act->act.type == GCS_ACT_WRITESET ||
            recv_act->act.type == GCS_ACT_CCHANGE  ||
            recv_act->act.type == GCS_ACT_STATE_REQ); // <- dirty hack
    assert (recv_act->sender_idx >= 0 ||
            recv_act->act.type   != GCS_ACT_WRITESET);

//    gu_debug ("Returning %d", ret);

    if (gu_unlikely(ret < 0)) {
        assert (recv_act->id < 0);
        assert (GCS_ACT_CCHANGE != recv_act->act.type);

        if (GCS_ACT_WRITESET == recv_act->act.type && recv_act->act.buf) {
            gcs_gcache_free (conn->cache, recv_act->act.buf);
            recv_act->act.buf = NULL;
        }

        if (-ENOTRECOVERABLE == ret) {
            conn->backend.close(&conn->backend);
            gu_abort();
        }
    }

    return ret;
}

long gcs_core_close (gcs_core_t* core)
{
    long ret;

    if (!core) return -EBADFD;
    if (gu_mutex_lock (&core->send_lock)) return -EBADFD;

    if (core->state >= CORE_CLOSED) {
        ret = -EBADFD;
    }
    else {
        ret = core->backend.close (&core->backend);
    }

    gu_mutex_unlock (&core->send_lock);

    return ret;
}

long gcs_core_destroy (gcs_core_t* core)
{
    core_act_t* tmp;

    if (!core) return -EBADFD;

    if (gu_mutex_lock (&core->send_lock)) return -EBADFD;
    {
        if (CORE_CLOSED != core->state) {
            if (core->state < CORE_CLOSED)
                gu_error ("Calling destroy() before close().");
            gu_mutex_unlock (&core->send_lock);
            return -EBADFD;
        }

        if (core->backend.conn) {
            gu_debug ("Calling backend.destroy()");
            core->backend.destroy (&core->backend);
        }

        core->state = CORE_DESTROYED;
    }
    gu_mutex_unlock (&core->send_lock);
    /* at this point all send attempts are isolated */

    /* after that we must be able to destroy mutexes */
    while (gu_mutex_destroy (&core->send_lock));
    /* now noone will interfere */
    while ((tmp = (core_act_t*)gcs_fifo_lite_get_head (core->fifo))) {
        // whatever is in tmp.action is allocated by app., just forget it.
        gcs_fifo_lite_pop_head (core->fifo);
    }
    gcs_fifo_lite_destroy (core->fifo);
    gcs_group_free (&core->group);

    /* free buffers */
    gu_free (core->recv_msg.buf);
    gu_free (core->send_buf);

#ifdef GCS_CORE_TESTING
    gu_lock_step_destroy (&core->ls);
#endif

    gu_free (core);

    return 0;
}

int
gcs_core_proto_ver (const gcs_core_t* conn)
{
    return conn->proto_ver;
}

long
gcs_core_set_pkt_size (gcs_core_t* core, long pkt_size)
{
    long     hdr_size, msg_size;
    uint8_t* new_send_buf = NULL;
    long     ret = 0;

    if (core->state >= CORE_CLOSED) {
        gu_error ("Attempt to set packet size on a closed connection.");
        return -EBADFD;
    }

    hdr_size = gcs_act_proto_hdr_size (core->proto_ver);
    if (hdr_size < 0) return hdr_size;

    msg_size = core->backend.msg_size (&core->backend, pkt_size);
    if (msg_size <= hdr_size) {
        gu_warn ("Requested packet size %d is too small, "
                 "using smallest possible: %d",
                 pkt_size, pkt_size + (hdr_size - msg_size + 1));
        msg_size = hdr_size + 1;
    }

    /* even if backend may not support limiting packet size force max message
     * size at this level */
    msg_size = std::min(pkt_size, msg_size);

    gu_info ("Changing maximum packet size to %ld, resulting msg size: %ld",
              pkt_size, msg_size);

    ret = msg_size - hdr_size; // message payload

    if (core->send_buf_len == (size_t)msg_size) return ret;

    if (gu_mutex_lock (&core->send_lock)) abort();
    {
        if (core->state != CORE_DESTROYED) {
            new_send_buf = (uint8_t*)gu_realloc (core->send_buf, msg_size);
            if (new_send_buf) {
                core->send_buf     = new_send_buf;
                core->send_buf_len = msg_size;
                memset (core->send_buf, 0, hdr_size); // to pacify valgrind
                gu_debug ("Message payload (action fragment size): %ld", ret);
            }
            else {
                ret = -ENOMEM;
            }
        }
        else {
            ret =  -EBADFD;
        }
    }
    gu_mutex_unlock (&core->send_lock);

    return ret;
}

static inline long
core_send_seqno (gcs_core_t* core, gcs_seqno_t seqno, gcs_msg_type_t msg_type)
{
    gcs_seqno_t const htogs = gcs_seqno_htog (seqno);
    ssize_t           ret   = core_msg_send_retry (core, &htogs,
                                                   sizeof(htogs),
                                                   msg_type);
    if (ret > 0) { assert(ret == sizeof(seqno)); }

    return ret;
}

static inline int
core_send_code (gcs_core_t* const core, const gu::GTID& gtid, int64_t code,
                gcs_msg_type_t const msg_type)
{
    if (gu_unlikely(core->proto_ver < 1))
    {
        return core_send_seqno (core, code < 0 ? code : gtid.seqno(), msg_type);
    }

    CodeMsg const msg(gtid, code);
    assert(msg.uuid() != GU_UUID_NIL);

    int ret(core_msg_send_retry (core, msg(), msg.serial_size(), msg_type));

    if (ret > 0) { assert(ret == msg.serial_size()); }

    return ret;
}

long
gcs_core_set_last_applied (gcs_core_t* const core, const gu::GTID& gtid,
                           uint64_t const code)
{
    return core_send_code (core, gtid, code, GCS_MSG_LAST);
}

long
gcs_core_send_join (gcs_core_t* const core, const gu::GTID& gtid, int code)
{
    return core_send_code (core, gtid, code, GCS_MSG_JOIN);
}

long
gcs_core_send_sync (gcs_core_t* const core, const gu::GTID& gtid)
{
    return core_send_code (core, gtid, 0, GCS_MSG_SYNC);
}

long
gcs_core_send_fc (gcs_core_t* core, const void* const fc, size_t const fc_size)
{
    ssize_t ret;
    ret = core_msg_send_retry (core, fc, fc_size, GCS_MSG_FLOW);
    if (ret == (ssize_t)fc_size) {
        ret = 0;
    }
    return ret;
}

gcs_seqno_t
gcs_core_caused(gcs_core_t* core)
{
    long         ret;
    gcs_seqno_t  act_id = GCS_SEQNO_ILL;
    gu_mutex_t   mtx;
    gu_cond_t    cond;
    causal_act_t act = {&act_id, &mtx, &cond};

    gu_mutex_init (&mtx, NULL);
    gu_cond_init  (&cond, NULL);
    gu_mutex_lock (&mtx);
    {
        ret = core_msg_send_retry (core, &act, sizeof(act), GCS_MSG_CAUSAL);

        if (ret == sizeof(act))
        {
            gu_cond_wait (&cond, &mtx);
        }
        else
        {
            assert (ret < 0);
            act_id = ret;
        }
    }
    gu_mutex_unlock  (&mtx);
    gu_mutex_destroy (&mtx);
    gu_cond_destroy  (&cond);

    return act_id;
}

long
gcs_core_param_set (gcs_core_t* core, const char* key, const char* value)
{
    if (core->backend.conn) {
        return core->backend.param_set (&core->backend, key, value);
    }
    else {
        return 1;
    }
}

const char*
gcs_core_param_get (gcs_core_t* core, const char* key)
{
    if (core->backend.conn) {
        return core->backend.param_get (&core->backend, key);
    }
    else {
        return NULL;
    }
}

void gcs_core_get_status(gcs_core_t* core, gu::Status& status)
{
    if (gu_mutex_lock(&core->send_lock))
        gu_throw_fatal << "could not lock mutex";
    if (core->state < CORE_CLOSED)
    {
        core->backend.status_get(&core->backend, status);
    }
    gu_mutex_unlock(&core->send_lock);
}

#ifdef GCS_CORE_TESTING

gcs_backend_t*
gcs_core_get_backend (gcs_core_t* core)
{
    return &core->backend;
}

void
gcs_core_send_lock_step (gcs_core_t* core, bool enable)
{
    gu_lock_step_enable (&core->ls, enable);
}

long
gcs_core_send_step (gcs_core_t* core, long timeout_ms)
{
    return gu_lock_step_cont (&core->ls, timeout_ms);
}

void
gcs_core_set_state_uuid (gcs_core_t* core, const gu_uuid_t* uuid)
{
    core->state_uuid = *uuid;
}

const gcs_group_t*
gcs_core_get_group (const gcs_core_t* core)
{
    return &core->group;
}

gcs_fifo_lite_t*
gcs_core_get_fifo (gcs_core_t* core)
{
    return core->fifo;
}

int
gcs_core_get_proto (gcs_core_t* core)
{
    return core->proto_ver;
}

#endif /* GCS_CORE_TESTING */<|MERGE_RESOLUTION|>--- conflicted
+++ resolved
@@ -19,12 +19,9 @@
 #include "gcs_group.hpp"
 #include "gcs_gcache.hpp"
 
-<<<<<<< HEAD
 #include <gu_throw.hpp>
 #include <gu_logger.hpp>
-=======
 #include "gu_debug_sync.hpp"
->>>>>>> 32b12148
 
 #include <string.h> // for mempcpy
 #include <errno.h>
