
Import('check_env')

env = check_env.Clone()

# Include paths
env.Append(CPPPATH = Split('''
                              #
                              #common
                              #/galerautils/src
                           '''))

env.Prepend(LIBS=File('#/galerautils/src/libgalerautils.a'))
env.Prepend(LIBS=File('#/galerautils/src/libgalerautils++.a'))

gu_tests = env.Program(target = 'gu_tests',
                       source = Split('''
                            gu_tests.c
                            gu_mem_test.c
                            gu_vec_test.c
                            gu_bswap_test.c
                            gu_fnv_test.c
                            gu_mmh3_test.c
                            gu_spooky_test.c
                            gu_crc32c_test.c
                            gu_hash_test.c
                            gu_time_test.c
                            gu_fifo_test.c
                            gu_uuid_test.c
                            gu_dbug_test.c
                            gu_lock_step_test.c
                            gu_str_test.c
                            gu_utils_test.c
                         '''))

env.Test("gu_tests.passed", gu_tests)
env.Alias("test", "gu_tests.passed")

Clean(gu_tests, '#/gu_tests.log')

gu_testspp = env.Program(target = 'gu_tests++',
                         source = Split('''
                              gu_atomic_test.cpp
                              gu_vector_test.cpp
                              gu_string_test.cpp
                              gu_vlq_test.cpp
                              gu_digest_test.cpp
                              gu_mem_pool_test.cpp
                              gu_alloc_test.cpp
                              gu_rset_test.cpp
                              gu_string_utils_test.cpp
                              gu_uri_test.cpp
                              gu_gtid_test.cpp
                              gu_config_test.cpp
                              gu_net_test.cpp
                              gu_datetime_test.cpp
                              gu_histogram_test.cpp
                              gu_stats_test.cpp
<<<<<<< HEAD
                              gu_shared_ptr_test.cpp
=======
                              gu_thread_test.cpp
>>>>>>> 5c765eb1
                              gu_tests++.cpp
                           '''))

env.Test("gu_tests++.passed", gu_testspp)
env.Alias("test", "gu_tests++.passed")

Clean(gu_testspp, '#/gu_tests++.log')<|MERGE_RESOLUTION|>--- conflicted
+++ resolved
@@ -56,11 +56,8 @@
                               gu_datetime_test.cpp
                               gu_histogram_test.cpp
                               gu_stats_test.cpp
-<<<<<<< HEAD
+                              gu_thread_test.cpp
                               gu_shared_ptr_test.cpp
-=======
-                              gu_thread_test.cpp
->>>>>>> 5c765eb1
                               gu_tests++.cpp
                            '''))
 
