
Import('check_env')

env = check_env.Clone()

# Include paths
env.Append(CPPPATH = Split('''
                              #
<<<<<<< HEAD
                              #common
                              #/asio
=======
>>>>>>> 84594590
                              #/galerautils/src
                           '''))

env.Prepend(LIBS=File('#/galerautils/src/libgalerautils.a'))
env.Prepend(LIBS=File('#/galerautils/src/libgalerautils++.a'))

gu_tests = env.Program(target = 'gu_tests',
                       source = Split('''
                            gu_tests.c
                            gu_mem_test.c
                            gu_vec_test.c
                            gu_bswap_test.c
                            gu_fnv_test.c
                            gu_mmh3_test.c
                            gu_spooky_test.c
                            gu_crc32c_test.c
                            gu_hash_test.c
                            gu_time_test.c
                            gu_fifo_test.c
                            gu_uuid_test.c
                            gu_dbug_test.c
                            gu_lock_step_test.c
                            gu_str_test.c
                            gu_utils_test.c
                         '''))

env.Test("gu_tests.passed", gu_tests)
env.Alias("test", "gu_tests.passed")

Clean(gu_tests, '#/gu_tests.log')

gu_testspp = env.Program(target = 'gu_tests++',
                         source = Split('''
                              gu_atomic_test.cpp
                              gu_vector_test.cpp
                              gu_string_test.cpp
                              gu_vlq_test.cpp
                              gu_digest_test.cpp
                              gu_mem_pool_test.cpp
                              gu_alloc_test.cpp
                              gu_rset_test.cpp
                              gu_string_utils_test.cpp
                              gu_uri_test.cpp
                              gu_gtid_test.cpp
                              gu_config_test.cpp
                              gu_net_test.cpp
                              gu_datetime_test.cpp
                              gu_histogram_test.cpp
                              gu_stats_test.cpp
                              gu_shared_ptr_test.cpp
                              gu_tests++.cpp
                           '''))

env.Test("gu_tests++.passed", gu_testspp)
env.Alias("test", "gu_tests++.passed")

Clean(gu_testspp, '#/gu_tests++.log')<|MERGE_RESOLUTION|>--- conflicted
+++ resolved
@@ -6,11 +6,7 @@
 # Include paths
 env.Append(CPPPATH = Split('''
                               #
-<<<<<<< HEAD
                               #common
-                              #/asio
-=======
->>>>>>> 84594590
                               #/galerautils/src
                            '''))
 
