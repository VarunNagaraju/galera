/*
<<<<<<< HEAD
 * Copyright (C) 2014-2016 Codership Oy <info@codership.com>
=======
 * Copyright (C) 2014-2017 Codership Oy <info@codership.com>
>>>>>>> e55d5186
 *
 */

#ifndef _gu_uuid_hpp_
#define _gu_uuid_hpp_

#include "gu_uuid.h"
#include "gu_arch.h" // GU_ASSERT_ALIGNMENT
#include "gu_assert.hpp"
#include "gu_macros.hpp"
#include "gu_buffer.hpp"
#include "gu_exception.hpp"

<<<<<<< HEAD
#include <iostream>
#include <cstring>
#include <algorithm> // std::copy
=======
#include <istream>
#include <cstring>
>>>>>>> e55d5186

inline bool operator==(const gu_uuid_t& a, const gu_uuid_t& b)
{
    return gu_uuid_compare(&a, &b) == 0;
}

inline bool operator!=(const gu_uuid_t& a, const gu_uuid_t& b)
{
    return !(a == b);
}

inline std::ostream& operator<<(std::ostream& os, const gu_uuid_t& uuid)
{
    char uuid_buf[GU_UUID_STR_LEN + 1];
    ssize_t ret(gu_uuid_print(&uuid, uuid_buf, sizeof(uuid_buf)));
    (void)ret;
    assert(ret == GU_UUID_STR_LEN);
    uuid_buf[GU_UUID_STR_LEN] = '\0';
    return (os << uuid_buf);
}

<<<<<<< HEAD
size_t gu_uuid_from_string(const std::string& s, gu_uuid_t& uuid);
=======
namespace gu {
    class UUIDScanException : public Exception
    {
    public:
        UUIDScanException(const std::string& s);
    };
}

inline ssize_t gu_uuid_from_string(const std::string& s, gu_uuid_t& uuid)
{
    ssize_t ret(gu_uuid_scan(s.c_str(), s.size(), &uuid));
    if (gu_unlikely(ret == -1)) throw gu::UUIDScanException(s);
    return ret;
}
>>>>>>> e55d5186

inline std::istream& operator>>(std::istream& is, gu_uuid_t& uuid)
{
    char str[GU_UUID_STR_LEN + 1];
    is.width(GU_UUID_STR_LEN + 1);
    is >> str;
    gu_uuid_from_string(str, uuid);
    return is;
}

GU_FORCE_INLINE size_t gu_uuid_serial_size(const gu_uuid_t& uuid)
{
    return sizeof(uuid.data);
}

<<<<<<< HEAD
inline
size_t gu_uuid_serialize_unchecked(const gu_uuid_t& uuid, void* const buf,
                                   size_t const buflen, size_t const offset)
{
    assert(offset + gu_uuid_serial_size(uuid) <= buflen);

    std::copy(uuid.data, uuid.data + gu_uuid_serial_size(uuid),
              static_cast<char*>(buf) + offset);

    return (offset + gu_uuid_serial_size(uuid));
}

size_t gu_uuid_serialize(const gu_uuid_t& uuid,
                         void* buf, size_t buflen, size_t offset);

inline
size_t gu_uuid_unserialize_unchecked(const void* const buf, size_t const buflen,
                                     size_t const offset, gu_uuid_t& uuid)
{
    assert(offset + gu_uuid_serial_size(uuid) <= buflen);

    const char* const from(static_cast<const char*>(buf) + offset);
    std::copy(from, from + gu_uuid_serial_size(uuid), uuid.data);

    return (offset + gu_uuid_serial_size(uuid));
=======
namespace gu {
    class UUIDSerializeException : public Exception
    {
    public:
        UUIDSerializeException(size_t need, size_t have);
    };
}

inline size_t gu_uuid_serialize(const gu_uuid_t& uuid, gu::byte_t* buf,
                                size_t const buflen, size_t const offset)
{
    size_t const len(gu_uuid_serial_size(uuid));
    size_t const end_offset(offset + len);

    if (gu_unlikely(end_offset > buflen))
        throw gu::UUIDSerializeException(len, buflen - offset);

    ::memcpy(buf + offset, uuid.data, len);
    return end_offset;
}

inline size_t gu_uuid_unserialize(const gu::byte_t* buf, size_t const buflen,
                                  size_t const offset, gu_uuid_t& uuid)
{
    size_t const len(gu_uuid_serial_size(uuid));
    size_t const end_offset(offset + len);

    if (gu_unlikely(end_offset > buflen))
        throw gu::UUIDSerializeException(len, buflen - offset);

    ::memcpy(uuid.data, buf + offset, len);
    return end_offset;
>>>>>>> e55d5186
}

size_t gu_uuid_unserialize(const void* buf, size_t buflen, size_t offset,
                           gu_uuid_t& uuid);

namespace gu {
    class UUID_base;
    class UUID;
}

/* This class should not be used directly. It is here to allow
 * gu::UUID and gcomm::UUID to inherit from it without the virtual table
(* overhead. */
class gu::UUID_base
{
public:

    UUID_base() : uuid_(GU_UUID_NIL) {}

    UUID_base(const void* node, const size_t node_len) : uuid_()
    {
        gu_uuid_generate(&uuid_, node, node_len);
    }

    UUID_base(gu_uuid_t uuid) : uuid_(uuid) {}

    size_t unserialize(const void* buf,
                       const size_t buflen, const size_t offset)
    {
        return gu_uuid_unserialize(buf, buflen, offset, uuid_);
    }

    size_t serialize(void* buf, const size_t buflen, const size_t offset) const
    {
        return gu_uuid_serialize(uuid_, buf, buflen, offset);
    }

    size_t unserialize_unchecked(const void* buf,
                                 const size_t buflen, const size_t offset)
    {
        return gu_uuid_unserialize_unchecked(buf, buflen, offset, uuid_);
    }

    size_t serialize_unchecked(void* buf,
                               const size_t buflen, const size_t offset) const
    {
        return gu_uuid_serialize_unchecked(uuid_, buf, buflen, offset);
    }

    static size_t serial_size()
    {
        return sizeof(gu_uuid_t);
    }

    const gu_uuid_t* ptr() const
    {
        return &uuid_;
    }

<<<<<<< HEAD
    gu_uuid_t* ptr()
    {
        return &uuid_;
    }

    bool operator<(const UUID_base& cmp) const
=======
    /* ::memcpy() seems to be considerably faster than default = */
    GU_FORCE_INLINE
    UUID& operator=(const UUID& u)
    {
        GU_ASSERT_ALIGNMENT(u.uuid_);
        ::memcpy(&uuid_, &u.uuid_, gu_uuid_serial_size(uuid_));
        return *this;
    }

    bool operator<(const UUID& cmp) const
>>>>>>> e55d5186
    {
        return (gu_uuid_compare(&uuid_, &cmp.uuid_) < 0);
    }

    bool operator==(const gu_uuid_t& cmp) const
    {
        return (gu_uuid_compare(&uuid_, &cmp) == 0);
    }

    bool operator!=(const gu_uuid_t& cmp) const
    {
        return !(*this == cmp);
    }

    bool operator==(const UUID_base& cmp) const
    {
        return (gu_uuid_compare(&uuid_, &cmp.uuid_) == 0);
    }

    bool operator!=(const UUID_base& cmp) const
    {
        return !(*this == cmp);
    }

    bool older(const UUID_base& cmp) const
    {
        return (gu_uuid_older(&uuid_, &cmp.uuid_) > 0);
    }

    std::ostream& print(std::ostream& os) const
    {
        return (os << uuid_);
    }

    std::istream& scan(std::istream& is)
    {
        return (is >> uuid_);
    }

    UUID_base& operator=(const gu_uuid_t& other)
    {
        uuid_ = other;
        return *this;
    }

    const gu_uuid_t& operator()() const
    {
        return uuid_;
    }

protected:

    ~UUID_base() {}

    gu_uuid_t uuid_;

private:
    GU_COMPILE_ASSERT(sizeof(gu_uuid_t) == GU_UUID_LEN, UUID_size);
}; /* class UUID_base */

class gu::UUID : public UUID_base
{
public:

    UUID() : UUID_base() {}

    UUID(const void* node, const size_t node_len) : UUID_base(node, node_len)
    {}

    UUID(gu_uuid_t uuid) : UUID_base(uuid) {}
}; /* class UUID */

namespace gu
{
inline std::ostream& operator<< (std::ostream& os, const gu::UUID_base& uuid)
{
    uuid.print(os); return os;
}

inline std::istream& operator>> (std::istream& is, gu::UUID_base& uuid)
{
    uuid.scan(is); return is;
}
} /* namespace gu */

#endif // _gu_uuid_hpp_<|MERGE_RESOLUTION|>--- conflicted
+++ resolved
@@ -1,9 +1,5 @@
 /*
-<<<<<<< HEAD
- * Copyright (C) 2014-2016 Codership Oy <info@codership.com>
-=======
  * Copyright (C) 2014-2017 Codership Oy <info@codership.com>
->>>>>>> e55d5186
  *
  */
 
@@ -11,20 +7,16 @@
 #define _gu_uuid_hpp_
 
 #include "gu_uuid.h"
-#include "gu_arch.h" // GU_ASSERT_ALIGNMENT
+#include "gu_arch.h"        // GU_ASSERT_ALIGNMENT
 #include "gu_assert.hpp"
 #include "gu_macros.hpp"
 #include "gu_buffer.hpp"
 #include "gu_exception.hpp"
-
-<<<<<<< HEAD
-#include <iostream>
-#include <cstring>
-#include <algorithm> // std::copy
-=======
+#include "gu_serialize.hpp" // check_range()
+#include "gu_utils.hpp"     // ptr_offset()
+
 #include <istream>
 #include <cstring>
->>>>>>> e55d5186
 
 inline bool operator==(const gu_uuid_t& a, const gu_uuid_t& b)
 {
@@ -46,9 +38,6 @@
     return (os << uuid_buf);
 }
 
-<<<<<<< HEAD
-size_t gu_uuid_from_string(const std::string& s, gu_uuid_t& uuid);
-=======
 namespace gu {
     class UUIDScanException : public Exception
     {
@@ -63,7 +52,6 @@
     if (gu_unlikely(ret == -1)) throw gu::UUIDScanException(s);
     return ret;
 }
->>>>>>> e55d5186
 
 inline std::istream& operator>>(std::istream& is, gu_uuid_t& uuid)
 {
@@ -74,76 +62,6 @@
     return is;
 }
 
-GU_FORCE_INLINE size_t gu_uuid_serial_size(const gu_uuid_t& uuid)
-{
-    return sizeof(uuid.data);
-}
-
-<<<<<<< HEAD
-inline
-size_t gu_uuid_serialize_unchecked(const gu_uuid_t& uuid, void* const buf,
-                                   size_t const buflen, size_t const offset)
-{
-    assert(offset + gu_uuid_serial_size(uuid) <= buflen);
-
-    std::copy(uuid.data, uuid.data + gu_uuid_serial_size(uuid),
-              static_cast<char*>(buf) + offset);
-
-    return (offset + gu_uuid_serial_size(uuid));
-}
-
-size_t gu_uuid_serialize(const gu_uuid_t& uuid,
-                         void* buf, size_t buflen, size_t offset);
-
-inline
-size_t gu_uuid_unserialize_unchecked(const void* const buf, size_t const buflen,
-                                     size_t const offset, gu_uuid_t& uuid)
-{
-    assert(offset + gu_uuid_serial_size(uuid) <= buflen);
-
-    const char* const from(static_cast<const char*>(buf) + offset);
-    std::copy(from, from + gu_uuid_serial_size(uuid), uuid.data);
-
-    return (offset + gu_uuid_serial_size(uuid));
-=======
-namespace gu {
-    class UUIDSerializeException : public Exception
-    {
-    public:
-        UUIDSerializeException(size_t need, size_t have);
-    };
-}
-
-inline size_t gu_uuid_serialize(const gu_uuid_t& uuid, gu::byte_t* buf,
-                                size_t const buflen, size_t const offset)
-{
-    size_t const len(gu_uuid_serial_size(uuid));
-    size_t const end_offset(offset + len);
-
-    if (gu_unlikely(end_offset > buflen))
-        throw gu::UUIDSerializeException(len, buflen - offset);
-
-    ::memcpy(buf + offset, uuid.data, len);
-    return end_offset;
-}
-
-inline size_t gu_uuid_unserialize(const gu::byte_t* buf, size_t const buflen,
-                                  size_t const offset, gu_uuid_t& uuid)
-{
-    size_t const len(gu_uuid_serial_size(uuid));
-    size_t const end_offset(offset + len);
-
-    if (gu_unlikely(end_offset > buflen))
-        throw gu::UUIDSerializeException(len, buflen - offset);
-
-    ::memcpy(uuid.data, buf + offset, len);
-    return end_offset;
->>>>>>> e55d5186
-}
-
-size_t gu_uuid_unserialize(const void* buf, size_t buflen, size_t offset,
-                           gu_uuid_t& uuid);
-
 namespace gu {
     class UUID_base;
     class UUID;
@@ -158,39 +76,50 @@
 
     UUID_base() : uuid_(GU_UUID_NIL) {}
 
-    UUID_base(const void* node, const size_t node_len) : uuid_()
+    UUID_base(const void* const node, const size_t node_len) : uuid_()
     {
         gu_uuid_generate(&uuid_, node, node_len);
     }
 
     UUID_base(gu_uuid_t uuid) : uuid_(uuid) {}
 
-    size_t unserialize(const void* buf,
-                       const size_t buflen, const size_t offset)
-    {
-        return gu_uuid_unserialize(buf, buflen, offset, uuid_);
-    }
-
-    size_t serialize(void* buf, const size_t buflen, const size_t offset) const
-    {
-        return gu_uuid_serialize(uuid_, buf, buflen, offset);
-    }
-
-    size_t unserialize_unchecked(const void* buf,
-                                 const size_t buflen, const size_t offset)
-    {
-        return gu_uuid_unserialize_unchecked(buf, buflen, offset, uuid_);
-    }
-
-    size_t serialize_unchecked(void* buf,
-                               const size_t buflen, const size_t offset) const
-    {
-        return gu_uuid_serialize_unchecked(uuid_, buf, buflen, offset);
-    }
+    class SerializeException : public Exception
+    {
+    public:
+        SerializeException(size_t need, size_t have);
+    };
 
     static size_t serial_size()
     {
-        return sizeof(gu_uuid_t);
+        return sizeof(UUID_base().uuid_);
+    }
+
+    size_t unserialize(const void* const buf, const size_t offset)
+    {
+        size_t const len(serial_size());
+        ::memcpy(&uuid_, ptr_offset(buf, offset), len);
+        return offset + len;
+    }
+
+    size_t serialize  (void* const buf, const size_t offset) const
+    {
+        size_t const len(serial_size());
+        ::memcpy(ptr_offset(buf, offset), &uuid_, len);
+        return offset + len;
+    }
+
+    size_t unserialize(const void* const buf, const size_t buflen,
+                       const size_t offset)
+    {
+        gu_trace(gu::check_bounds(offset + serial_size(), buflen));
+        return unserialize(buf, offset);
+    }
+
+    size_t serialize  (void* const buf, const size_t buflen,
+                       const size_t offset) const
+    {
+        gu_trace(gu::check_bounds(offset + serial_size(), buflen));
+        return serialize(buf, offset);
     }
 
     const gu_uuid_t* ptr() const
@@ -198,25 +127,16 @@
         return &uuid_;
     }
 
-<<<<<<< HEAD
-    gu_uuid_t* ptr()
-    {
-        return &uuid_;
-    }
-
-    bool operator<(const UUID_base& cmp) const
-=======
     /* ::memcpy() seems to be considerably faster than default = */
     GU_FORCE_INLINE
-    UUID& operator=(const UUID& u)
+    UUID_base& operator=(const UUID_base& u)
     {
         GU_ASSERT_ALIGNMENT(u.uuid_);
-        ::memcpy(&uuid_, &u.uuid_, gu_uuid_serial_size(uuid_));
+        ::memcpy(&uuid_, &u.uuid_, sizeof(uuid_));
         return *this;
     }
 
-    bool operator<(const UUID& cmp) const
->>>>>>> e55d5186
+    bool operator<(const UUID_base& cmp) const
     {
         return (gu_uuid_compare(&uuid_, &cmp.uuid_) < 0);
     }
@@ -256,12 +176,6 @@
         return (is >> uuid_);
     }
 
-    UUID_base& operator=(const gu_uuid_t& other)
-    {
-        uuid_ = other;
-        return *this;
-    }
-
     const gu_uuid_t& operator()() const
     {
         return uuid_;
@@ -274,7 +188,9 @@
     gu_uuid_t uuid_;
 
 private:
+
     GU_COMPILE_ASSERT(sizeof(gu_uuid_t) == GU_UUID_LEN, UUID_size);
+
 }; /* class UUID_base */
 
 class gu::UUID : public UUID_base
