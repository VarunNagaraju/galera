--- conflicted
+++ resolved
@@ -64,13 +64,6 @@
     env.Install(install + '/doc/', '#AUTHORS')
     env.InstallAs(install + '/doc/LICENSE.asio',
                 '#asio/LICENSE_1_0.txt')
-<<<<<<< HEAD
-    env.InstallAs(install + '/doc/LICENSE.crc32c',
-                '#www.evanjones.ca/LICENSE')
-=======
-    env.InstallAs(install + '/doc/LICENSE.chromium',
-                '#chromium/LICENSE')
->>>>>>> 3339949a
     env.InstallAs(install + '/doc/README',
                 '#scripts/packages/README')
     env.Install(install + '/man/man8', '#man/garbd.8')
