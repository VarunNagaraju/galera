/*
 * Copyright (C) 2010-2018 Codership Oy <info@codership.com>
 */

/*! @file page file class implementation */

#include "gcache_page.hpp"
#include "gcache_limits.hpp"

#include <gu_throw.hpp>
#include <gu_logger.hpp>

// for posix_fadvise()
#if !defined(_XOPEN_SOURCE)
#define _XOPEN_SOURCE 600
#endif
#include <fcntl.h>

void
gcache::Page::reset ()
{
    if (gu_unlikely (used_ > 0))
    {
        log_fatal << "Attempt to reset a page '" << name()
                  << "' used by " << used_ << " buffers. Aborting.";
        abort();
    }

    space_ = mmap_.size;
    next_  = static_cast<uint8_t*>(mmap_.ptr);

    BH_clear (reinterpret_cast<BufferHeader*>(next_));
}

void
gcache::Page::drop_fs_cache() const
{
    mmap_.dont_need();

#if !defined(__APPLE__)
    int const err (posix_fadvise (fd_.get(), 0, size_,
                                  POSIX_FADV_DONTNEED));
    if (err != 0)
    {
        log_warn << "Failed to set POSIX_FADV_DONTNEED on " << fd_.name()
                 << ": " << err << " (" << strerror(err) << ")";
    }
#endif
}

gcache::Page::Page (void* ps, const std::string& name, size_t size, int dbg)
    :
    fd_   (name, size, false, false),
    mmap_ (fd_),
    ps_   (ps),
    next_ (static_cast<uint8_t*>(mmap_.ptr)),
<<<<<<< HEAD
    size_ (mmap_.size),
    space_(size_),
    used_ (0),
    min_space_ (space_)
=======
    space_(mmap_.size),
    used_ (0),
    debug_(dbg)
>>>>>>> ff05089d
{
    log_info << "Created page " << name << " of size " << space_
             << " bytes";
    BH_clear (reinterpret_cast<BufferHeader*>(next_));
}

void*
gcache::Page::malloc (size_type size)
{
    Limits::assert_size(size);

    if (size <= space_)
    {
        BufferHeader* bh(BH_cast(next_));

        bh->size    = size;
        bh->seqno_g = SEQNO_NONE;
        bh->seqno_d = SEQNO_ILL;
        bh->ctx     = this;
        bh->flags   = 0;
        bh->store   = BUFFER_IN_PAGE;

        assert(space_ >= size);
        space_ -= size;
        next_  += size;
        used_++;

        if (min_space_ > space_)
        {
            min_space_ = space_;
        }

#ifndef NDEBUG
        if (space_ >= sizeof(BufferHeader))
        {
            BH_clear (BH_cast(next_));
            assert (reinterpret_cast<uint8_t*>(bh + 1) < next_);
        }

        assert (next_ <= static_cast<uint8_t*>(mmap_.ptr) + mmap_.size);

        if (debug_) { log_info << name() << " allocd " << bh; }
#endif

        return (bh + 1);
    }
    else
    {
        log_debug << "Failed to allocate " << size << " bytes, space left: "
                  << space_ << " bytes, total allocated: "
                  << next_ - static_cast<uint8_t*>(mmap_.ptr);
        return 0;
    }
}

void*
gcache::Page::realloc (void* ptr, size_type size)
{
    Limits::assert_size(size);

    BufferHeader* bh(ptr2BH(ptr));

    if (bh == BH_cast(next_ - bh->size)) // last buffer, can shrink and expand
    {
        diff_type const diff_size (size - bh->size);

        if (gu_likely (diff_size < 0 || size_t(diff_size) < space_))
        {
            bh->size += diff_size;
            space_   -= diff_size;
            next_    += diff_size;

            if (min_space_ > space_)
            {
                min_space_ = space_;
            }

#ifndef NDEBUG
            if (space_ >= static_cast<size_t>(sizeof(BufferHeader)))
            {
                BH_clear (BH_cast(next_));
                assert (reinterpret_cast<uint8_t*>(bh + 1) < next_);
            }

            assert (next_ <= static_cast<uint8_t*>(mmap_.ptr) + mmap_.size);
#endif

            return ptr;
        }
        else return 0; // not enough space in this page
    }
    else
    {
        if (gu_likely(size > bh->size))
        {
            void* const ret (malloc (size));

            if (ret)
            {
                memcpy (ret, ptr, bh->size - sizeof(BufferHeader));
                assert(used_ > 0);
                used_--;
            }

            return ret;
        }
        else
        {
            // do nothing, we can't shrink the buffer, it is locked
            return ptr;
        }
    }
}

<<<<<<< HEAD
size_t gcache::Page::allocated_pool_size ()
{
    return mmap_.size - min_space_;
=======
void gcache::Page::print(std::ostream& os) const
{
    os << "page file: " << name() << ", size: " << size() << ", used: "
       << used_;

    if (used_ > 0 && debug_ > 0)
    {
        bool was_released(true);
        const uint8_t* const start(static_cast<uint8_t*>(mmap_.ptr));
        const uint8_t* p(start);
        assert(p != next_);
        while (p != next_)
        {
            ptrdiff_t const offset(p - start);
            const BufferHeader* const bh(BH_const_cast(p));
            p += bh->size;
            if (!BH_is_released(bh))
            {
                os << "\noff: " << offset << ", " << bh;
                was_released = false;
            }
            else
            {
                if (!was_released && p != next_)
                {
                    os << "\n..."; /* indicate gap */
                }
                was_released = true;
            }
        }
    }
>>>>>>> ff05089d
}<|MERGE_RESOLUTION|>--- conflicted
+++ resolved
@@ -54,16 +54,11 @@
     mmap_ (fd_),
     ps_   (ps),
     next_ (static_cast<uint8_t*>(mmap_.ptr)),
-<<<<<<< HEAD
     size_ (mmap_.size),
     space_(size_),
     used_ (0),
-    min_space_ (space_)
-=======
-    space_(mmap_.size),
-    used_ (0),
+    min_space_ (space_),
     debug_(dbg)
->>>>>>> ff05089d
 {
     log_info << "Created page " << name << " of size " << space_
              << " bytes";
@@ -178,11 +173,11 @@
     }
 }
 
-<<<<<<< HEAD
 size_t gcache::Page::allocated_pool_size ()
 {
     return mmap_.size - min_space_;
-=======
+}
+
 void gcache::Page::print(std::ostream& os) const
 {
     os << "page file: " << name() << ", size: " << size() << ", used: "
@@ -214,5 +209,4 @@
             }
         }
     }
->>>>>>> ff05089d
 }