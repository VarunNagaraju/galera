--- conflicted
+++ resolved
@@ -26,9 +26,8 @@
     bool
     GCache::discard_seqno (int64_t seqno)
     {
-<<<<<<< HEAD
         assert(mtx.locked() && mtx.owned());
-=======
+
 #ifndef NDEBUG
         seqno_t begin(0);
         if (params.debug())
@@ -40,7 +39,6 @@
                      << seqno << ")";
         }
 #endif
->>>>>>> 647a907d
         for (seqno2ptr_t::iterator i = seqno2ptr.begin();
              i != seqno2ptr.end() && i->first <= seqno;)
         {
