--- conflicted
+++ resolved
@@ -653,15 +653,6 @@
         write_preamble(true);
     }
 
-<<<<<<< HEAD
-    static inline void
-    empty_buffer(BufferHeader* const bh) //mark buffer as empty
-    {
-        bh->seqno_g = gcache::SEQNO_ILL;
-    }
-
-=======
->>>>>>> 5ad612e2
     int64_t
     RingBuffer::scan(off_t const offset)
     {
