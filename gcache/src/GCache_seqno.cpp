/*
 * Copyright (C) 2009-2014 Codership Oy <info@codership.com>
 */

#include "SeqnoNone.hpp"
#include "gcache_bh.hpp"
#include "GCache.hpp"

#include <cerrno>
#include <cassert>

#include <sched.h> // sched_yeild()

namespace gcache
{
    /*!
     * Reinitialize seqno sequence (after SST or such)
     * Clears seqno->ptr map // and sets seqno_min to seqno.
     */
    void
    GCache::seqno_reset ()
    {
        gu::Lock lock(mtx);

        seqno_released = SEQNO_NONE;

        if (gu_unlikely(seqno2ptr.empty())) return;

        /* order is significant here */
        rb.seqno_reset();
        mem.seqno_reset();

        seqno2ptr.clear();
    }

    /*!
     * Assign sequence number to buffer pointed to by ptr
     */
    void
    GCache::seqno_assign (const void* const ptr,
                          int64_t     const seqno_g,
                          uint8_t     const type,
                          bool        const skip)
    {
        gu::Lock lock(mtx);

        BufferHeader* bh = ptr2BH(ptr);

        assert (SEQNO_NONE == bh->seqno_g);
        assert (seqno_g > 0);
        assert (!BH_is_released(bh));

        if (gu_likely(seqno_g > seqno_max))
        {
            seqno2ptr.insert (seqno2ptr.end(), seqno2ptr_pair_t(seqno_g, ptr));
            seqno_max = seqno_g;
        }
        else
        {
            // this should never happen. seqnos should be assinged in TO.
            const std::pair<seqno2ptr_iter_t, bool>& res(
                seqno2ptr.insert (seqno2ptr_pair_t(seqno_g, ptr)));

            if (false == res.second)
            {
                assert(0);
                gu_throw_fatal <<"Attempt to reuse the same seqno: " << seqno_g
                               <<". New ptr = " << ptr << ", previous ptr = "
                               << res.first->second;
            }
        }

        bh->seqno_g = seqno_g;
        bh->flags  |= (BUFFER_SKIPPED * skip);
        bh->type    = type;

    }

    void
    GCache::seqno_release (int64_t const seqno)
    {
        assert (seqno > 0);
        /* The number of buffers scheduled for release is unpredictable, so
         * we want to allow some concurrency in cache access by releasing
         * buffers in small batches */
        static int const min_batch_size(32);

        /* Although extremely unlikely, theoretically concurrent access may
         * lead to elements being added faster than released. The following is
         * to control and possibly disable concurrency in that case. We start
         * with min_batch_size and increase it if necessary. */
        size_t old_gap(-1);
        int    batch_size(min_batch_size);

        bool   loop(seqno >= seqno_released);

        while(loop)
        {
            gu::Lock lock(mtx);

            seqno2ptr_iter_t it(seqno2ptr.upper_bound(seqno_released));

            if (gu_unlikely(it == seqno2ptr.end()))
            {
                /* This means that there are no element with
                 * seqno following seqno_released - and this should not
                 * generally happen. But it looks like stopcont test does it. */
                if (0 != seqno_released)
                {
                    log_debug << "Releasing seqno " << seqno << " before "
                              << seqno_released + 1 << " was assigned.";
                }
                return;
            }

            assert(seqno_max >= seqno_released);

            /* here we check if (seqno_max - seqno_released) is decreasing
             * and if not - increase the batch_size (linearly) */
            size_t const new_gap(seqno_max - seqno_released);
            batch_size += (new_gap >= old_gap) * min_batch_size;
            old_gap = new_gap;

            int64_t const start(it->first - 1);
            int64_t const end  (seqno - start >= 2*batch_size ?
                                start + batch_size : seqno);
#if 0
            log_info << "############ releasing " << (seqno - start)
                     << " buffers, batch_size: " << batch_size
                     << ", end: " << end;
#endif
            for (;(loop = (it != seqno2ptr.end())) && it->first <= end;)
            {
                assert(it->first != SEQNO_NONE);
                BufferHeader* const bh(ptr2BH(it->second));
                assert (bh->seqno_g == it->first);
#ifndef NDEBUG
                if (!(seqno_released + 1 == it->first ||
                      seqno_released == SEQNO_NONE))
                {
                    log_info << "seqno_released: " << seqno_released
                             << "; it->first: " << it->first
                             << "; seqno2ptr.begin: " <<seqno2ptr.begin()->first
                             << "\nstart: " << start << "; end: " << end
                             << " batch_size: " << batch_size << "; gap: "
                             << new_gap << "; seqno_max: " << seqno_max;
                    assert(seqno_released + 1 == it->first ||
                           seqno_released == SEQNO_NONE);
                }
#endif
                ++it; /* free_common() below may erase current element,
                       * so advance iterator before calling free_common()*/
                if (gu_likely(!BH_is_released(bh))) free_common(bh);
            }

            assert (loop || seqno == seqno_released);

            loop = (end < seqno) && loop;

            /* if we're doing this loop repeatedly, allow other threads to run*/
            if (loop) sched_yield();
        }
    }

    /*!
     * Move lock to a given seqno. Throw gu::NotFound if seqno is not in cache.
     * @throws NotFound
     */
    void GCache::seqno_lock (int64_t const seqno_g)
    {
        gu::Lock lock(mtx);

        if (seqno2ptr.find(seqno_g) == seqno2ptr.end()) throw gu::NotFound();

        if (seqno_locked != SEQNO_NONE)
        {
            cond.signal();
        }
        seqno_locked = seqno_g;
    }

    /*!
     * Get pointer to buffer identified by seqno.
     * Moves lock to the given seqno.
     * @throws NotFound
     */
    const void* GCache::seqno_get_ptr (int64_t const seqno_g,
                                       ssize_t&      size)
    {
        const void* ptr(0);

        {
            gu::Lock lock(mtx);

            seqno2ptr_iter_t p = seqno2ptr.find(seqno_g);

            if (p != seqno2ptr.end())
            {
                if (seqno_locked != SEQNO_NONE)
                {
                    cond.signal();
                }
                seqno_locked = seqno_g;

                ptr = p->second;
            }
            else
            {
                throw gu::NotFound();
            }
        }

        assert (ptr);

        const BufferHeader* const bh (ptr2BH(ptr)); // this can result in IO
        size = bh->size - sizeof(BufferHeader);

        return ptr;
    }

    size_t
    GCache::seqno_get_buffers (std::vector<Buffer>& v,
                               int64_t const start)
    {
        size_t const max(v.size());

        assert (max > 0);

        size_t found(0);

        {
            gu::Lock lock(mtx);

            seqno2ptr_iter_t p = seqno2ptr.find(start);

            if (p != seqno2ptr.end())
            {
                if (seqno_locked != SEQNO_NONE)
                {
                    cond.signal();
                }

                seqno_locked = start;

                do {
                    assert (p->first == (start + found));
                    assert (p->second);
                    v[found].set_ptr(p->second);
                }
                while (++found < max && ++p != seqno2ptr.end() &&
                       p->first == int64_t(start + found));
                /* the latter condition ensures seqno continuty, #643 */
            }
        }

        // the following may cause IO
        for (size_t i(0); i < found; ++i)
        {
            const BufferHeader* const bh (ptr2BH(v[i].ptr()));

            assert (bh->seqno_g == (start + i));
            Limits::assert_size(bh->size);

<<<<<<< HEAD
            v[i].set_other (bh->size - sizeof(BufferHeader),
                            bh->seqno_g,
                            BH_is_skipped(bh),
                            bh->type);
=======
            v[i].set_other (bh->seqno_g,
                            bh->seqno_d,
                            bh->size - sizeof(BufferHeader));
>>>>>>> 026793e6
        }

        return found;
    }

    /*!
     * Releases any history locks present.
     */
    void GCache::seqno_unlock ()
    {
        gu::Lock lock(mtx);
        seqno_locked = SEQNO_NONE;
        cond.signal();
    }
}<|MERGE_RESOLUTION|>--- conflicted
+++ resolved
@@ -261,16 +261,10 @@
             assert (bh->seqno_g == (start + i));
             Limits::assert_size(bh->size);
 
-<<<<<<< HEAD
-            v[i].set_other (bh->size - sizeof(BufferHeader),
-                            bh->seqno_g,
+            v[i].set_other (bh->seqno_g,
+                            bh->size - sizeof(BufferHeader),
                             BH_is_skipped(bh),
                             bh->type);
-=======
-            v[i].set_other (bh->seqno_g,
-                            bh->seqno_d,
-                            bh->size - sizeof(BufferHeader));
->>>>>>> 026793e6
         }
 
         return found;
