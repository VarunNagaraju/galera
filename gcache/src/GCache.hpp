--- conflicted
+++ resolved
@@ -204,33 +204,21 @@
             const std::string& rb_name()  const { return rb_name_;  }
             const std::string& dir_name() const { return dir_name_; }
 
-<<<<<<< HEAD
-            size_t mem_size()            const { return mem_size_;         }
-            size_t rb_size()             const { return rb_size_;          }
-            size_t page_size()           const { return page_size_;        }
-            size_t keep_pages_size()     const { return keep_pages_size_;  }
-            size_t keep_pages_count()    const { return keep_pages_count_; }
-            bool   recover()             const { return recover_;         }
-
-            void mem_size         (size_t s) { mem_size_         = s; }
-            void page_size        (size_t s) { page_size_        = s; }
-            void keep_pages_size  (size_t s) { keep_pages_size_  = s; }
-            void keep_pages_count (size_t c) { keep_pages_count_ = c; }
-=======
             size_t mem_size()            const { return mem_size_;        }
             size_t rb_size()             const { return rb_size_;         }
             size_t page_size()           const { return page_size_;       }
             size_t keep_pages_size()     const { return keep_pages_size_; }
+            size_t keep_pages_count()    const { return keep_pages_count_; }
             int    debug()               const { return debug_;           }
             bool   recover()             const { return recover_;         }
 
             void mem_size        (size_t s) { mem_size_        = s; }
             void page_size       (size_t s) { page_size_       = s; }
             void keep_pages_size (size_t s) { keep_pages_size_ = s; }
+            void keep_pages_count (size_t c) { keep_pages_count_ = c; }
 #ifndef NDEBUG
             void debug           (int    d) { debug_           = d; }
 #endif
->>>>>>> ff05089d
 
         private:
 
@@ -240,11 +228,8 @@
             size_t      const rb_size_;
             size_t            page_size_;
             size_t            keep_pages_size_;
-<<<<<<< HEAD
             size_t            keep_pages_count_;
-=======
             int               debug_;
->>>>>>> ff05089d
             bool        const recover_;
         }
             params;
