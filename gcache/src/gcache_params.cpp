/*
 * Copyright (C) 2009-2018 Codership Oy <info@codership.com>
 */

#include "GCache.hpp"

static const std::string GCACHE_PARAMS_DIR        ("gcache.dir");
static const std::string GCACHE_DEFAULT_DIR       ("");
static const std::string GCACHE_PARAMS_RB_NAME    ("gcache.name");
static const std::string GCACHE_DEFAULT_RB_NAME   ("galera.cache");
static const std::string GCACHE_PARAMS_MEM_SIZE   ("gcache.mem_size");
static const std::string GCACHE_DEFAULT_MEM_SIZE  ("0");
static const std::string GCACHE_PARAMS_RB_SIZE    ("gcache.size");
static const std::string GCACHE_DEFAULT_RB_SIZE   ("128M");
static const std::string GCACHE_PARAMS_PAGE_SIZE  ("gcache.page_size");
static const std::string GCACHE_DEFAULT_PAGE_SIZE (GCACHE_DEFAULT_RB_SIZE);
static const std::string GCACHE_PARAMS_KEEP_PAGES_SIZE("gcache.keep_pages_size");
static const std::string GCACHE_PARAMS_KEEP_PAGES_COUNT("gcache.keep_pages_count");
static const std::string GCACHE_DEFAULT_KEEP_PAGES_SIZE("0");
static const std::string GCACHE_DEFAULT_KEEP_PAGES_COUNT("0");
#ifndef NDEBUG
static const std::string GCACHE_PARAMS_DEBUG      ("gcache.debug");
static const std::string GCACHE_DEFAULT_DEBUG     ("0");
#endif
static const std::string GCACHE_PARAMS_RECOVER    ("gcache.recover");
static const std::string GCACHE_DEFAULT_RECOVER   ("no");
static const std::string GCACHE_PARAMS_FREEZE_PURGE_SEQNO("gcache.freeze_purge_at_seqno");
static const std::string GCACHE_DEFAULT_FREEZE_PURGE_SEQNO("-1");

void
gcache::GCache::Params::register_params(gu::Config& cfg)
{
    cfg.add(GCACHE_PARAMS_DIR,             GCACHE_DEFAULT_DIR);
    cfg.add(GCACHE_PARAMS_RB_NAME,         GCACHE_DEFAULT_RB_NAME);
    cfg.add(GCACHE_PARAMS_MEM_SIZE,        GCACHE_DEFAULT_MEM_SIZE);
    cfg.add(GCACHE_PARAMS_RB_SIZE,         GCACHE_DEFAULT_RB_SIZE);
    cfg.add(GCACHE_PARAMS_PAGE_SIZE,       GCACHE_DEFAULT_PAGE_SIZE);
    cfg.add(GCACHE_PARAMS_KEEP_PAGES_SIZE, GCACHE_DEFAULT_KEEP_PAGES_SIZE);
    cfg.add(GCACHE_PARAMS_KEEP_PAGES_COUNT, GCACHE_DEFAULT_KEEP_PAGES_COUNT);
<<<<<<< HEAD
    cfg.add(GCACHE_PARAMS_RECOVER,          GCACHE_DEFAULT_RECOVER);
    cfg.add(GCACHE_PARAMS_FREEZE_PURGE_SEQNO, GCACHE_DEFAULT_FREEZE_PURGE_SEQNO);
=======
#ifndef NDEBUG
    cfg.add(GCACHE_PARAMS_DEBUG,           GCACHE_DEFAULT_DEBUG);
#endif
    cfg.add(GCACHE_PARAMS_RECOVER,         GCACHE_DEFAULT_RECOVER);
>>>>>>> 88dc91a9
}

static const std::string&
name_value (gu::Config& cfg, const std::string& data_dir)
{
    std::string dir(cfg.get(GCACHE_PARAMS_DIR));

    /* fallback to data_dir if gcache dir is not set */
    if (GCACHE_DEFAULT_DIR == dir && !data_dir.empty())
    {
        dir = data_dir;
        cfg.set (GCACHE_PARAMS_DIR, dir);
    }

    std::string rb_name(cfg.get (GCACHE_PARAMS_RB_NAME));

    /* prepend directory name to RB file name if the former is not empty and
     * the latter is not an absolute path */
    if ('/' != rb_name[0] && !dir.empty())
    {
        rb_name = dir + '/' + rb_name;
        cfg.set (GCACHE_PARAMS_RB_NAME, rb_name);
    }

    return cfg.get(GCACHE_PARAMS_RB_NAME);
}

gcache::GCache::Params::Params (gu::Config& cfg, const std::string& data_dir)
    :
    rb_name_  (name_value (cfg, data_dir)),
    dir_name_ (cfg.get(GCACHE_PARAMS_DIR)),
    mem_size_ (cfg.get<size_t>(GCACHE_PARAMS_MEM_SIZE)),
    rb_size_  (cfg.get<size_t>(GCACHE_PARAMS_RB_SIZE)),
    page_size_(cfg.get<size_t>(GCACHE_PARAMS_PAGE_SIZE)),
    keep_pages_size_(cfg.get<size_t>(GCACHE_PARAMS_KEEP_PAGES_SIZE)),
    keep_pages_count_(cfg.get<size_t>(GCACHE_PARAMS_KEEP_PAGES_COUNT)),
<<<<<<< HEAD
    recover_  (cfg.get<bool>(GCACHE_PARAMS_RECOVER)),
    freeze_purge_at_seqno_(cfg.get<seqno_t>(GCACHE_PARAMS_FREEZE_PURGE_SEQNO))
=======
#ifndef NDEBUG
    debug_    (cfg.get<int>(GCACHE_PARAMS_DEBUG)),
#else
    debug_    (0),
#endif
    recover_  (cfg.get<bool>(GCACHE_PARAMS_RECOVER))
>>>>>>> 88dc91a9
{}

void
gcache::GCache::param_set (const std::string& key, const std::string& val)
{
    if (key == GCACHE_PARAMS_RB_NAME)
    {
        gu_throw_error(EPERM) << "Can't change ring buffer name in runtime.";
    }
    else if (key == GCACHE_PARAMS_DIR)
    {
        gu_throw_error(EPERM) << "Can't change data dir in runtime.";
    }
    else if (key == GCACHE_PARAMS_MEM_SIZE)
    {
        size_t tmp_size = gu::Config::from_config<size_t>(val);

        if (tmp_size)
        {
            log_warn << GCACHE_PARAMS_MEM_SIZE
                     << " parameter is buggy and DEPRECATED,"
                     << " use it with care.";
        }

        gu::Lock lock(mtx);
        /* locking here serves two purposes: ensures atomic setting of config
         * and params.ram_size and syncs with malloc() method */

        config.set<size_t>(key, tmp_size);
        params.mem_size(tmp_size);
        mem.set_max_size(params.mem_size());
    }
    else if (key == GCACHE_PARAMS_RB_SIZE)
    {
        gu_throw_error(EPERM) << "Can't change ring buffer size in runtime.";
    }
    else if (key == GCACHE_PARAMS_PAGE_SIZE)
    {
        size_t tmp_size = gu::Config::from_config<size_t>(val);

        gu::Lock lock(mtx);
        /* locking here serves two purposes: ensures atomic setting of config
         * and params.ram_size and syncs with malloc() method */

        config.set<size_t>(key, tmp_size);
        params.page_size(tmp_size);
        ps.set_page_size(params.page_size());
    }
    else if (key == GCACHE_PARAMS_KEEP_PAGES_SIZE)
    {
        size_t tmp_size = gu::Config::from_config<size_t>(val);

        gu::Lock lock(mtx);
        /* locking here serves two purposes: ensures atomic setting of config
         * and params.ram_size and syncs with malloc() method */

        config.set<size_t>(key, tmp_size);
        params.keep_pages_size(tmp_size);
        ps.set_keep_size(params.keep_pages_size());
    }
    else if (key == GCACHE_PARAMS_KEEP_PAGES_COUNT)
    {
        size_t tmp_size = gu::Config::from_config<size_t>(val);

        gu::Lock lock(mtx);
        /* locking here serves two purposes: ensures atomic setting of config
         * and params.ram_size and syncs with malloc() method */

        config.set<size_t>(key, tmp_size);
        params.keep_pages_count(tmp_size);
        /* keep last page if PS is the only storage: */
        ps.set_keep_count(params.keep_pages_count() ?
                          params.keep_pages_count() :
                          !((params.mem_size() + params.rb_size()) > 0));
<<<<<<< HEAD
   }
   else if (key == GCACHE_PARAMS_RECOVER)
   {
       gu_throw_error(EINVAL) << "'" << key
                              << "' has a meaning only on startup.";
   }
   else if (key == GCACHE_PARAMS_FREEZE_PURGE_SEQNO)
   {
        seqno_t seqno = -1;

        gu::Lock lock(mtx);
        /* locking here serves two purposes: ensures atomic setting of config
         * and params. */

        if (val.compare("now") == 0)
            seqno = (seqno2ptr.empty() ? 1 : seqno2ptr.begin()->first);
        else
        {
            seqno = gu::Config::from_config<seqno_t>(val);

            if (seqno != SEQNO_ILL && seqno2ptr.find(seqno) == seqno2ptr.end())
            {
                log_info << "Freezing gcache purge failed "
                         << " (seqno not found in gcache)";
                throw gu::NotFound();
            }
        }

        log_info << "Freezing gcache purge at " << seqno;

        config.set<seqno_t>(key, seqno);
        params.freeze_purge_at_seqno(seqno);
        rb.set_freeze_purge_at_seqno(seqno);
   }
=======
    }
    else if (key == GCACHE_PARAMS_RECOVER)
    {
        gu_throw_error(EINVAL) << "'" << key
                               << "' has a meaning only on startup.";
    }
#ifndef NDEBUG
    else if (key == GCACHE_PARAMS_DEBUG)
    {
        int d = gu::Config::from_config<int>(val);

        gu::Lock lock(mtx);
        /* locking here serves two purposes: ensures atomic setting of config
         * and params.ram_size and syncs with malloc() method */

        config.set<int>(key, d);
        params.debug(d);
        mem.set_debug(params.debug());
        rb.set_debug(params.debug());
        ps.set_debug(params.debug());
    }
#endif
>>>>>>> 88dc91a9
   else
   {
       throw gu::NotFound();
   }
}<|MERGE_RESOLUTION|>--- conflicted
+++ resolved
@@ -37,15 +37,11 @@
     cfg.add(GCACHE_PARAMS_PAGE_SIZE,       GCACHE_DEFAULT_PAGE_SIZE);
     cfg.add(GCACHE_PARAMS_KEEP_PAGES_SIZE, GCACHE_DEFAULT_KEEP_PAGES_SIZE);
     cfg.add(GCACHE_PARAMS_KEEP_PAGES_COUNT, GCACHE_DEFAULT_KEEP_PAGES_COUNT);
-<<<<<<< HEAD
-    cfg.add(GCACHE_PARAMS_RECOVER,          GCACHE_DEFAULT_RECOVER);
+#ifndef NDEBUG
+    cfg.add(GCACHE_PARAMS_DEBUG,           GCACHE_DEFAULT_DEBUG);
+#endif
+    cfg.add(GCACHE_PARAMS_RECOVER,         GCACHE_DEFAULT_RECOVER);
     cfg.add(GCACHE_PARAMS_FREEZE_PURGE_SEQNO, GCACHE_DEFAULT_FREEZE_PURGE_SEQNO);
-=======
-#ifndef NDEBUG
-    cfg.add(GCACHE_PARAMS_DEBUG,           GCACHE_DEFAULT_DEBUG);
-#endif
-    cfg.add(GCACHE_PARAMS_RECOVER,         GCACHE_DEFAULT_RECOVER);
->>>>>>> 88dc91a9
 }
 
 static const std::string&
@@ -82,17 +78,13 @@
     page_size_(cfg.get<size_t>(GCACHE_PARAMS_PAGE_SIZE)),
     keep_pages_size_(cfg.get<size_t>(GCACHE_PARAMS_KEEP_PAGES_SIZE)),
     keep_pages_count_(cfg.get<size_t>(GCACHE_PARAMS_KEEP_PAGES_COUNT)),
-<<<<<<< HEAD
-    recover_  (cfg.get<bool>(GCACHE_PARAMS_RECOVER)),
-    freeze_purge_at_seqno_(cfg.get<seqno_t>(GCACHE_PARAMS_FREEZE_PURGE_SEQNO))
-=======
 #ifndef NDEBUG
     debug_    (cfg.get<int>(GCACHE_PARAMS_DEBUG)),
 #else
     debug_    (0),
 #endif
-    recover_  (cfg.get<bool>(GCACHE_PARAMS_RECOVER))
->>>>>>> 88dc91a9
+    recover_  (cfg.get<bool>(GCACHE_PARAMS_RECOVER)),
+    freeze_purge_at_seqno_(cfg.get<seqno_t>(GCACHE_PARAMS_FREEZE_PURGE_SEQNO))
 {}
 
 void
@@ -167,15 +159,14 @@
         ps.set_keep_count(params.keep_pages_count() ?
                           params.keep_pages_count() :
                           !((params.mem_size() + params.rb_size()) > 0));
-<<<<<<< HEAD
-   }
-   else if (key == GCACHE_PARAMS_RECOVER)
-   {
-       gu_throw_error(EINVAL) << "'" << key
-                              << "' has a meaning only on startup.";
-   }
-   else if (key == GCACHE_PARAMS_FREEZE_PURGE_SEQNO)
-   {
+    }
+    else if (key == GCACHE_PARAMS_RECOVER)
+    {
+        gu_throw_error(EINVAL) << "'" << key
+                               << "' has a meaning only on startup.";
+    }
+    else if (key == GCACHE_PARAMS_FREEZE_PURGE_SEQNO)
+    {
         seqno_t seqno = -1;
 
         gu::Lock lock(mtx);
@@ -201,13 +192,6 @@
         config.set<seqno_t>(key, seqno);
         params.freeze_purge_at_seqno(seqno);
         rb.set_freeze_purge_at_seqno(seqno);
-   }
-=======
-    }
-    else if (key == GCACHE_PARAMS_RECOVER)
-    {
-        gu_throw_error(EINVAL) << "'" << key
-                               << "' has a meaning only on startup.";
     }
 #ifndef NDEBUG
     else if (key == GCACHE_PARAMS_DEBUG)
@@ -225,7 +209,6 @@
         ps.set_debug(params.debug());
     }
 #endif
->>>>>>> 88dc91a9
    else
    {
        throw gu::NotFound();
