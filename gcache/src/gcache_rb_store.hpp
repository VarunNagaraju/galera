/*
 * Copyright (C) 2010-2015 Codership Oy <info@codership.com>
 */

/*! @file ring buffer storage class */

#ifndef _gcache_rb_store_hpp_
#define _gcache_rb_store_hpp_

#include "gcache_memops.hpp"
#include "gcache_bh.hpp"

#include <gu_fdesc.hpp>
#include <gu_mmap.hpp>

#include <string>
#include <map>
#include <stdint.h>

namespace gcache
{
    class RingBuffer : public MemOps
    {
    public:

        RingBuffer (const std::string& name, size_t size,
                    std::map<int64_t, const void*>& seqno2ptr);

        ~RingBuffer ();

        void* malloc  (size_type size);

        void  free    (BufferHeader* bh);

        void* realloc (void* ptr, size_type size);

        void  discard (BufferHeader* const bh)
        {
            assert (BH_is_released(bh));
            assert (SEQNO_ILL == bh->seqno_g);
            size_free_ += bh->size;
            assert (size_free_ <= size_cache_);
        }

        size_t size      () const { return size_cache_; }

        size_t rb_size   () const { return fd_.size(); }

        const std::string& rb_name() const { return fd_.name(); }

        void  reset();

        void  seqno_reset();

        /* returns true when successfully discards all seqnos up to s */
        bool  discard_seqno  (int64_t s);

        void print (std::ostream& os) const;

        static size_t pad_size()
        {
            RingBuffer* rb(0);
            // cppcheck-suppress nullPointer
            return (PREAMBLE_LEN * sizeof(*(rb->preamble_)) +
                    // cppcheck-suppress nullPointer
                    HEADER_LEN   * sizeof(*(rb->header_)));
        }

        void assert_size_free() const
        {
#ifndef NDEBUG
            if (next_ >= first_)
            {
                /* start_  first_      next_    end_
                 *   |       |###########|       |      */
                assert(size_free_ >= (size_cache_ - (next_ - first_)));
            }
            else
            {
                /* start_  next_       first_   end_
                 *   |#######|           |#####| |      */
                assert(size_free_ >= size_t(first_ - next_));
            }
            assert (size_free_ <= size_cache_);
#endif
        }

        void assert_size_trail() const
        {
#ifndef NDEBUG
            if (next_ >= first_)
                assert(0 == size_trail_);
            else
                assert(size_trail_ >= sizeof(BufferHeader));
#endif
        }

        void assert_sizes() const
        {
            assert_size_trail();
            assert_size_free();
        }

        size_t allocated_pool_size ();

    private:

        static size_t const PREAMBLE_LEN = 1024;
        static size_t const HEADER_LEN = 32;

        gu::FileDescriptor fd_;
        gu::MMap           mmap_;
        bool               open_;
        char*        const preamble_; // ASCII text preamble
        int64_t*     const header_;   // cache binary header
        uint8_t*     const start_;    // start of cache area
        uint8_t*     const end_;      // first byte after cache area
        uint8_t*           first_;    // pointer to the first (oldest) buffer
        uint8_t*           next_;     // pointer to the next free space

<<<<<<< HEAD
        ssize_t            max_used_; // maximal memory usage (in bytes)

        ssize_t      const size_cache_;
        ssize_t            size_free_;
        ssize_t            size_used_;
        ssize_t            size_trail_;
=======
        size_t       const size_cache_;
        size_t             size_free_;
        size_t             size_used_;
        size_t             size_trail_;
>>>>>>> bf040838

        typedef std::map<int64_t, const void*> seqno2ptr_t;

        seqno2ptr_t&    seqno2ptr_;

        BufferHeader*   get_new_buffer (size_type size);

        void            constructor_common();

        RingBuffer(const gcache::RingBuffer&);
        RingBuffer& operator=(const gcache::RingBuffer&);
    };

    inline std::ostream& operator<< (std::ostream& os, const RingBuffer& rb)
    {
        rb.print(os);
        return os;
    }

} /* namespace gcache */

#endif /* _gcache_rb_store_hpp_ */<|MERGE_RESOLUTION|>--- conflicted
+++ resolved
@@ -118,19 +118,12 @@
         uint8_t*           first_;    // pointer to the first (oldest) buffer
         uint8_t*           next_;     // pointer to the next free space
 
-<<<<<<< HEAD
-        ssize_t            max_used_; // maximal memory usage (in bytes)
+        size_t            max_used_; // maximal memory usage (in bytes)
 
-        ssize_t      const size_cache_;
-        ssize_t            size_free_;
-        ssize_t            size_used_;
-        ssize_t            size_trail_;
-=======
         size_t       const size_cache_;
         size_t             size_free_;
         size_t             size_used_;
         size_t             size_trail_;
->>>>>>> bf040838
 
         typedef std::map<int64_t, const void*> seqno2ptr_t;
 
