--- conflicted
+++ resolved
@@ -112,11 +112,9 @@
             assert_size_free();
         }
 
-<<<<<<< HEAD
         size_t allocated_pool_size ();
-=======
+
         void set_debug(int const dbg) { debug_ = dbg & DEBUG; }
->>>>>>> ff05089d
 
     private:
 
