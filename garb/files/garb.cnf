--- conflicted
+++ resolved
@@ -1,13 +1,9 @@
 # Copyright (C) 2012 Codership Oy
 # This config file is to be sourced by garb service script.
 
-<<<<<<< HEAD
 # REMOVE THIS AFTER CONFIGURATION
 
-# A space-separated list of node addresses (address[:port]) in the cluster
-=======
 # A comma-separated list of node addresses (address[:port]) in the cluster
->>>>>>> bf040838
 # GALERA_NODES=""
 
 # Galera cluster name, should be the same as on the rest of the nodes.
