All contributors are required to add their name and [Github username/email]
to this file in connection with their first contribution. If you are making
a contribution on behalf of a company, you should add the said company name.

By adding your name and [Github username/email] to this file you agree that
your contribution is a contribution under a contributor agreement between
you and Codership Oy. To the extent that you are an employee of a company and
contribute in that role, you confirm that your contribution is a contribution
under the contribution license agreement between your employer and Codership
Oy; and that you have the authorization to give such confirmation. You confirm
that you have read, understood and signed the contributor license agreement
applicable to you.

For the individual contributor agreement see file CONTRIBUTOR_AGREEMENT.txt
in the same directory as this file.

Authors from Codership Oy:

 * Alexey Yurchenko <alexey.yurchenko@galeracluster.com>, Codership Oy
 * Seppo Jaakola <seppo.jaakola@galeracluster.com>, Codership Oy
 * Teemu Ollakka <teemu.ollakka@galeracluster.com>, Codership Oy
 * Daniele Sciascia <daniele.sciascia@galeracluster.com>, Codership Oy
 * Philip Stoev <philip.stoev@galeracluster.com>, Codership Oy
 [Codership employees, add name and email/username above this line, but leave this line intact]

Other contributors:

 * Stefan Langenmaier <stefan.langenmaier@gmail.com>
<<<<<<< HEAD
 * Christian Hesse <mail@eworm.de>
 * Andrzej Godziuk <gdr@gdr.name>
 [add name and email/username above this line, but leave this line intact]
=======
 * Otto Kekäläinen <otto@seravo.fi>, Seravo Oy
 [add name and email/username above this line, but leave this line intact]
>>>>>>> a335b41c
<|MERGE_RESOLUTION|>--- conflicted
+++ resolved
@@ -26,11 +26,7 @@
 Other contributors:
 
  * Stefan Langenmaier <stefan.langenmaier@gmail.com>
-<<<<<<< HEAD
  * Christian Hesse <mail@eworm.de>
  * Andrzej Godziuk <gdr@gdr.name>
- [add name and email/username above this line, but leave this line intact]
-=======
  * Otto Kekäläinen <otto@seravo.fi>, Seravo Oy
- [add name and email/username above this line, but leave this line intact]
->>>>>>> a335b41c
+ [add name and email/username above this line, but leave this line intact]