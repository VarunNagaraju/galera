/* Copyright (C) 2010-2017 Codership Oy <info@codersip.com> */

#include "replicator_smm.hpp"

#include <gu_debug_sync.hpp>
#include <gu_mem.h>

// @todo: should be protected static member of the parent class
static wsrep_member_status_t state2stats(galera::ReplicatorSMM::State state)
{
    switch (state)
    {
    case galera::ReplicatorSMM::S_DESTROYED :
    case galera::ReplicatorSMM::S_CLOSED    :
    case galera::ReplicatorSMM::S_CONNECTED : return WSREP_MEMBER_UNDEFINED;
    case galera::ReplicatorSMM::S_JOINING   : return WSREP_MEMBER_JOINER;
    case galera::ReplicatorSMM::S_JOINED    : return WSREP_MEMBER_JOINED;
    case galera::ReplicatorSMM::S_SYNCED    : return WSREP_MEMBER_SYNCED;
    case galera::ReplicatorSMM::S_DONOR     : return WSREP_MEMBER_DONOR;
    }

    log_fatal << "Unknown state code: " << state;
    assert(0);
    return WSREP_MEMBER_ERROR;
}

// @todo: should be protected static member of the parent class
static const char* state2stats_str(galera::ReplicatorSMM::State    state,
                                   galera::ReplicatorSMM::SstState sst_state)
{
    using galera::ReplicatorSMM;

    switch (state)
    {
    case galera::ReplicatorSMM::S_DESTROYED:
        return "Destroyed";
    case galera::ReplicatorSMM::S_CLOSED:
    case galera::ReplicatorSMM::S_CONNECTED:
    {
        if (sst_state == ReplicatorSMM::SST_REQ_FAILED)
            return "Joining: State Transfer request failed";
        else if (sst_state == ReplicatorSMM::SST_FAILED)
            return "Joining: State Transfer failed";
        else
            return "Initialized";
    }
    case galera::ReplicatorSMM::S_JOINING:
    {
        if (sst_state == ReplicatorSMM::SST_WAIT)
            return "Joining: receiving State Transfer";
        else
            return "Joining";
    }
    case galera::ReplicatorSMM::S_JOINED:
        return "Joined";
    case galera::ReplicatorSMM::S_SYNCED:
        return "Synced";
    case galera::ReplicatorSMM::S_DONOR:
        return "Donor/Desynced";
    }

    log_fatal << "Unknown state: " << state;
    assert(0);
    return "Unknown state code: ";
}

typedef enum status_vars
{
    STATS_STATE_UUID = 0,
    STATS_PROTOCOL_VERSION,
    STATS_LAST_APPLIED,
    STATS_LAST_COMMITTED,
    STATS_MONITOR_STATUS,
    STATS_REPLICATED,
    STATS_REPLICATED_BYTES,
    STATS_KEYS_COUNT,
    STATS_KEYS_BYTES,
    STATS_DATA_BYTES,
    STATS_UNRD_BYTES,
    STATS_RECEIVED,
    STATS_RECEIVED_BYTES,
    STATS_LOCAL_COMMITS,
    STATS_LOCAL_CERT_FAILURES,
    STATS_LOCAL_REPLAYS,
    STATS_LOCAL_SEND_QUEUE,
    STATS_LOCAL_SEND_QUEUE_MAX,
    STATS_LOCAL_SEND_QUEUE_MIN,
    STATS_LOCAL_SEND_QUEUE_AVG,
    STATS_LOCAL_RECV_QUEUE,
    STATS_LOCAL_RECV_QUEUE_MAX,
    STATS_LOCAL_RECV_QUEUE_MIN,
    STATS_LOCAL_RECV_QUEUE_AVG,
    STATS_LOCAL_CACHED_DOWNTO,
    STATS_FC_PAUSED_NS,
    STATS_FC_PAUSED_AVG,
    STATS_FC_SSENT,
//    STATS_FC_CSENT,
    STATS_FC_RECEIVED,
    STATS_FC_INTERVAL,
    STATS_FC_INTERVAL_LOW,
    STATS_FC_INTERVAL_HIGH,
    STATS_FC_STATUS,
    STATS_CERT_DEPS_DISTANCE,
    STATS_APPLY_OOOE,
    STATS_APPLY_OOOL,
    STATS_APPLY_WINDOW,
    STATS_COMMIT_OOOE,
    STATS_COMMIT_OOOL,
    STATS_COMMIT_WINDOW,
    STATS_LOCAL_STATE,
    STATS_LOCAL_STATE_COMMENT,
    STATS_CERT_INDEX_SIZE,
    STATS_CERT_BUCKET_COUNT,
    STATS_GCACHE_POOL_SIZE,
    STATS_CAUSAL_READS,
    STATS_CERT_INTERVAL,
    STATS_OPEN_TRX,
    STATS_OPEN_CONN,
    STATS_IST_RECEIVE_STATUS,
    STATS_IST_RECEIVE_SEQNO_START,
    STATS_IST_RECEIVE_SEQNO_CURRENT,
    STATS_IST_RECEIVE_SEQNO_END,
    STATS_INCOMING_LIST,
    STATS_MAX
} StatusVars;

static const struct wsrep_stats_var wsrep_stats[STATS_MAX + 1] =
{
    { "local_state_uuid",         WSREP_VAR_STRING, { 0 }  },
    { "protocol_version",         WSREP_VAR_INT64,  { 0 }  },
    { "last_applied",             WSREP_VAR_INT64,  { -1 } },
    { "last_committed",           WSREP_VAR_INT64,  { -1 } },
    { "monitor_status (L/A/C)",   WSREP_VAR_STRING, { 0 }  },
    { "replicated",               WSREP_VAR_INT64,  { 0 }  },
    { "replicated_bytes",         WSREP_VAR_INT64,  { 0 }  },
    { "repl_keys",                WSREP_VAR_INT64,  { 0 }  },
    { "repl_keys_bytes",          WSREP_VAR_INT64,  { 0 }  },
    { "repl_data_bytes",          WSREP_VAR_INT64,  { 0 }  },
    { "repl_other_bytes",         WSREP_VAR_INT64,  { 0 }  },
    { "received",                 WSREP_VAR_INT64,  { 0 }  },
    { "received_bytes",           WSREP_VAR_INT64,  { 0 }  },
    { "local_commits",            WSREP_VAR_INT64,  { 0 }  },
    { "local_cert_failures",      WSREP_VAR_INT64,  { 0 }  },
    { "local_replays",            WSREP_VAR_INT64,  { 0 }  },
    { "local_send_queue",         WSREP_VAR_INT64,  { 0 }  },
    { "local_send_queue_max",     WSREP_VAR_INT64,  { 0 }  },
    { "local_send_queue_min",     WSREP_VAR_INT64,  { 0 }  },
    { "local_send_queue_avg",     WSREP_VAR_DOUBLE, { 0 }  },
    { "local_recv_queue",         WSREP_VAR_INT64,  { 0 }  },
    { "local_recv_queue_max",     WSREP_VAR_INT64,  { 0 }  },
    { "local_recv_queue_min",     WSREP_VAR_INT64,  { 0 }  },
    { "local_recv_queue_avg",     WSREP_VAR_DOUBLE, { 0 }  },
    { "local_cached_downto",      WSREP_VAR_INT64,  { 0 }  },
    { "flow_control_paused_ns",   WSREP_VAR_INT64,  { 0 }  },
    { "flow_control_paused",      WSREP_VAR_DOUBLE, { 0 }  },
    { "flow_control_sent",        WSREP_VAR_INT64,  { 0 }  },
//    { "flow_control_conts_sent",  WSREP_VAR_INT64,  { 0 }  },
    { "flow_control_recv",        WSREP_VAR_INT64,  { 0 }  },
    { "flow_control_interval",    WSREP_VAR_STRING, { 0 }  },
    { "flow_control_interval_low",WSREP_VAR_INT64,  { 0 }  },
    { "flow_control_interval_high",WSREP_VAR_INT64,  { 0 }, },
    { "flow_control_status",      WSREP_VAR_STRING, { 0 }  },
    { "cert_deps_distance",       WSREP_VAR_DOUBLE, { 0 }  },
    { "apply_oooe",               WSREP_VAR_DOUBLE, { 0 }  },
    { "apply_oool",               WSREP_VAR_DOUBLE, { 0 }  },
    { "apply_window",             WSREP_VAR_DOUBLE, { 0 }  },
    { "commit_oooe",              WSREP_VAR_DOUBLE, { 0 }  },
    { "commit_oool",              WSREP_VAR_DOUBLE, { 0 }  },
    { "commit_window",            WSREP_VAR_DOUBLE, { 0 }  },
    { "local_state",              WSREP_VAR_INT64,  { 0 }  },
    { "local_state_comment",      WSREP_VAR_STRING, { 0 }  },
    { "cert_index_size",          WSREP_VAR_INT64,  { 0 }  },
    { "cert_bucket_count",        WSREP_VAR_INT64,  { 0 }  },
    { "gcache_pool_size",         WSREP_VAR_INT64,  { 0 }  },
    { "causal_reads",             WSREP_VAR_INT64,  { 0 }  },
    { "cert_interval",            WSREP_VAR_DOUBLE, { 0 }  },
    { "open_transactions",        WSREP_VAR_INT64,  { 0 }  },
    { "open_connections",         WSREP_VAR_INT64,  { 0 }  },
    { "ist_receive_status",       WSREP_VAR_STRING, { 0 }  },
    { "ist_receive_seqno_start",  WSREP_VAR_INT64,  { 0 }  },
    { "ist_receive_seqno_current",WSREP_VAR_INT64,  { 0 }  },
    { "ist_receive_seqno_end",    WSREP_VAR_INT64,  { 0 }  },
    { "incoming_addresses",       WSREP_VAR_STRING, { 0 }  },
    { 0,                          WSREP_VAR_STRING, { 0 }  }
};

void
galera::ReplicatorSMM::build_stats_vars (
    std::vector<struct wsrep_stats_var>& stats)
{
    const struct wsrep_stats_var* ptr(wsrep_stats);

    do
    {
        stats.push_back(*ptr);
    }
    while (ptr++->name != 0);

    stats[STATS_STATE_UUID].value._string = state_uuid_str_;
}

const struct wsrep_stats_var*
galera::ReplicatorSMM::stats_get()
{
    if (S_DESTROYED == state_()) return 0;

    std::vector<struct wsrep_stats_var> sv(wsrep_stats_);

    sv[STATS_PROTOCOL_VERSION   ].value._int64  = protocol_version_;
<<<<<<< HEAD
    sv[STATS_LAST_APPLIED       ].value._int64  = apply_monitor_.last_left();
    sv[STATS_LAST_COMMITTED     ].value._int64  = commit_monitor_.last_left();

    std::vector<wsrep_seqno_t> local_monitor_stats;
    local_monitor_.stats(local_monitor_stats);
    std::vector<wsrep_seqno_t> apply_monitor_stats;
    apply_monitor_.stats(apply_monitor_stats);
    std::vector<wsrep_seqno_t> commit_monitor_stats;
    commit_monitor_.stats(commit_monitor_stats);

    std::ostringstream stats_string;
    stats_string << "[ ("
               << local_monitor_stats[0] << ", "
               << local_monitor_stats[1] << "), ("
               << apply_monitor_stats[0] << ", "
               << apply_monitor_stats[1] << "), ("
               << commit_monitor_stats[0] << ", "
               << commit_monitor_stats[1] << ") ]";

    strncpy(monitor_status_string_, stats_string.str().c_str(),
            sizeof(monitor_status_string_));

    sv[STATS_MONITOR_STATUS].value._string = monitor_status_string_;

=======
    wsrep_gtid last_committed;
    (void)last_committed_id(&last_committed);
    sv[STATS_LAST_COMMITTED     ].value._int64  = last_committed.seqno;
>>>>>>> ba337dd0
    sv[STATS_REPLICATED         ].value._int64  = replicated_();
    sv[STATS_REPLICATED_BYTES   ].value._int64  = replicated_bytes_();
    sv[STATS_KEYS_COUNT         ].value._int64  = keys_count_();
    sv[STATS_KEYS_BYTES         ].value._int64  = keys_bytes_();
    sv[STATS_DATA_BYTES         ].value._int64  = data_bytes_();
    sv[STATS_UNRD_BYTES         ].value._int64  = unrd_bytes_();
    sv[STATS_RECEIVED           ].value._int64  = as_->received();
    sv[STATS_RECEIVED_BYTES     ].value._int64  = as_->received_bytes();
    sv[STATS_LOCAL_COMMITS      ].value._int64  = local_commits_();
    sv[STATS_LOCAL_CERT_FAILURES].value._int64  = local_cert_failures_();
    sv[STATS_LOCAL_REPLAYS      ].value._int64  = local_replays_();

    struct gcs_stats stats;
    gcs_.get_stats (&stats);

    int64_t seqno_min = gcache_.seqno_min();

    sv[STATS_LOCAL_SEND_QUEUE    ].value._int64  = stats.send_q_len;
    sv[STATS_LOCAL_SEND_QUEUE_MAX].value._int64  = stats.send_q_len_max;
    sv[STATS_LOCAL_SEND_QUEUE_MIN].value._int64  = stats.send_q_len_min;
    sv[STATS_LOCAL_SEND_QUEUE_AVG].value._double = stats.send_q_len_avg;
    sv[STATS_LOCAL_RECV_QUEUE    ].value._int64  = stats.recv_q_len;
    sv[STATS_LOCAL_RECV_QUEUE_MAX].value._int64  = stats.recv_q_len_max;
    sv[STATS_LOCAL_RECV_QUEUE_MIN].value._int64  = stats.recv_q_len_min;
    sv[STATS_LOCAL_RECV_QUEUE_AVG].value._double = stats.recv_q_len_avg;
    sv[STATS_LOCAL_CACHED_DOWNTO ].value._int64  =
        seqno_min != GCS_SEQNO_ILL ? seqno_min : GCS_SEQNO_NIL;
    sv[STATS_FC_PAUSED_NS        ].value._int64  = stats.fc_paused_ns;
    sv[STATS_FC_PAUSED_AVG       ].value._double = stats.fc_paused_avg;
    sv[STATS_FC_SSENT            ].value._int64  = stats.fc_ssent;
//    sv[STATS_FC_CSENT            ].value._int64  = stats.fc_csent;
    sv[STATS_FC_RECEIVED         ].value._int64  = stats.fc_received;

<<<<<<< HEAD
    std::ostringstream osinterval;
    osinterval << "[ " << stats.fc_lower_limit << ", " << stats.fc_upper_limit << " ]";
    strncpy(interval_string_, osinterval.str().c_str(), sizeof(interval_string_));
    sv[STATS_FC_INTERVAL         ].value._string = interval_string_;
    sv[STATS_FC_INTERVAL_LOW     ].value._int64 = stats.fc_lower_limit;
    sv[STATS_FC_INTERVAL_HIGH    ].value._int64 = stats.fc_upper_limit;
    sv[STATS_FC_STATUS           ].value._string = (stats.fc_status ? "ON" : "OFF");

=======
>>>>>>> ba337dd0
    double avg_cert_interval(0);
    double avg_deps_dist(0);
    size_t index_size(0);
    cert_.stats_get(avg_cert_interval, avg_deps_dist, index_size);

    sv[STATS_CERT_DEPS_DISTANCE  ].value._double = avg_deps_dist;
    sv[STATS_CERT_INTERVAL       ].value._double = avg_cert_interval;
    sv[STATS_CERT_INDEX_SIZE     ].value._int64 = index_size;
    sv[STATS_CERT_BUCKET_COUNT   ].value._int64 = cert_.bucket_count();

    sv[STATS_GCACHE_POOL_SIZE    ].value._int64 = gcache_.allocated_pool_size();

    double oooe;
    double oool;
    double win;
    apply_monitor_.get_stats(&oooe, &oool, &win);

    sv[STATS_APPLY_OOOE          ].value._double = oooe;
    sv[STATS_APPLY_OOOL          ].value._double = oool;
    sv[STATS_APPLY_WINDOW        ].value._double = win;

    commit_monitor_.get_stats(&oooe, &oool, &win);

    sv[STATS_COMMIT_OOOE         ].value._double = oooe;
    sv[STATS_COMMIT_OOOL         ].value._double = oool;
    sv[STATS_COMMIT_WINDOW       ].value._double = win;

    if (st_.corrupt())
    {
        sv[STATS_LOCAL_STATE        ].value._int64  = WSREP_MEMBER_ERROR;
        sv[STATS_LOCAL_STATE_COMMENT].value._string = "Inconsistent";
    }
    else
    {
        sv[STATS_LOCAL_STATE        ].value._int64  =state2stats(state_());
        sv[STATS_LOCAL_STATE_COMMENT].value._string =state2stats_str(state_(),
                                                                     sst_state_);
    }
    sv[STATS_CAUSAL_READS        ].value._int64    = causal_reads_();

    Wsdb::stats wsdb_stats(wsdb_.get_stats());
    sv[STATS_OPEN_TRX].value._int64 = wsdb_stats.n_trx_;
    sv[STATS_OPEN_CONN].value._int64 = wsdb_stats.n_conn_;

    if (ist_receiver_.running())
    {
        // calculate %-age complete
        int percent_complete = 100;
        wsrep_seqno_t   first = ist_receiver_.first_seqno();
        wsrep_seqno_t   last = ist_receiver_.last_seqno();
        wsrep_seqno_t   current = ist_receiver_.current_seqno() - 1;

        if (last > first)
            percent_complete = 100.0 * static_cast<float>(current - first) / static_cast<float>(last - first);
        percent_complete = std::max(percent_complete, 0);
        percent_complete = std::min(percent_complete, 100);

        std::ostringstream   os;
        os << percent_complete << "% complete, received seqno "
           << current << " of " << first << "-" << last;
        strncpy(ist_status_string_, os.str().c_str(), sizeof(ist_status_string_));
        sv[STATS_IST_RECEIVE_STATUS].value._string = ist_status_string_;

        sv[STATS_IST_RECEIVE_SEQNO_START].value._int64 = first;
        sv[STATS_IST_RECEIVE_SEQNO_CURRENT].value._int64 = current;
        sv[STATS_IST_RECEIVE_SEQNO_END].value._int64 = last;
    }
    else
    {
        sv[STATS_IST_RECEIVE_STATUS].value._string = "";
        sv[STATS_IST_RECEIVE_SEQNO_START].value._int64 = 0;
        sv[STATS_IST_RECEIVE_SEQNO_CURRENT].value._int64 = 0;
        sv[STATS_IST_RECEIVE_SEQNO_END].value._int64 = 0;
    }

    // Get gcs backend status
    gu::Status status;
    gcs_.get_status(status);
#ifdef GU_DBUG_ON
    status.insert("debug_sync_waiters", gu_debug_sync_waiters());
#endif // GU_DBUG_ON

    // Dynamical strings are copied into buffer allocated after stats var array.
    // Compute space needed.
    size_t tail_size(0);
    for (gu::Status::const_iterator i(status.begin()); i != status.end(); ++i)
    {
        tail_size += i->first.size() + 1 + i->second.size() + 1;
    }

    gu::Lock lock_inc(incoming_mutex_);
    tail_size += incoming_list_.size() + 1;

    /* Create a buffer to be passed to the caller. */
    // The buffer size needed:
    // * Space for wsrep_stats_ array
    // * Space for additional elements from status map
    // * Trailing space for string store
    size_t const vec_size(
        (sv.size() + status.size())*sizeof(struct wsrep_stats_var));
    struct wsrep_stats_var* const buf(static_cast<struct wsrep_stats_var*>(
                                      gu_malloc(vec_size + tail_size)));

    if (buf)
    {
        // Resize sv to have enough space for variables from status
        sv.resize(sv.size() + status.size());

        // Initial tail_buf position
        char* tail_buf(reinterpret_cast<char*>(buf + sv.size()));

        // Assign incoming list
        strncpy(tail_buf, incoming_list_.c_str(), incoming_list_.size() + 1);
        sv[STATS_INCOMING_LIST].value._string = tail_buf;
        tail_buf += incoming_list_.size() + 1;

        // Iterate over dynamical status variables and assing strings
        size_t sv_pos(STATS_INCOMING_LIST + 1);
        for (gu::Status::const_iterator i(status.begin());
             i != status.end(); ++i, ++sv_pos)
        {
            // Name
            strncpy(tail_buf, i->first.c_str(), i->first.size() + 1);
            sv[sv_pos].name = tail_buf;
            tail_buf += i->first.size() + 1;
            // Type
            sv[sv_pos].type = WSREP_VAR_STRING;
            // Value
            strncpy(tail_buf, i->second.c_str(), i->second.size() + 1);
            sv[sv_pos].value._string = tail_buf;
            tail_buf += i->second.size() + 1;
        }

        assert(sv_pos == sv.size() - 1);

        // NULL terminate
        sv[sv_pos].name = 0;
        sv[sv_pos].type = WSREP_VAR_STRING;
        sv[sv_pos].value._string = 0;

        assert(static_cast<size_t>
               (tail_buf - reinterpret_cast<const char*>(buf)) ==
               vec_size + tail_size);
        assert(reinterpret_cast<const char*>(buf)[vec_size + tail_size - 1] ==
               '\0');

        // Finally copy sv vector to buf
        memcpy(buf, &sv[0], vec_size);
    }
    else
    {
        log_warn << "Failed to allocate stats vars buffer to "
                 << (vec_size + tail_size)
                 << " bytes. System is running out of memory.";

    }

    return buf;
}

void
galera::ReplicatorSMM::stats_reset()
{
    if (S_DESTROYED == state_()) return;

    gcs_.flush_stats ();

    apply_monitor_.flush_stats();

    commit_monitor_.flush_stats();

    cert_.stats_reset();
}

void
galera::ReplicatorSMM::stats_free(struct wsrep_stats_var* arg)
{
    gu_free(arg);
}

void
galera::ReplicatorSMM::fetch_pfs_info(wsrep_node_info_t* nodes, uint32_t size)
{
    gcs_.fetch_pfs_info(nodes, size);
}

<|MERGE_RESOLUTION|>--- conflicted
+++ resolved
@@ -68,9 +68,13 @@
 {
     STATS_STATE_UUID = 0,
     STATS_PROTOCOL_VERSION,
+#ifdef PXC
     STATS_LAST_APPLIED,
+#endif /* PXC */
     STATS_LAST_COMMITTED,
+#ifdef PXC
     STATS_MONITOR_STATUS,
+#endif /* PXC */
     STATS_REPLICATED,
     STATS_REPLICATED_BYTES,
     STATS_KEYS_COUNT,
@@ -96,10 +100,12 @@
     STATS_FC_SSENT,
 //    STATS_FC_CSENT,
     STATS_FC_RECEIVED,
+#ifdef PXC
     STATS_FC_INTERVAL,
     STATS_FC_INTERVAL_LOW,
     STATS_FC_INTERVAL_HIGH,
     STATS_FC_STATUS,
+#endif /* PXC */
     STATS_CERT_DEPS_DISTANCE,
     STATS_APPLY_OOOE,
     STATS_APPLY_OOOL,
@@ -110,16 +116,20 @@
     STATS_LOCAL_STATE,
     STATS_LOCAL_STATE_COMMENT,
     STATS_CERT_INDEX_SIZE,
+#ifdef PXC
     STATS_CERT_BUCKET_COUNT,
     STATS_GCACHE_POOL_SIZE,
+#endif /* PXC */
     STATS_CAUSAL_READS,
     STATS_CERT_INTERVAL,
     STATS_OPEN_TRX,
     STATS_OPEN_CONN,
+#ifdef PXC
     STATS_IST_RECEIVE_STATUS,
     STATS_IST_RECEIVE_SEQNO_START,
     STATS_IST_RECEIVE_SEQNO_CURRENT,
     STATS_IST_RECEIVE_SEQNO_END,
+#endif /* PXC */
     STATS_INCOMING_LIST,
     STATS_MAX
 } StatusVars;
@@ -128,9 +138,13 @@
 {
     { "local_state_uuid",         WSREP_VAR_STRING, { 0 }  },
     { "protocol_version",         WSREP_VAR_INT64,  { 0 }  },
+#ifdef PXC
     { "last_applied",             WSREP_VAR_INT64,  { -1 } },
+#endif /* PXC */
     { "last_committed",           WSREP_VAR_INT64,  { -1 } },
+#ifdef PXC
     { "monitor_status (L/A/C)",   WSREP_VAR_STRING, { 0 }  },
+#endif /* PXC */
     { "replicated",               WSREP_VAR_INT64,  { 0 }  },
     { "replicated_bytes",         WSREP_VAR_INT64,  { 0 }  },
     { "repl_keys",                WSREP_VAR_INT64,  { 0 }  },
@@ -156,10 +170,12 @@
     { "flow_control_sent",        WSREP_VAR_INT64,  { 0 }  },
 //    { "flow_control_conts_sent",  WSREP_VAR_INT64,  { 0 }  },
     { "flow_control_recv",        WSREP_VAR_INT64,  { 0 }  },
+#ifdef PXC
     { "flow_control_interval",    WSREP_VAR_STRING, { 0 }  },
     { "flow_control_interval_low",WSREP_VAR_INT64,  { 0 }  },
     { "flow_control_interval_high",WSREP_VAR_INT64,  { 0 }, },
     { "flow_control_status",      WSREP_VAR_STRING, { 0 }  },
+#endif /* PXC */
     { "cert_deps_distance",       WSREP_VAR_DOUBLE, { 0 }  },
     { "apply_oooe",               WSREP_VAR_DOUBLE, { 0 }  },
     { "apply_oool",               WSREP_VAR_DOUBLE, { 0 }  },
@@ -170,16 +186,20 @@
     { "local_state",              WSREP_VAR_INT64,  { 0 }  },
     { "local_state_comment",      WSREP_VAR_STRING, { 0 }  },
     { "cert_index_size",          WSREP_VAR_INT64,  { 0 }  },
+#ifdef PXC
     { "cert_bucket_count",        WSREP_VAR_INT64,  { 0 }  },
     { "gcache_pool_size",         WSREP_VAR_INT64,  { 0 }  },
+#endif /* PXC */
     { "causal_reads",             WSREP_VAR_INT64,  { 0 }  },
     { "cert_interval",            WSREP_VAR_DOUBLE, { 0 }  },
     { "open_transactions",        WSREP_VAR_INT64,  { 0 }  },
     { "open_connections",         WSREP_VAR_INT64,  { 0 }  },
+#ifdef PXC
     { "ist_receive_status",       WSREP_VAR_STRING, { 0 }  },
     { "ist_receive_seqno_start",  WSREP_VAR_INT64,  { 0 }  },
     { "ist_receive_seqno_current",WSREP_VAR_INT64,  { 0 }  },
     { "ist_receive_seqno_end",    WSREP_VAR_INT64,  { 0 }  },
+#endif /* PXC */
     { "incoming_addresses",       WSREP_VAR_STRING, { 0 }  },
     { 0,                          WSREP_VAR_STRING, { 0 }  }
 };
@@ -199,18 +219,27 @@
     stats[STATS_STATE_UUID].value._string = state_uuid_str_;
 }
 
+#ifdef PXC
 const struct wsrep_stats_var*
 galera::ReplicatorSMM::stats_get()
+#else
+const struct wsrep_stats_var*
+galera::ReplicatorSMM::stats_get() const
+#endif /* PXC */
 {
     if (S_DESTROYED == state_()) return 0;
 
     std::vector<struct wsrep_stats_var> sv(wsrep_stats_);
 
     sv[STATS_PROTOCOL_VERSION   ].value._int64  = protocol_version_;
-<<<<<<< HEAD
+#ifdef PXC
     sv[STATS_LAST_APPLIED       ].value._int64  = apply_monitor_.last_left();
-    sv[STATS_LAST_COMMITTED     ].value._int64  = commit_monitor_.last_left();
-
+#endif /* PXC */
+    wsrep_gtid last_committed;
+    (void)last_committed_id(&last_committed);
+    sv[STATS_LAST_COMMITTED     ].value._int64  = last_committed.seqno;
+
+#ifdef PXC
     std::vector<wsrep_seqno_t> local_monitor_stats;
     local_monitor_.stats(local_monitor_stats);
     std::vector<wsrep_seqno_t> apply_monitor_stats;
@@ -231,12 +260,8 @@
             sizeof(monitor_status_string_));
 
     sv[STATS_MONITOR_STATUS].value._string = monitor_status_string_;
-
-=======
-    wsrep_gtid last_committed;
-    (void)last_committed_id(&last_committed);
-    sv[STATS_LAST_COMMITTED     ].value._int64  = last_committed.seqno;
->>>>>>> ba337dd0
+#endif /* PXC */
+
     sv[STATS_REPLICATED         ].value._int64  = replicated_();
     sv[STATS_REPLICATED_BYTES   ].value._int64  = replicated_bytes_();
     sv[STATS_KEYS_COUNT         ].value._int64  = keys_count_();
@@ -252,8 +277,6 @@
     struct gcs_stats stats;
     gcs_.get_stats (&stats);
 
-    int64_t seqno_min = gcache_.seqno_min();
-
     sv[STATS_LOCAL_SEND_QUEUE    ].value._int64  = stats.send_q_len;
     sv[STATS_LOCAL_SEND_QUEUE_MAX].value._int64  = stats.send_q_len_max;
     sv[STATS_LOCAL_SEND_QUEUE_MIN].value._int64  = stats.send_q_len_min;
@@ -262,15 +285,20 @@
     sv[STATS_LOCAL_RECV_QUEUE_MAX].value._int64  = stats.recv_q_len_max;
     sv[STATS_LOCAL_RECV_QUEUE_MIN].value._int64  = stats.recv_q_len_min;
     sv[STATS_LOCAL_RECV_QUEUE_AVG].value._double = stats.recv_q_len_avg;
+#ifdef PXC
+    int64_t seqno_min = gcache_.seqno_min();
     sv[STATS_LOCAL_CACHED_DOWNTO ].value._int64  =
         seqno_min != GCS_SEQNO_ILL ? seqno_min : GCS_SEQNO_NIL;
+#else
+    sv[STATS_LOCAL_CACHED_DOWNTO ].value._int64  = gcache_.seqno_min();
+#endif /* PXC */
     sv[STATS_FC_PAUSED_NS        ].value._int64  = stats.fc_paused_ns;
     sv[STATS_FC_PAUSED_AVG       ].value._double = stats.fc_paused_avg;
     sv[STATS_FC_SSENT            ].value._int64  = stats.fc_ssent;
 //    sv[STATS_FC_CSENT            ].value._int64  = stats.fc_csent;
     sv[STATS_FC_RECEIVED         ].value._int64  = stats.fc_received;
 
-<<<<<<< HEAD
+#ifdef PXC
     std::ostringstream osinterval;
     osinterval << "[ " << stats.fc_lower_limit << ", " << stats.fc_upper_limit << " ]";
     strncpy(interval_string_, osinterval.str().c_str(), sizeof(interval_string_));
@@ -278,9 +306,8 @@
     sv[STATS_FC_INTERVAL_LOW     ].value._int64 = stats.fc_lower_limit;
     sv[STATS_FC_INTERVAL_HIGH    ].value._int64 = stats.fc_upper_limit;
     sv[STATS_FC_STATUS           ].value._string = (stats.fc_status ? "ON" : "OFF");
-
-=======
->>>>>>> ba337dd0
+#endif /* PXC */
+
     double avg_cert_interval(0);
     double avg_deps_dist(0);
     size_t index_size(0);
@@ -289,9 +316,10 @@
     sv[STATS_CERT_DEPS_DISTANCE  ].value._double = avg_deps_dist;
     sv[STATS_CERT_INTERVAL       ].value._double = avg_cert_interval;
     sv[STATS_CERT_INDEX_SIZE     ].value._int64 = index_size;
+#ifdef PXC
     sv[STATS_CERT_BUCKET_COUNT   ].value._int64 = cert_.bucket_count();
-
     sv[STATS_GCACHE_POOL_SIZE    ].value._int64 = gcache_.allocated_pool_size();
+#endif /* PXC */
 
     double oooe;
     double oool;
@@ -325,7 +353,9 @@
     sv[STATS_OPEN_TRX].value._int64 = wsdb_stats.n_trx_;
     sv[STATS_OPEN_CONN].value._int64 = wsdb_stats.n_conn_;
 
-    if (ist_receiver_.running())
+#ifdef PXC
+    if (ist_receiver_.running()
+        && ist_receiver_.current_seqno() != WSREP_SEQNO_UNDEFINED)
     {
         // calculate %-age complete
         int percent_complete = 100;
@@ -333,20 +363,37 @@
         wsrep_seqno_t   last = ist_receiver_.last_seqno();
         wsrep_seqno_t   current = ist_receiver_.current_seqno() - 1;
 
-        if (last > first)
-            percent_complete = 100.0 * static_cast<float>(current - first) / static_cast<float>(last - first);
-        percent_complete = std::max(percent_complete, 0);
-        percent_complete = std::min(percent_complete, 100);
-
-        std::ostringstream   os;
-        os << percent_complete << "% complete, received seqno "
-           << current << " of " << first << "-" << last;
-        strncpy(ist_status_string_, os.str().c_str(), sizeof(ist_status_string_));
-        sv[STATS_IST_RECEIVE_STATUS].value._string = ist_status_string_;
-
-        sv[STATS_IST_RECEIVE_SEQNO_START].value._int64 = first;
-        sv[STATS_IST_RECEIVE_SEQNO_CURRENT].value._int64 = current;
-        sv[STATS_IST_RECEIVE_SEQNO_END].value._int64 = last;
+        // Now that IST processes all events to re-create cert queue current_seqno < first_seqno
+        if (current >= first)
+        {
+          if (last > first)
+              percent_complete = 100.0 * static_cast<float>(current - first)
+                                         / static_cast<float>(last - first);
+          percent_complete = std::max(percent_complete, 0);
+          percent_complete = std::min(percent_complete, 100);
+
+          std::ostringstream   os;
+          os << percent_complete << "% complete, received seqno "
+             << current << " of " << first << "-" << last;
+          strncpy(ist_status_string_, os.str().c_str(), sizeof(ist_status_string_));
+          sv[STATS_IST_RECEIVE_STATUS].value._string = ist_status_string_;
+
+          sv[STATS_IST_RECEIVE_SEQNO_START].value._int64 = first;
+          sv[STATS_IST_RECEIVE_SEQNO_CURRENT].value._int64 = current;
+          sv[STATS_IST_RECEIVE_SEQNO_END].value._int64 = last;
+        }
+        else
+        {
+          std::ostringstream   os;
+          os << "preloading certification queue from "
+             << current << " to " << first;
+          strncpy(ist_status_string_, os.str().c_str(), sizeof(ist_status_string_));
+          sv[STATS_IST_RECEIVE_STATUS].value._string = ist_status_string_;
+
+          sv[STATS_IST_RECEIVE_SEQNO_START].value._int64 = first;
+          sv[STATS_IST_RECEIVE_SEQNO_CURRENT].value._int64 = current;
+          sv[STATS_IST_RECEIVE_SEQNO_END].value._int64 = last;
+        }
     }
     else
     {
@@ -355,6 +402,7 @@
         sv[STATS_IST_RECEIVE_SEQNO_CURRENT].value._int64 = 0;
         sv[STATS_IST_RECEIVE_SEQNO_END].value._int64 = 0;
     }
+#endif /* PXC */
 
     // Get gcs backend status
     gu::Status status;
@@ -461,9 +509,11 @@
     gu_free(arg);
 }
 
+#ifdef PXC
 void
 galera::ReplicatorSMM::fetch_pfs_info(wsrep_node_info_t* nodes, uint32_t size)
 {
     gcs_.fetch_pfs_info(nodes, size);
 }
-
+#endif /* PXC */
+
