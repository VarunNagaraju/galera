--- conflicted
+++ resolved
@@ -53,6 +53,7 @@
 
     public:
 
+#ifdef PXC
 #ifdef HAVE_PSI_INTERFACE
         Monitor(wsrep_pfs_instr_tag mtag, wsrep_pfs_instr_tag ctag)
             :
@@ -63,11 +64,14 @@
             :
             mutex_(),
             cond_(),
-<<<<<<< HEAD
 #endif /* HAVE_PSI_INTERFACE */
-=======
+#else
+        Monitor()
+            :
+            mutex_(),
+            cond_(),
+#endif /* PXC */
             uuid_(WSREP_UUID_UNDEFINED),
->>>>>>> ba337dd0
             last_entered_(-1),
             last_left_(-1),
             drain_seqno_(GU_LLONG_MAX),
@@ -83,13 +87,13 @@
             delete[] process_;
             if (entered_ > 0)
             {
-                log_debug << "mon: entered " << entered_
+                log_info << "mon: entered " << entered_
                          << " oooe fraction " << double(oooe_)/entered_
                          << " oool fraction " << double(oool_)/entered_;
             }
             else
             {
-                log_debug << "apply mon: entered 0";
+                log_info << "apply mon: entered 0";
             }
         }
 
@@ -301,26 +305,28 @@
             return last_left_;
         }
 
-<<<<<<< HEAD
+        wsrep_seqno_t last_entered() const
+        {
+            gu::Lock lock(mutex_);
+            return last_entered_;
+        }
+
+        void last_left_gtid(wsrep_gtid_t& gtid) const
+        {
+            gu::Lock lock(mutex_);
+            gtid.uuid = uuid_;
+            gtid.seqno = last_left_;
+        }
+
+#ifdef PXC
         void stats(std::vector<wsrep_seqno_t>& vc)   const
         {
             gu::Lock lock(mutex_);
             vc.push_back(last_entered_);
             vc.push_back(last_left_);
-=======
-        wsrep_seqno_t last_entered() const
-        {
-            gu::Lock lock(mutex_);
-            return last_entered_;
-        }
-
-        void last_left_gtid(wsrep_gtid_t& gtid) const
-        {
-            gu::Lock lock(mutex_);
-            gtid.uuid = uuid_;
-            gtid.seqno = last_left_;
->>>>>>> ba337dd0
-        }
+        }
+#endif /* PXC */
+
 
         ssize_t       size()        const { return process_size_; }
 
@@ -545,20 +551,22 @@
         Monitor(const Monitor&);
         void operator=(const Monitor&);
 
-<<<<<<< HEAD
+#ifdef PXC
 #ifdef HAVE_PSI_INTERFACE
+        mutable
         gu::MutexWithPFS mutex_;
         gu::CondWithPFS  cond_;
 #else
-        gu::Mutex mutex_;
-        gu::Cond  cond_;
+         mutable
+         gu::Mutex mutex_;
+         gu::Cond  cond_;
 #endif /* HAVE_PSI_INTERFACE */
-=======
+#else
         mutable
         gu::Mutex mutex_;
         gu::Cond  cond_;
+#endif /* PXC */
         wsrep_uuid_t  uuid_;
->>>>>>> ba337dd0
         wsrep_seqno_t last_entered_;
         wsrep_seqno_t last_left_;
         wsrep_seqno_t drain_seqno_;
