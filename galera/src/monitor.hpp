--- conflicted
+++ resolved
@@ -229,6 +229,11 @@
             assert(process_[idx].state_ == Process::S_IDLE ||
                    process_[idx].state_ == Process::S_CANCELED);
 
+#ifndef NDEBUG
+            process_[idx].dobj_.~C();
+            new (&process_[idx].dobj_) C(obj);
+#endif /* NDEBUG */
+
             if (obj_seqno > last_entered_) last_entered_ = obj_seqno;
 
             if (obj_seqno <= drain_seqno_)
@@ -252,11 +257,8 @@
                 lock.wait(cond_);
             }
 
-<<<<<<< HEAD
-=======
             state_debug_print("interrupt", obj);
 
->>>>>>> f535a1bf
             if ((process_[idx].state_ == Process::S_IDLE &&
                  obj.seqno()          >  last_left_ ) ||
                 process_[idx].state_ == Process::S_WAITING )
