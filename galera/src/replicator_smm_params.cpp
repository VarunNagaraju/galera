--- conflicted
+++ resolved
@@ -124,14 +124,11 @@
                                                   gu::Config&       conf,
                                                   const char* const opts)
 {
-<<<<<<< HEAD
-    try {
-        conf.parse(opts);
+    try
+    {
+        if (opts) conf.parse(opts);
     }
     catch (gu::NotFound) {}
-=======
-    if (opts) conf.parse(opts);
->>>>>>> ff05089d
 
     if (conf.get<bool>(Replicator::Param::debug_log))
     {
