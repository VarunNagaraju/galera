//
// Copyright (C) 2010-2017 Codership Oy <info@codership.com>
//

//! @file replicator_smm.hpp
//
// @brief Galera Synchronous Multi-Master replicator
//

#ifndef GALERA_REPLICATOR_SMM_HPP
#define GALERA_REPLICATOR_SMM_HPP

#include "replicator.hpp"

#include "gu_init.h"
#include "GCache.hpp"
#include "gcs.hpp"
#include "monitor.hpp"
#include "wsdb.hpp"
#include "certification.hpp"
#include "trx_handle.hpp"
#include "write_set.hpp"
#include "galera_service_thd.hpp"
#include "fsm.hpp"
#include "gcs_action_source.hpp"
#include "ist.hpp"
#include "gu_atomic.hpp"
#include "saved_state.hpp"
#include "gu_debug_sync.hpp"


#include <map>
#include <queue>

namespace galera
{
    class ReplicatorSMM : public Replicator, public ist::EventObserver
    {
    public:

        typedef enum
        {
            SST_NONE,
            SST_WAIT,
            SST_REQ_FAILED,
            SST_FAILED
        } SstState;

        static const size_t N_STATES = S_DONOR + 1;

        ReplicatorSMM(const wsrep_init_args* args);

        ~ReplicatorSMM();

        wsrep_cap_t capabilities() const { return capabilities(proto_max_); }
        int trx_proto_ver() const { return trx_params_.version_; }
        int repl_proto_ver() const{ return protocol_version_; }

        wsrep_status_t connect(const std::string& cluster_name,
                               const std::string& cluster_url,
                               const std::string& state_donor,
                               bool               bootstrap);
        wsrep_status_t close();
        wsrep_status_t async_recv(void* recv_ctx);

        TrxHandlePtr get_local_trx(wsrep_trx_id_t trx_id, bool create = false)
        {
            return wsdb_.get_trx(trx_params_, uuid_, trx_id, create);
        }

        TrxHandlePtr new_local_trx(wsrep_trx_id_t trx_id)
        {
            return wsdb_.new_trx(trx_params_, uuid_, trx_id);
        }

        void discard_local_trx(TrxHandle* trx)
        {
            trx->release_write_set_out();
            wsdb_.discard_trx(trx->trx_id());
        }

        TrxHandlePtr local_conn_trx(wsrep_conn_id_t conn_id, bool create)
        {
            return wsdb_.get_conn_query(trx_params_, uuid_, conn_id, create);
        }

        void discard_local_conn_trx(wsrep_conn_id_t conn_id)
        {
            wsdb_.discard_conn_query(conn_id);
        }

<<<<<<< HEAD
        void discard_local_conn(wsrep_conn_id_t conn_id)
        {
            wsdb_.discard_conn(conn_id);
        }

        void apply_trx(void* recv_ctx, TrxHandle& trx);

        wsrep_status_t send(TrxHandle* trx, wsrep_trx_meta_t*);
        wsrep_status_t replicate(TrxHandlePtr& trx, wsrep_trx_meta_t*);
        wsrep_status_t abort_trx(TrxHandle* trx, wsrep_seqno_t, wsrep_seqno_t*);
        wsrep_status_t certify(TrxHandlePtr& trx, wsrep_trx_meta_t*);
        wsrep_status_t commit_order_enter_local(TrxHandle& trx);
        wsrep_status_t commit_order_enter_remote(TrxHandle& trx);
        wsrep_status_t commit_order_leave(TrxHandle& trx,
                                          const wsrep_buf_t*  error);
        wsrep_status_t release_commit(TrxHandle& trx);
        wsrep_status_t release_rollback(TrxHandle& trx);
        wsrep_status_t replay_trx(TrxHandlePtr& trx, void* replay_ctx);

        wsrep_status_t sync_wait(wsrep_gtid_t* upto,
                                 int           tout,
                                 wsrep_gtid_t* gtid);
        wsrep_status_t last_committed_id(wsrep_gtid_t* gtid);

        wsrep_status_t to_isolation_begin(TrxHandlePtr& trx, wsrep_trx_meta_t*);
        wsrep_status_t to_isolation_end(TrxHandlePtr& trx,
                                        const wsrep_buf_t* err);
=======
        void apply_trx(void* recv_ctx, TrxHandle* trx);

        wsrep_status_t replicate(TrxHandle* trx, wsrep_trx_meta_t*);
        void abort_trx(TrxHandle* trx) ;
        wsrep_status_t pre_commit(TrxHandle*  trx, wsrep_trx_meta_t*);
        wsrep_status_t replay_trx(TrxHandle* trx, void* replay_ctx);

        wsrep_status_t post_commit(TrxHandle* trx);
        wsrep_status_t post_rollback(TrxHandle* trx);

        wsrep_status_t causal_read(wsrep_gtid_t*);
        wsrep_status_t to_isolation_begin(TrxHandle* trx, wsrep_trx_meta_t*);
        wsrep_status_t to_isolation_end(TrxHandle* trx);
>>>>>>> ee8a8d01
        wsrep_status_t preordered_collect(wsrep_po_handle_t&      handle,
                                          const struct wsrep_buf* data,
                                          size_t                  count,
                                          bool                    copy);
        wsrep_status_t preordered_commit(wsrep_po_handle_t&      handle,
                                         const wsrep_uuid_t&     source,
                                         uint64_t                flags,
                                         int                     pa_range,
                                         bool                    commit);
        wsrep_status_t sst_sent(const wsrep_gtid_t& state_id, int rcode);
        wsrep_status_t sst_received(const wsrep_gtid_t& state_id,
                                    const wsrep_buf_t*  state,
                                    int                 rcode);

        void process_trx(void* recv_ctx, const TrxHandlePtr& trx);
        void process_commit_cut(wsrep_seqno_t seq, wsrep_seqno_t seqno_l);
        void process_conf_change(void* recv_ctx, const struct gcs_action& cc);
        void process_state_req(void* recv_ctx, const void* req,
                               size_t req_size, wsrep_seqno_t seqno_l,
                               wsrep_seqno_t donor_seq);
        void process_join(wsrep_seqno_t seqno, wsrep_seqno_t seqno_l);
        void process_sync(wsrep_seqno_t seqno_l);

        const struct wsrep_stats_var* stats_get()  const;
        void                          stats_reset();
        void                          stats_free(struct wsrep_stats_var*);

        /*! @throws NotFound */
        void           set_param (const std::string& key,
                                  const std::string& value);

        /*! @throws NotFound */
        void           param_set (const std::string& key,
                                  const std::string& value);

        std::string    param_get (const std::string& key) const;

        const gu::Config& params() const { return config_; }

        wsrep_seqno_t pause();
        void          resume();

        void          desync();
        void          resync();

        const wsrep_uuid_t& source_id() const
        {
            return uuid_;
        }

        // IST Action handler interface
        void ist_trx(const TrxHandlePtr& ts, bool must_apply);
        void ist_end(int error);

        // Enter apply monitor without waiting
        void apply_monitor_enter_immediately(const TrxHandle& trx)
        {
            ApplyOrder ao(trx.global_seqno(), 0, trx.is_local());
            gu_trace(apply_monitor_.enter(ao));
        }

        // Cancel local and enter apply monitors for TrxHandle
        void cancel_monitors_for_local(const TrxHandle& trx)
        {
            log_debug << "canceling monitors on behalf of trx: " << trx;
            assert(trx.is_local());
            assert(trx.global_seqno() > 0);

            LocalOrder lo(trx);
            local_monitor_.self_cancel(lo);

            gu_trace(apply_monitor_enter_immediately(trx));
        }

        // Drain apply and commit monitors up to seqno
        void drain_monitors(wsrep_seqno_t seqno);

        // Helper class to synchronize between IST receiver thread
        // applier threads.
        class ISTEventQueue
        {
        public:
            ISTEventQueue()
                :
                mutex_(),
                cond_(),
                eof_(false),
                error_(0),
                trx_queue_()
            { }
            void reset() { eof_ = false; error_ = 0; }
            void eof(int error)
            {
                gu::Lock lock(mutex_);
                eof_ = true;
                error_ = error;
                cond_.broadcast();
            }

            // Push back
            void push_back(const TrxHandlePtr& trx)
            {
                gu::Lock lock(mutex_);
                trx_queue_.push(trx);
                cond_.signal();
            }

            // Pop front
            //
            // Throws gu::Exception() in case of error for the first
            // caller which will detect the error.
            // Returns null in case of EOF
            TrxHandlePtr pop_front()
            {
                gu::Lock lock(mutex_);
                while (eof_ == false && trx_queue_.empty() == true)
                {
                    lock.wait(cond_);
                }

                TrxHandlePtr ret;
                if (trx_queue_.empty() == false)
                {
                    ret = trx_queue_.front();
                    trx_queue_.pop();
                }
                else
                {
                    if (error_)
                    {
                        int err(error_);
                        error_ = 0; // Make just one thread to detect the failure
                        gu_throw_error(err)
                            << "IST receiver reported failure";
                    }
                }

                return ret;
            }

        private:
            gu::Mutex mutex_;
            gu::Cond  cond_;
            bool eof_;
            int error_;
            std::queue<TrxHandlePtr> trx_queue_;
        };


        ISTEventQueue ist_event_queue_;

        void mark_corrupt_and_close()
        /* mark state as corrupt and try to leave cleanly */
        {
            st_.mark_corrupt();
            gu::Lock lock(closing_mutex_);
            start_closing();
        }

        bool corrupt() const { return st_.corrupt(); }

        struct InitConfig
        {
            InitConfig(gu::Config&, const char* node_address,
                       const char *base_dir);
        };

        class StateRequest
        {
        public:
            virtual const void* req     () const = 0;
            virtual ssize_t     len     () const = 0;
            virtual const void* sst_req () const = 0;
            virtual ssize_t     sst_len () const = 0;
            virtual const void* ist_req () const = 0;
            virtual ssize_t     ist_len () const = 0;
            virtual ~StateRequest() {}
        };

    private:

        ReplicatorSMM(const ReplicatorSMM&);
        void operator=(const ReplicatorSMM&);

        struct Param
        {
            static const std::string base_host;
            static const std::string base_port;
            static const std::string base_dir;
            static const std::string proto_max;
            static const std::string key_format;
            static const std::string commit_order;
            static const std::string causal_read_timeout;
            static const std::string max_write_set_size;
        };

        typedef std::pair<std::string, std::string> Default;

        struct Defaults
        {
            std::map<std::string, std::string> map_;
            Defaults ();
        };

        static const Defaults defaults;
        // both a list of parameters and a list of default values

        static wsrep_cap_t capabilities(int protocol_version);

        wsrep_seqno_t last_committed()
        {
            return co_mode_ != CommitOrder::BYPASS ?
                   commit_monitor_.last_left() : apply_monitor_.last_left();
        }

        void report_last_committed(wsrep_seqno_t purge_seqno)
        {
            if (gu_unlikely(purge_seqno != -1))
            {
                service_thd_.report_last_committed(purge_seqno);
            }
        }

        wsrep_status_t cert(const TrxHandlePtr& trx);
        wsrep_status_t cert_and_catch(const TrxHandlePtr& trx);
        wsrep_status_t cert_for_aborted(const TrxHandlePtr& trx);

        void update_state_uuid (const wsrep_uuid_t& u);
        void update_incoming_list (const wsrep_view_info_t& v);

        /* aborts/exits the program in a clean way */
        void abort() GU_NORETURN;

#ifdef GALERA_MONITOR_DEBUG_PRINT
    public:
#endif /* GALERA_MONITOR_DEBUG_PRINT */

        class LocalOrder
        {
        public:

            LocalOrder(const TrxHandle& trx)
                :
                seqno_(trx.local_seqno())
#if defined(GU_DBUG_ON) || !defined(NDEBUG)
                ,trx_(&trx)
#endif //GU_DBUG_ON
            { }

            LocalOrder(wsrep_seqno_t seqno, const TrxHandle* trx = NULL)
                :
                seqno_(seqno)
#if defined(GU_DBUG_ON) || !defined(NDEBUG)
                ,trx_(trx)
#endif //GU_DBUG_ON
            {
#if defined(GU_DBUG_ON) || !defined(NDEBUG)
                assert((trx_ && seqno_ == trx_->local_seqno()) || !trx_);
#endif //GU_DBUG_ON
            }

            wsrep_seqno_t seqno() const { return seqno_; }

            bool condition(wsrep_seqno_t last_entered,
                           wsrep_seqno_t last_left) const
            {
                return (last_left + 1 == seqno_);
            }

#ifdef GU_DBUG_ON
            void debug_sync(gu::Mutex& mutex)
            {
                if (trx_)
                {
                    if (trx_->is_local())
                    {
                        mutex.unlock();
                        GU_DBUG_SYNC_WAIT("local_monitor_master_enter_sync");
                        mutex.lock();
                    }
                    else
                    {
                        mutex.unlock();
                        GU_DBUG_SYNC_WAIT("local_monitor_slave_enter_sync");
                        mutex.lock();
                    }
                }
            }
#endif //GU_DBUG_ON

#ifndef NDEBUG
            LocalOrder()
                :
                seqno_(WSREP_SEQNO_UNDEFINED)
#ifdef GU_DBUG_ON
                ,trx_(NULL)
#endif //GU_DBUG_ON
            {}
#endif /* NDEBUG */

            void print(std::ostream& os) const
            {
                os << seqno_;
            }

        private:
#ifdef NDEBUG
            LocalOrder(const LocalOrder& o);
#endif /* NDEBUG */
            wsrep_seqno_t const seqno_;
#if defined(GU_DBUG_ON) || !defined(NDEBUG)
            // this pointer is for debugging purposes only and
            // is not guaranteed to point at a valid location
            const TrxHandle* const trx_;
#endif //GU_DBUG_ON
        };

        class ApplyOrder
        {
        public:

            ApplyOrder(const TrxHandle& trx)
                :
                global_seqno_ (trx.global_seqno()),
                depends_seqno_(trx.depends_seqno()),
                is_local_     (trx.is_local())
#ifndef NDEBUG
                ,trx_          (&trx)
#endif
            { }

            ApplyOrder(wsrep_seqno_t gs,
                       wsrep_seqno_t ds,
                       bool          l = false)
                :
                global_seqno_ (gs),
                depends_seqno_(ds),
                is_local_     (l)
#ifndef NDEBUG
                ,trx_          (NULL)
#endif
            { }

            wsrep_seqno_t seqno() const { return global_seqno_; }

            bool condition(wsrep_seqno_t last_entered,
                           wsrep_seqno_t last_left) const
            {
                return (is_local_ == true || last_left >= depends_seqno_);
            }

#ifdef GU_DBUG_ON
            void debug_sync(gu::Mutex& mutex)
            {
                if (is_local_)
                {
                    mutex.unlock();
                    GU_DBUG_SYNC_WAIT("apply_monitor_master_enter_sync");
                    mutex.lock();
                }
                else
                {
                    mutex.unlock();
                    GU_DBUG_SYNC_WAIT("apply_monitor_slave_enter_sync");
                    mutex.lock();
                }
            }
#endif //GU_DBUG_ON

#ifndef NDEBUG
            ApplyOrder()
                :
                global_seqno_ (WSREP_SEQNO_UNDEFINED),
                depends_seqno_(WSREP_SEQNO_UNDEFINED),
                is_local_     (false),
                trx_          (NULL)
            {}
#endif /* NDEBUG */

            void print(std::ostream& os) const
            {
                os << "g:" << global_seqno_
                   << " d:" << depends_seqno_
                   << (is_local_ ? " L" : " R");
            }

        private:
#ifdef NDEBUG
            ApplyOrder(const ApplyOrder&);
#endif
            const wsrep_seqno_t global_seqno_;
            const wsrep_seqno_t depends_seqno_;
            const bool is_local_;
#ifndef NDEBUG
            // this pointer is for debugging purposes only and
            // is not guaranteed to point at a valid location
            const TrxHandle* const trx_;
#endif
        };

        class CommitOrder
        {
        public:
            typedef enum
            {
                BYPASS     = 0,
                OOOC       = 1,
                LOCAL_OOOC = 2,
                NO_OOOC    = 3
            } Mode;

            static Mode from_string(const std::string& str)
            {
                int ret(gu::from_string<int>(str));
                switch (ret)
                {
                case BYPASS:
                case OOOC:
                case LOCAL_OOOC:
                case NO_OOOC:
                    break;
                default:
                    gu_throw_error(EINVAL)
                        << "invalid value " << str << " for commit order mode";
                }
                return static_cast<Mode>(ret);
            }

            CommitOrder(const TrxHandle& trx, Mode mode)
                :
                global_seqno_(trx.global_seqno()),
                mode_(mode),
                is_local_(trx.is_local())
#ifndef NDEBUG
                ,trx_(&trx)
#endif
            { }

            CommitOrder(wsrep_seqno_t gs, Mode mode, bool local = false)
                :
                global_seqno_(gs),
                mode_(mode),
                is_local_(local)
#ifndef NDEBUG
                ,trx_(NULL)
#endif
            { }

            wsrep_seqno_t seqno() const { return global_seqno_; }
            bool condition(wsrep_seqno_t last_entered,
                           wsrep_seqno_t last_left) const
            {
                switch (mode_)
                {
                case BYPASS:
                    gu_throw_fatal
                        << "commit order condition called in bypass mode";
                case OOOC:
                    return true;
                case LOCAL_OOOC:
                    return is_local_;
                    // in case of remote trx fall through
                case NO_OOOC:
                    return (last_left + 1 == global_seqno_);
                }
                gu_throw_fatal << "invalid commit mode value " << mode_;
            }

#ifdef GU_DBUG_ON
            void debug_sync(gu::Mutex& mutex)
            {
                if (is_local_ == true)
                {
                    mutex.unlock();
                    GU_DBUG_SYNC_WAIT("commit_monitor_master_enter_sync");
                    mutex.lock();
                }
                else
                {
                    mutex.unlock();
                    GU_DBUG_SYNC_WAIT("commit_monitor_slave_enter_sync");
                    mutex.lock();
                }
            }
#endif //GU_DBUG_ON

#ifndef NDEBUG
            CommitOrder()
                :
                global_seqno_ (WSREP_SEQNO_UNDEFINED),
                mode_         (OOOC),
                is_local_     (false),
                trx_          (NULL)
            {
                (void)trx_; // to pacify clang's -Wunused-private-field
            }
#endif /* NDEBUG */

            void print(std::ostream& os) const
            {
                os << "g:" << global_seqno_ << " m:" << mode_
                   << (is_local_ ? " L" : " R");
            }

        private:
#ifdef NDEBUG
            CommitOrder(const CommitOrder&);
#endif
            const wsrep_seqno_t global_seqno_;
            const Mode mode_;
            const bool is_local_;
#ifndef NDEBUG
            // this pointer is for debugging purposes only and
            // is not guaranteed to point at a valid location
            const TrxHandle* const trx_;
#endif
        };

    private:

        // state machine
        class Transition
        {
        public:

            Transition(State const from, State const to) :
                from_(from),
                to_(to)
            { }

            State from() const { return from_; }
            State to()   const { return to_;   }

            bool operator==(Transition const& other) const
            {
                return (from_ == other.from_ && to_ == other.to_);
            }

            class Hash
            {
            public:
                size_t operator()(Transition const& tr) const
                {
                    return (gu::HashValue(static_cast<int>(tr.from_))
                            ^ gu::HashValue(static_cast<int>(tr.to_)));
                }
            };

        private:

            State from_;
            State to_;
        };


        void build_stats_vars (std::vector<struct wsrep_stats_var>& stats);

        void cancel_seqno(wsrep_seqno_t);

        void set_initial_position(const wsrep_uuid_t&, wsrep_seqno_t);

        void establish_protocol_versions (int version);

        bool state_transfer_required(const wsrep_view_info_t& view_info,
                                     bool rejoined);

        void prepare_for_IST (void*& req, ssize_t& req_len,
                              const wsrep_uuid_t& group_uuid,
                              wsrep_seqno_t       group_seqno);

        void recv_IST(void* recv_ctx);
        void process_IST_writeset(void* recv_ctx, const TrxHandlePtr& txp);

        StateRequest* prepare_state_request (const void* sst_req,
                                             ssize_t     sst_req_len,
                                             const wsrep_uuid_t& group_uuid,
                                             wsrep_seqno_t       group_seqno);

        void send_state_request (const StateRequest* req);

        void request_state_transfer (void* recv_ctx,
                                     const wsrep_uuid_t& group_uuid,
                                     wsrep_seqno_t       group_seqno,
                                     const void*         sst_req,
                                     ssize_t             sst_req_len);

        /* These methods facilitate closing procedure.
         * They must be called under closing_mutex_ lock */
        void start_closing();
        void shift_to_CLOSED();
        void wait_for_CLOSED(gu::Lock&);

        wsrep_seqno_t donate_sst(void* recv_ctx, const StateRequest& streq,
                                 const wsrep_gtid_t& state_id, bool bypass);

        /* local state seqno for internal use (macro mock up) */
        wsrep_seqno_t STATE_SEQNO(void) { return commit_monitor_.last_left(); }

        class InitLib /* Library initialization routines */
        {
        public:
            InitLib (gu_log_cb_t cb) { gu_init(cb); }
        };

        InitLib                init_lib_;
        gu::Config             config_;

        InitConfig
            init_config_; // registers configurable parameters and defaults

        struct ParseOptions
        {
            ParseOptions(Replicator& repl, gu::Config&, const char* opts);
        }
            parse_options_; // parse option string supplied on initialization

        class InitSSL
        {
        public:
            InitSSL(gu::Config& conf) { gu::ssl_init_options(conf); }
        } init_ssl_; // initialize global SSL parameters

        static int const       MAX_PROTO_VER;
        /*
         * |--------------------------------------------------------------------|
         * | protocol_version_ | trx version | str_proto_ver_ | record_set_ver_ |
         * |--------------------------------------------------------------------|
         * |                 1 |           1 |              0 |               1 |
         * |                 2 |           1 |              1 |               1 |
         * |                 3 |           2 |              1 |               1 |
         * |                 4 |           2 |              1 |               1 |
         * |                 5 |           3 |              1 |               1 |
         * |                 6 |           3 |              2 |               1 |
         * |                 7 |           3 |              2 |               1 |
         * |                 8 |           4 |              2 |               2 |
         * |--------------------------------------------------------------------|
         */

        int                    str_proto_ver_;// state transfer request protocol
        int                    protocol_version_;// general repl layer proto
        int                    proto_max_;    // maximum allowed proto version

        FSM<State, Transition> state_;
        gu::Mutex              closing_mutex_; // to sync close() call
        gu::Cond               closing_cond_;
        bool                   closing_; // to indicate that the closing process
                                         // started
        SstState               sst_state_;

        // configurable params
        const CommitOrder::Mode co_mode_; // commit order mode

        // persistent data location
        std::string           state_file_;
        SavedState            st_;

        // boolean telling if the node is safe to use for bootstrapping
        // a new primary component
        bool safe_to_bootstrap_;

        // currently installed trx parameters
        TrxHandle::Params     trx_params_;

        // identifiers
        wsrep_uuid_t          uuid_;
        wsrep_uuid_t const    state_uuid_;
        const char            state_uuid_str_[37];
        wsrep_seqno_t         cc_seqno_; // seqno of last CC
        wsrep_seqno_t         pause_seqno_; // local seqno of last pause call

        // application callbacks
        void*                  app_ctx_;
        wsrep_connected_cb_t   connected_cb_;
        wsrep_view_cb_t        view_cb_;
        wsrep_sst_request_cb_t sst_request_cb_;
        wsrep_apply_cb_t       apply_cb_;
        wsrep_unordered_cb_t   unordered_cb_;
        wsrep_sst_donate_cb_t  sst_donate_cb_;
        wsrep_synced_cb_t      synced_cb_;

        // SST
        std::string   sst_donor_;
        wsrep_uuid_t  sst_uuid_;
        wsrep_seqno_t sst_seqno_;
        gu::Mutex     sst_mutex_;
        gu::Cond      sst_cond_;
        int           sst_retry_sec_;
        bool          sst_received_;

        // services
        gcache::GCache gcache_;
        GCS_IMPL       gcs_;
        ServiceThd     service_thd_;

        // action sources
        TrxHandle::SlavePool slave_pool_;
        ActionSource*        as_;
        ist::Receiver        ist_receiver_;
        ist::AsyncSenderMap  ist_senders_;

        // trx processing
        Wsdb            wsdb_;
        Certification   cert_;

        // concurrency control
        Monitor<LocalOrder>  local_monitor_;
        Monitor<ApplyOrder>  apply_monitor_;
        Monitor<CommitOrder> commit_monitor_;
        gu::datetime::Period causal_read_timeout_;

        // counters
        gu::Atomic<size_t>    receivers_;
        gu::Atomic<long long> replicated_;
        gu::Atomic<long long> replicated_bytes_;
        gu::Atomic<long long> keys_count_;
        gu::Atomic<long long> keys_bytes_;
        gu::Atomic<long long> data_bytes_;
        gu::Atomic<long long> unrd_bytes_;
        gu::Atomic<long long> local_commits_;
        gu::Atomic<long long> local_rollbacks_;
        gu::Atomic<long long> local_cert_failures_;
        gu::Atomic<long long> local_replays_;
        gu::Atomic<long long> causal_reads_;

        gu::Atomic<long long> preordered_id_; // temporary preordered ID

        // non-atomic stats
        std::string           incoming_list_;
        mutable gu::Mutex     incoming_mutex_;

        mutable std::vector<struct wsrep_stats_var> wsrep_stats_;
    };

    std::ostream& operator<<(std::ostream& os, ReplicatorSMM::State state);

#ifdef GALERA_MONITOR_DEBUG_PRINT
    inline std::ostream&
    operator<<(std::ostream& os,const ReplicatorSMM::LocalOrder& o)
    { o.print(os); return os; }
    inline std::ostream&
    operator<<(std::ostream& os,const ReplicatorSMM::ApplyOrder& o)
    { o.print(os); return os; }
    inline std::ostream&
    operator<<(std::ostream& os,const ReplicatorSMM::CommitOrder& o)
    { o.print(os); return os; }
#endif /* GALERA_MONITOR_DEBUG_PRINT */

} /* namespace galera */

#endif /* GALERA_REPLICATOR_SMM_HPP */<|MERGE_RESOLUTION|>--- conflicted
+++ resolved
@@ -89,12 +89,6 @@
             wsdb_.discard_conn_query(conn_id);
         }
 
-<<<<<<< HEAD
-        void discard_local_conn(wsrep_conn_id_t conn_id)
-        {
-            wsdb_.discard_conn(conn_id);
-        }
-
         void apply_trx(void* recv_ctx, TrxHandle& trx);
 
         wsrep_status_t send(TrxHandle* trx, wsrep_trx_meta_t*);
@@ -117,21 +111,6 @@
         wsrep_status_t to_isolation_begin(TrxHandlePtr& trx, wsrep_trx_meta_t*);
         wsrep_status_t to_isolation_end(TrxHandlePtr& trx,
                                         const wsrep_buf_t* err);
-=======
-        void apply_trx(void* recv_ctx, TrxHandle* trx);
-
-        wsrep_status_t replicate(TrxHandle* trx, wsrep_trx_meta_t*);
-        void abort_trx(TrxHandle* trx) ;
-        wsrep_status_t pre_commit(TrxHandle*  trx, wsrep_trx_meta_t*);
-        wsrep_status_t replay_trx(TrxHandle* trx, void* replay_ctx);
-
-        wsrep_status_t post_commit(TrxHandle* trx);
-        wsrep_status_t post_rollback(TrxHandle* trx);
-
-        wsrep_status_t causal_read(wsrep_gtid_t*);
-        wsrep_status_t to_isolation_begin(TrxHandle* trx, wsrep_trx_meta_t*);
-        wsrep_status_t to_isolation_end(TrxHandle* trx);
->>>>>>> ee8a8d01
         wsrep_status_t preordered_collect(wsrep_po_handle_t&      handle,
                                           const struct wsrep_buf* data,
                                           size_t                  count,
