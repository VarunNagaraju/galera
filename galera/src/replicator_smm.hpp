--- conflicted
+++ resolved
@@ -93,7 +93,6 @@
             wsdb_.discard_conn(conn_id);
         }
 
-<<<<<<< HEAD
         void apply_trx(void* recv_ctx, TrxHandleSlave& trx);
         void process_apply_exception(TrxHandleSlave&, const ApplyException&);
 
@@ -105,17 +104,6 @@
         wsrep_status_t commit_order_enter_local(TrxHandleMaster& trx);
         wsrep_status_t commit_order_enter_remote(TrxHandleSlave& trx);
         wsrep_status_t commit_order_leave(TrxHandleSlave& trx,
-=======
-        void apply_trx(void* recv_ctx, TrxHandle& trx);
-
-        wsrep_status_t send(TrxHandle* trx, wsrep_trx_meta_t*);
-        wsrep_status_t replicate(TrxHandlePtr& trx, wsrep_trx_meta_t*);
-        wsrep_status_t abort_trx(TrxHandle* trx, wsrep_seqno_t, wsrep_seqno_t*);
-        wsrep_status_t certify(TrxHandlePtr& trx, wsrep_trx_meta_t*);
-        wsrep_status_t commit_order_enter_local(TrxHandle& trx);
-        wsrep_status_t commit_order_enter_remote(TrxHandle& trx);
-        wsrep_status_t commit_order_leave(TrxHandle& trx,
->>>>>>> bf35c959
                                           const wsrep_buf_t*  error);
         wsrep_status_t release_commit(TrxHandleMaster& trx);
         wsrep_status_t release_rollback(TrxHandleMaster& trx);
@@ -186,44 +174,28 @@
         void ist_cc(const gcs_action&, bool must_apply, bool preload);
         void ist_end(int error);
 
-<<<<<<< HEAD
-        // Cancel local and apply monitors for TrxHandleSlave
-        template<bool local>
-        void cancel_monitors(const TrxHandleSlave& ts)
-        {
-            log_debug << "canceling " << (local ? "local" : "apply")
-                      <<" monitor on behalf of ts: " << ts;
-
-            if (local)
-            {
-                LocalOrder  lo(ts);
-                local_monitor_.self_cancel(lo);
-            }
-
-            ApplyOrder  ao(ts);
-            apply_monitor_.self_cancel(ao);
-        }
-=======
         // Enter apply monitor without waiting
-        void apply_monitor_enter_immediately(const TrxHandle& trx)
-        {
-            ApplyOrder ao(trx.global_seqno(), 0, trx.is_local());
+        void apply_monitor_enter_immediately(const TrxHandleSlave& ts)
+        {
+            ApplyOrder ao(ts.global_seqno(), 0, ts.local());
             gu_trace(apply_monitor_.enter(ao));
         }
 
         // Cancel local and enter apply monitors for TrxHandle
-        void cancel_monitors_for_local(const TrxHandle& trx)
-        {
-            log_debug << "canceling monitors on behalf of trx: " << trx;
-            assert(trx.is_local());
-            assert(trx.global_seqno() > 0);
-
-            LocalOrder lo(trx);
+        void cancel_monitors_for_local(const TrxHandleSlave& ts)
+        {
+            log_debug << "canceling monitors on behalf of trx: " << ts;
+            assert(ts.local());
+            assert(ts.global_seqno() > 0);
+
+            LocalOrder lo(ts);
             local_monitor_.self_cancel(lo);
->>>>>>> bf35c959
-
-            gu_trace(apply_monitor_enter_immediately(trx));
-        }
+
+            gu_trace(apply_monitor_enter_immediately(ts));
+        }
+
+        // Cancel all monitors for given seqnos
+        void cancel_seqnos(wsrep_seqno_t seqno_l, wsrep_seqno_t seqno_g);
 
         // Drain apply and commit monitors up to seqno
         void drain_monitors(wsrep_seqno_t seqno);
