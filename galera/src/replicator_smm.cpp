//
// Copyright (C) 2010-2017 Codership Oy <info@codership.com>
//

#include "galera_common.hpp"
#include "replicator_smm.hpp"
#include "gcs_action_source.hpp"
#include "galera_exception.hpp"

#include "galera_info.hpp"

#include <gu_debug_sync.hpp>
#include <gu_abort.h>

#include <sstream>
#include <iostream>


#define TX_SET_STATE(t_,s_) (t_).set_state(s_, __LINE__)


wsrep_cap_t
galera::ReplicatorSMM::capabilities(int protocol_version)
{
    static uint64_t const v4_caps(WSREP_CAP_MULTI_MASTER         |
                                  WSREP_CAP_CERTIFICATION        |
                                  WSREP_CAP_PARALLEL_APPLYING    |
                                  WSREP_CAP_TRX_REPLAY           |
                                  WSREP_CAP_ISOLATION            |
                                  WSREP_CAP_PAUSE                |
                                  WSREP_CAP_CAUSAL_READS);

    static uint64_t const v5_caps(WSREP_CAP_INCREMENTAL_WRITESET |
                                  WSREP_CAP_UNORDERED            |
                                  WSREP_CAP_PREORDERED);

    static uint64_t const v8_caps(WSREP_CAP_STREAMING);

    static uint64_t const v9_caps(WSREP_CAP_NBO);

    if (protocol_version == -1) return 0;

    assert(protocol_version >= 4);

    uint64_t caps(v4_caps);

    if (protocol_version >= 5) caps |= v5_caps;
    if (protocol_version >= 8) caps |= v8_caps;
    if (protocol_version >= 9) caps |= v9_caps;

    return caps;
}


std::ostream& galera::operator<<(std::ostream& os, ReplicatorSMM::State state)
{
    switch (state)
    {
    case ReplicatorSMM::S_DESTROYED: return (os << "DESTROYED");
    case ReplicatorSMM::S_CLOSED:    return (os << "CLOSED");
    case ReplicatorSMM::S_CONNECTED: return (os << "CONNECTED");
    case ReplicatorSMM::S_JOINING:   return (os << "JOINING");
    case ReplicatorSMM::S_JOINED:    return (os << "JOINED");
    case ReplicatorSMM::S_SYNCED:    return (os << "SYNCED");
    case ReplicatorSMM::S_DONOR:     return (os << "DONOR");
    }

    gu_throw_fatal << "invalid state " << static_cast<int>(state);
}

//////////////////////////////////////////////////////////////////////
//////////////////////////////////////////////////////////////////////
//                           Public
//////////////////////////////////////////////////////////////////////
//////////////////////////////////////////////////////////////////////

galera::ReplicatorSMM::ReplicatorSMM(const struct wsrep_init_args* args)
    :
    ist_event_queue_    (),
    init_lib_           (reinterpret_cast<gu_log_cb_t>(args->logger_cb)),
    config_             (),
    init_config_        (config_, args->node_address, args->data_dir),
    parse_options_      (*this, config_, args->options),
    init_ssl_           (config_),
    str_proto_ver_      (-1),
    protocol_version_   (-1),
    proto_max_          (gu::from_string<int>(config_.get(Param::proto_max))),
    state_              (S_CLOSED),
    closing_mutex_      (),
    closing_cond_       (),
    closing_            (false),
    sst_state_          (SST_NONE),
    co_mode_            (CommitOrder::from_string(
                             config_.get(Param::commit_order))),
    state_file_         (config_.get(BASE_DIR)+'/'+GALERA_STATE_FILE),
    st_                 (state_file_),
    safe_to_bootstrap_  (true),
    trx_params_         (config_.get(BASE_DIR), -1,
                         KeySet::version(config_.get(Param::key_format)),
                         TrxHandleMaster::Defaults.record_set_ver_,
                         gu::from_string<int>(config_.get(
                             Param::max_write_set_size))),
    uuid_               (WSREP_UUID_UNDEFINED),
    state_uuid_         (WSREP_UUID_UNDEFINED),
    state_uuid_str_     (),
    cc_seqno_           (WSREP_SEQNO_UNDEFINED),
    cc_lowest_trx_seqno_(WSREP_SEQNO_UNDEFINED),
    pause_seqno_        (WSREP_SEQNO_UNDEFINED),
    app_ctx_            (args->app_ctx),
    connected_cb_       (args->connected_cb),
    view_cb_            (args->view_cb),
    sst_request_cb_     (args->sst_request_cb),
    apply_cb_           (args->apply_cb),
    unordered_cb_       (args->unordered_cb),
    sst_donate_cb_      (args->sst_donate_cb),
    synced_cb_          (args->synced_cb),
    sst_donor_          (),
    sst_uuid_           (WSREP_UUID_UNDEFINED),
    sst_seqno_          (WSREP_SEQNO_UNDEFINED),
    sst_mutex_          (),
    sst_cond_           (),
    sst_retry_sec_      (1),
    sst_received_       (false),
    gcache_             (config_, config_.get(BASE_DIR)),
    gcs_                (config_, gcache_, proto_max_, args->proto_ver,
                         args->node_name, args->node_incoming),
    service_thd_        (gcs_, gcache_),
    slave_pool_         (sizeof(TrxHandleSlave), 1024, "TrxHandleSlave"),
    as_                 (new GcsActionSource(slave_pool_, gcs_, *this, gcache_)),
    ist_receiver_       (config_, gcache_, slave_pool_,*this,args->node_address),
    ist_senders_        (gcache_),
    wsdb_               (),
    cert_               (config_, &service_thd_),
    pending_cert_queue_ (),
    local_monitor_      (),
    apply_monitor_      (),
    commit_monitor_     (),
    causal_read_timeout_(config_.get(Param::causal_read_timeout)),
    receivers_          (),
    replicated_         (),
    replicated_bytes_   (),
    keys_count_         (),
    keys_bytes_         (),
    data_bytes_         (),
    unrd_bytes_         (),
    local_commits_      (),
    local_rollbacks_    (),
    local_cert_failures_(),
    local_replays_      (),
    causal_reads_       (),
    preordered_id_      (),
    incoming_list_      (""),
    incoming_mutex_     (),
    wsrep_stats_        ()
{
    // @todo add guards (and perhaps actions)
    state_.add_transition(Transition(S_CLOSED,  S_DESTROYED));
    state_.add_transition(Transition(S_CLOSED,  S_CONNECTED));

    state_.add_transition(Transition(S_CONNECTED, S_CLOSED));
    state_.add_transition(Transition(S_CONNECTED, S_CONNECTED));
    state_.add_transition(Transition(S_CONNECTED, S_JOINING));
    // the following is possible only when bootstrapping new cluster
    // (trivial wsrep_cluster_address)
    state_.add_transition(Transition(S_CONNECTED, S_JOINED));
    // the following are possible on PC remerge
    state_.add_transition(Transition(S_CONNECTED, S_DONOR));
    state_.add_transition(Transition(S_CONNECTED, S_SYNCED));

    state_.add_transition(Transition(S_JOINING, S_CLOSED));
    // the following is possible if one non-prim conf follows another
    state_.add_transition(Transition(S_JOINING, S_CONNECTED));
    state_.add_transition(Transition(S_JOINING, S_JOINED));

    state_.add_transition(Transition(S_JOINED, S_CLOSED));
    state_.add_transition(Transition(S_JOINED, S_CONNECTED));
    state_.add_transition(Transition(S_JOINED, S_SYNCED));
    // the following is possible if one desync() immediately follows another
    state_.add_transition(Transition(S_JOINED, S_DONOR));

    state_.add_transition(Transition(S_SYNCED, S_CLOSED));
    state_.add_transition(Transition(S_SYNCED, S_CONNECTED));
    state_.add_transition(Transition(S_SYNCED, S_DONOR));

    state_.add_transition(Transition(S_DONOR, S_CLOSED));
    state_.add_transition(Transition(S_DONOR, S_CONNECTED));
    state_.add_transition(Transition(S_DONOR, S_JOINED));

    local_monitor_.set_initial_position(WSREP_UUID_UNDEFINED, 0);

    wsrep_uuid_t  uuid;
    wsrep_seqno_t seqno;

    st_.get (uuid, seqno, safe_to_bootstrap_);

    if (0 != args->state_id &&
        args->state_id->uuid != WSREP_UUID_UNDEFINED &&
        args->state_id->uuid == uuid                 &&
        seqno                == WSREP_SEQNO_UNDEFINED)
    {
        /* non-trivial recovery information provided on startup, and db is safe
         * so use recovered seqno value */
        seqno = args->state_id->seqno;
    }

    log_debug << "End state: " << uuid << ':' << seqno << " #################";

    cc_seqno_ = seqno; // is it needed here?

    set_initial_position(uuid, seqno);
    gcache_.seqno_reset(gu::GTID(uuid, seqno));
    // update gcache position to one supplied by app.

    build_stats_vars(wsrep_stats_);
}

void galera::ReplicatorSMM::start_closing()
{
    assert(closing_mutex_.locked());
    assert(state_() >= S_CONNECTED);
    if (!closing_)
    {
        closing_ = true;
        gcs_.close();
    }
}

void galera::ReplicatorSMM::shift_to_CLOSED()
{
    assert(closing_mutex_.locked());
    assert(closing_);

    state_.shift_to(S_CLOSED);

    /* Cleanup for re-opening. */
    uuid_ = WSREP_UUID_UNDEFINED;
    closing_ = false;
    if (st_.corrupt())
    {
        /* this is a synchronization hack to make sure all receivers are done
         * with their work and won't access cert module any more. The usual
         * monitor drain is not enough here. */
        while (receivers_() > 1) usleep(1000);

        // this should erase the memory of a pre-existing state.
        set_initial_position(WSREP_UUID_UNDEFINED, WSREP_SEQNO_UNDEFINED);
        cert_.assign_initial_position(gu::GTID(GU_UUID_NIL, -1),
                                      trx_params_.version_);
        sst_uuid_            = WSREP_UUID_UNDEFINED;
        sst_seqno_           = WSREP_SEQNO_UNDEFINED;
        cc_seqno_            = WSREP_SEQNO_UNDEFINED;
        cc_lowest_trx_seqno_ = WSREP_SEQNO_UNDEFINED;
        pause_seqno_         = WSREP_SEQNO_UNDEFINED;
    }

    closing_cond_.broadcast();
}

void galera::ReplicatorSMM::wait_for_CLOSED(gu::Lock& lock)
{
    assert(closing_mutex_.locked());
    assert(closing_);
    while (state_() > S_CLOSED) lock.wait(closing_cond_);
    assert(!closing_);
    assert(WSREP_UUID_UNDEFINED == uuid_);
}

galera::ReplicatorSMM::~ReplicatorSMM()
{
    log_info << "dtor state: " << state_();

    gu::Lock lock(closing_mutex_);

    switch (state_())
    {
    case S_CONNECTED:
    case S_JOINING:
    case S_JOINED:
    case S_SYNCED:
    case S_DONOR:
        start_closing();
        wait_for_CLOSED(lock);
        // fall through
    case S_CLOSED:
        ist_senders_.cancel();
        break;
    case S_DESTROYED:
        break;
    }

    delete as_;
}


wsrep_status_t galera::ReplicatorSMM::connect(const std::string& cluster_name,
                                              const std::string& cluster_url,
                                              const std::string& state_donor,
                                              bool  const        bootstrap)
{
    sst_donor_ = state_donor;
    service_thd_.reset();

    // make sure there was a proper initialization/cleanup
    assert(WSREP_UUID_UNDEFINED == uuid_);

    ssize_t err = 0;
    wsrep_status_t ret(WSREP_OK);
    wsrep_seqno_t const seqno(STATE_SEQNO());
    wsrep_uuid_t  const gcs_uuid(seqno < 0 ? WSREP_UUID_UNDEFINED :state_uuid_);
    gu::GTID      const inpos(gcs_uuid, seqno);

    log_info << "Setting GCS initial position to " << inpos;

    if ((bootstrap == true || cluster_url == "gcomm://")
        && safe_to_bootstrap_ == false)
    {
        log_error << "It may not be safe to bootstrap the cluster from this node. "
                  << "It was not the last one to leave the cluster and may "
                  << "not contain all the updates. To force cluster bootstrap "
                  << "with this node, edit the grastate.dat file manually and "
                  << "set safe_to_bootstrap to 1 .";
        ret = WSREP_NODE_FAIL;
    }

    if (ret == WSREP_OK && (err = gcs_.set_initial_position(inpos)) != 0)
    {
        log_error << "gcs init failed:" << strerror(-err);
        ret = WSREP_NODE_FAIL;
    }

    if (ret == WSREP_OK &&
        (err = gcs_.connect(cluster_name, cluster_url, bootstrap)) != 0)
    {
        log_error << "gcs connect failed: " << strerror(-err);
        ret = WSREP_NODE_FAIL;
    }

    if (ret == WSREP_OK)
    {
        state_.shift_to(S_CONNECTED);
    }

    return ret;
}


wsrep_status_t galera::ReplicatorSMM::close()
{
    gu::Lock lock(closing_mutex_);

    if (state_() > S_CLOSED)
    {
        start_closing();
        wait_for_CLOSED(lock);
    }

    return WSREP_OK;
}


wsrep_status_t galera::ReplicatorSMM::async_recv(void* recv_ctx)
{
    assert(recv_ctx != 0);

    if (state_() <= S_CLOSED)
    {
        log_error <<"async recv cannot start, provider in CLOSED state";
        return WSREP_FATAL;
    }

    ++receivers_;

    bool exit_loop(false);
    wsrep_status_t retval(WSREP_OK);

    while (WSREP_OK == retval && state_() > S_CLOSED)
    {
        ssize_t rc;

        while (gu_unlikely((rc = as_->process(recv_ctx, exit_loop))
                           == -ECANCELED))
        {
            recv_IST(recv_ctx);
            // hack: prevent fast looping until ist controlling thread
            // resumes gcs prosessing
            usleep(10000);
        }

        if (gu_unlikely(rc <= 0))
        {
            retval = WSREP_CONN_FAIL;
        }
        else if (gu_unlikely(exit_loop == true))
        {
            assert(WSREP_OK == retval);

            if (receivers_.sub_and_fetch(1) > 0)
            {
                log_info << "Slave thread exiting on request.";
                break;
            }

            ++receivers_;
            log_warn << "Refusing exit for the last slave thread.";
        }
    }

    /* exiting loop already did proper checks */
    if (!exit_loop && receivers_.sub_and_fetch(1) == 0)
    {
        gu::Lock lock(closing_mutex_);
        if (state_() > S_CLOSED && !closing_)
        {
            assert(WSREP_CONN_FAIL == retval);
            /* Last recv thread exiting due to error but replicator is not
             * closed. We need to at least gracefully leave the cluster.*/

            if (WSREP_OK == retval)
            {
                log_warn << "Broken shutdown sequence, provider state: "
                         << state_() << ", retval: " << retval;
                assert (0);
            }

            start_closing();

            // Generate zero view before exit to notify application
            gcs_act_cchange const cc;
            wsrep_uuid_t tmp(uuid_);
            wsrep_view_info_t* const err_view
                (galera_view_info_create(cc, capabilities(cc.repl_proto_ver),
                                         -1, tmp));
            view_cb_(app_ctx_, recv_ctx, err_view, 0, 0);
            free(err_view);

            shift_to_CLOSED();
        }
    }

    log_debug << "Slave thread exit. Return code: " << retval;

    return retval;
}

void galera::ReplicatorSMM::apply_trx(void* recv_ctx, TrxHandleSlave& ts)
{
    assert(ts.global_seqno() > 0);
    assert(!ts.is_committed());
    if (!ts.skip_event())
    {
        assert(ts.trx_id() != uint64_t(-1) || ts.is_toi());
        assert(ts.certified() /*Repl*/ || ts.preordered() /*IST*/);
        assert(ts.local() == false || ts.nbo_end() ||
               (ts.flags() & TrxHandle::F_ROLLBACK));
        assert(ts.nbo_end() == false || ts.is_dummy());
    }

    ApplyException ae;

    ApplyOrder ao(ts);
    CommitOrder co(ts, co_mode_);

    if (gu_likely(TrxHandle::S_ABORTING != ts.state()))
        TX_SET_STATE(ts, TrxHandle::S_APPLYING);

    gu_trace(apply_monitor_.enter(ao));

    if (gu_unlikely(ts.nbo_start() == true))
    {
        // Non-blocking operation start, mark state unsafe.
        st_.mark_unsafe();
    }

    wsrep_trx_meta_t meta = { { state_uuid_,    ts.global_seqno() },
                              { ts.source_id(), ts.trx_id(), ts.conn_id() },
                              ts.depends_seqno() };

    if (ts.is_toi())
    {
        log_debug << "Executing TO isolated action: " << ts;
        st_.mark_unsafe();
    }

    wsrep_bool_t exit_loop(false);

    try { gu_trace(ts.apply(recv_ctx, apply_cb_, meta, exit_loop)); }
    catch (ApplyException& e)
    {
        assert(0 != e.status());
        assert(NULL != e.data() || 0 == e.data_len());
        assert(0 != e.data_len() || NULL == e.data());

        if (!st_.corrupt()) mark_corrupt_and_close();
    }
    /* at this point any other exception is fatal, not catching anything else.*/

    if (ts.local() == false)
    {
        GU_DBUG_SYNC_WAIT("after_commit_slave_sync");
    }

    wsrep_seqno_t const safe_to_discard(cert_.set_trx_committed(ts));

    /* For now need to keep it inside apply monitor to ensure all processing
     * ends by the time monitors are drained because of potential gcache
     * cleanup (and loss of the writeset buffer). Perhaps unordered monitor
     * is needed here. */
    ts.unordered(recv_ctx, unordered_cb_);

    apply_monitor_.leave(ao);

    if (ts.is_toi())
    {
        log_debug << "Done executing TO isolated action: "
                  << ts.global_seqno();
        st_.mark_safe();
    }

    if (gu_likely(ts.local_seqno() != -1))
    {
        // trx with local seqno -1 originates from IST (or other source not gcs)
        report_last_committed(safe_to_discard);
    }

    ts.set_exit_loop(exit_loop);
}


wsrep_status_t galera::ReplicatorSMM::send(TrxHandleMaster& trx,
                                           wsrep_trx_meta_t* meta)
{
    assert(trx.locked());
    if (state_() < S_JOINED) return WSREP_TRX_FAIL;

    // SR rollback
    const bool rollback(trx.flags() & TrxHandle::F_ROLLBACK);

    if (rollback)
    {
        assert(trx.state() == TrxHandle::S_ABORTING);
        assert((trx.flags() & TrxHandle::F_BEGIN) == 0);
        TrxHandleSlavePtr ts(TrxHandleSlave::New(true, slave_pool_),
                             TrxHandleSlaveDeleter());
        ts->set_global_seqno(0);
        trx.add_replicated(ts);
    }

    WriteSetNG::GatherVector actv;

    size_t act_size = trx.gather(actv);

    ssize_t rcode(0);
    do
    {
        const bool scheduled(!rollback);

        if (scheduled)
        {
            const ssize_t gcs_handle(gcs_.schedule());

            if (gu_unlikely(gcs_handle < 0))
            {
                log_debug << "gcs schedule " << strerror(-gcs_handle);
                rcode = gcs_handle;
                goto out;
            }
            trx.set_gcs_handle(gcs_handle);
        }

        trx.finalize(last_committed());
        trx.unlock();
        // On rollback fragment, we instruct sendv to use gcs_sm_grab()
        // to avoid the scenario where trx is BF aborted but can't send
        // ROLLBACK fragment due to flow control, which results in
        // deadlock.
        // Otherwise sendv call was scheduled above, and we instruct
        // the call to use regular gcs_sm_enter()
        const bool grab(rollback);
        rcode = gcs_.sendv(actv, act_size,
                           GCS_ACT_WRITESET,
                           scheduled, grab);
        GU_DBUG_SYNC_WAIT("after_send_sync");
        trx.lock();
    }
    // TODO: Break loop after some timeout
    while (rcode == -EAGAIN && (usleep(1000), true));

    trx.set_gcs_handle(-1);

out:

    if (rcode <= 0)
    {
        log_debug << "ReplicatorSMM::send failed: " << -rcode;
    }

    return (rcode > 0 ? WSREP_OK : WSREP_TRX_FAIL);
}


wsrep_status_t galera::ReplicatorSMM::replicate(TrxHandleMaster& trx,
                                                wsrep_trx_meta_t* meta)
{
    assert(trx.locked());
    assert(!(trx.flags() & TrxHandle::F_ROLLBACK));
    assert(trx.state() == TrxHandle::S_EXECUTING ||
           trx.state() == TrxHandle::S_MUST_ABORT);

    if (state_() < S_JOINED || trx.state() == TrxHandle::S_MUST_ABORT)
    {
    must_abort:
        if (trx.state() == TrxHandle::S_EXECUTING ||
            trx.state() == TrxHandle::S_REPLICATING)
            TX_SET_STATE(trx, TrxHandle::S_MUST_ABORT);

        TX_SET_STATE(trx, TrxHandle::S_ABORTING);

        if (trx.ts() != 0)
        {
            assert(trx.ts()->state() == TrxHandle::S_COMMITTED);
            trx.reset_ts();
        }

        return (st_.corrupt() ? WSREP_NODE_FAIL : WSREP_CONN_FAIL);
    }

    WriteSetNG::GatherVector actv;

    gcs_action act;
    act.type = GCS_ACT_WRITESET;
#ifndef NDEBUG
    act.seqno_g = GCS_SEQNO_ILL;
#endif

    act.buf  = NULL;
    act.size = trx.gather(actv);
    TX_SET_STATE(trx, TrxHandle::S_REPLICATING);

    ssize_t rcode(-1);

    do
    {
        assert(act.seqno_g == GCS_SEQNO_ILL);

        const ssize_t gcs_handle(gcs_.schedule());

        if (gu_unlikely(gcs_handle < 0))
        {
            log_debug << "gcs schedule " << strerror(-gcs_handle);
            goto must_abort;
        }

        trx.set_gcs_handle(gcs_handle);

        trx.finalize(last_committed());
        trx.unlock();
        assert (act.buf == NULL); // just a sanity check
        rcode = gcs_.replv(actv, act, true);

        GU_DBUG_SYNC_WAIT("after_replicate_sync")
        trx.lock();
    }
    while (rcode == -EAGAIN && trx.state() != TrxHandle::S_MUST_ABORT &&
           (usleep(1000), true));

    trx.set_gcs_handle(-1);

    if (rcode < 0)
    {
        if (rcode != -EINTR)
        {
            log_debug << "gcs_repl() failed with " << strerror(-rcode)
                      << " for trx " << trx;
        }

        assert(rcode != -EINTR || trx.state() == TrxHandle::S_MUST_ABORT);
        assert(act.seqno_l == GCS_SEQNO_ILL && act.seqno_g == GCS_SEQNO_ILL);
        assert(NULL == act.buf);

        if (trx.state() != TrxHandle::S_MUST_ABORT)
        {
            TX_SET_STATE(trx, TrxHandle::S_MUST_ABORT);
        }

        goto must_abort;
    }

    assert(act.buf != NULL);
    assert(act.size == rcode);
    assert(act.seqno_l > 0);
    assert(act.seqno_g > 0);

    TrxHandleSlavePtr ts(TrxHandleSlave::New(true, slave_pool_),
                         TrxHandleSlaveDeleter());

    gu_trace(ts->unserialize<true>(act));
    ts->set_local(true);

    ts->update_stats(keys_count_, keys_bytes_, data_bytes_, unrd_bytes_);

    trx.add_replicated(ts);

    ++replicated_;
    replicated_bytes_ += rcode;

    assert(trx.source_id() == ts->source_id());
    assert(trx.conn_id()   == ts->conn_id());
    assert(trx.trx_id()    == ts->trx_id());

    assert(ts->global_seqno() == act.seqno_g);
    assert(ts->last_seen_seqno() >= 0);

    assert(trx.ts() == ts);

    wsrep_status_t retval(WSREP_TRX_FAIL);

    // ROLLBACK event shortcut to avoid blocking in monitors or
    // getting BF aborted inside provider
    if (gu_unlikely(ts->flags() & TrxHandle::F_ROLLBACK))
    {
        // ROLLBACK fragments should be replicated through ReplicatorSMM::send(),
        // assert here for debug builds to catch if this is not a case.
        assert(0);
        assert(ts->depends_seqno() > 0); // must be set at unserialization
        ts->cert_bypass(true);
        ts->mark_certified();
        gcache_.seqno_assign(ts->action().first, ts->global_seqno(),
                             GCS_ACT_WRITESET, false);

        TX_SET_STATE(trx, TrxHandle::S_MUST_ABORT);
        TX_SET_STATE(trx, TrxHandle::S_ABORTING);
        // to pass asserts in post_rollback
        TX_SET_STATE(*ts, TrxHandle::S_ABORTING);

        pending_cert_queue_.push(ts);
        cancel_monitors_for_local(*ts);

        goto out;
    }

    if (gu_unlikely(trx.state() == TrxHandle::S_MUST_ABORT))
    {
        retval = cert_for_aborted(ts);

        if (retval != WSREP_BF_ABORT)
        {
            assert(trx.state() == TrxHandle::S_MUST_ABORT);
            TX_SET_STATE(trx, TrxHandle::S_ABORTING);

            pending_cert_queue_.push(ts);
            cancel_monitors_for_local(*ts);

            assert(ts->is_dummy());
            assert(WSREP_OK != retval);
        }
        else
        {
            // If the transaction was committing, it must replay.
            if (ts->flags() & TrxHandle::F_COMMIT)
            {
                TX_SET_STATE(trx, TrxHandle::S_MUST_REPLAY);
            }
            else
            {
                TX_SET_STATE(*ts, TrxHandle::S_ABORTING);
                TX_SET_STATE(trx, TrxHandle::S_ABORTING);

                pending_cert_queue_.push(ts);
                cancel_monitors_for_local(*ts);

                retval = WSREP_TRX_FAIL;
            }
        }
    }
    else
    {
        assert(trx.state() == TrxHandle::S_REPLICATING);
        retval = WSREP_OK;
    }

out:
    assert(trx.state() != TrxHandle::S_MUST_ABORT);
    assert(ts->global_seqno() >  0);
    assert(ts->global_seqno() == act.seqno_g);

    if (meta != 0) // whatever the retval, we must update GTID in meta
    {
        meta->gtid.uuid  = state_uuid_;
        meta->gtid.seqno = ts->global_seqno();
        meta->depends_on = ts->depends_seqno();
    }

    return retval;
}

wsrep_status_t
galera::ReplicatorSMM::abort_trx(TrxHandleMaster& trx, wsrep_seqno_t bf_seqno,
                                 wsrep_seqno_t* victim_seqno)
{
    assert(trx.local() == true);
    assert(trx.locked());

    const TrxHandleSlavePtr ts(trx.ts());

    if (ts)
    {
        log_debug << "aborting ts  " << *ts;
        assert(ts->global_seqno() != WSREP_SEQNO_UNDEFINED);
        if (ts->global_seqno() < bf_seqno &&
            (ts->flags() & TrxHandle::F_COMMIT))
        {
            log_debug << "seqno " << bf_seqno
                      << " trying to abort seqno " << ts->global_seqno();
            *victim_seqno = ts->global_seqno();
            return WSREP_NOT_ALLOWED;
        }
    }
    else
    {
        log_debug << "aborting trx " << trx;
    }

    wsrep_status_t retval(WSREP_OK);
    switch (trx.state())
    {
    case TrxHandle::S_MUST_ABORT:
    case TrxHandle::S_ABORTING:
    case TrxHandle::S_MUST_REPLAY:
        // victim trx was already BF aborted or it failed certification
        retval = WSREP_NOT_ALLOWED;
        break;
    case TrxHandle::S_EXECUTING:
        TX_SET_STATE(trx, TrxHandle::S_MUST_ABORT);
        break;
    case TrxHandle::S_REPLICATING:
    {
        // @note: it is important to place set_state() into beginning of
        // every case, because state must be changed AFTER switch() and
        // BEFORE entering monitors or taking any other action.
        TX_SET_STATE(trx, TrxHandle::S_MUST_ABORT);
        int rc;
        if (trx.gcs_handle() > 0 &&
            ((rc = gcs_.interrupt(trx.gcs_handle()))) != 0)
        {
            log_debug << "gcs_interrupt(): handle "
                      << trx.gcs_handle()
                      << " trx id " << trx.trx_id()
                      << ": " << strerror(-rc);
        }
        break;
    }
    case TrxHandle::S_CERTIFYING:
    {
        // trx is waiting in local monitor
        assert(ts);
        assert(ts->global_seqno() > 0);
        log_debug << "aborting ts: " << *ts << "; BF seqno: " << bf_seqno
                  << "; local position: " << local_monitor_.last_left();
        TX_SET_STATE(trx, TrxHandle::S_MUST_ABORT);
        LocalOrder lo(*ts);
        local_monitor_.interrupt(lo);
        break;
    }
    case TrxHandle::S_APPLYING:
    {
        // trx is waiting in apply monitor
        assert(ts);
        assert(ts->global_seqno() > 0);
        log_debug << "aborting ts: " << *ts << "; BF seqno: " << bf_seqno
                  << "; apply window: " << apply_monitor_.last_left() << " - "
                  << apply_monitor_.last_entered();
        TX_SET_STATE(trx, TrxHandle::S_MUST_ABORT);
        ApplyOrder ao(*ts);
        apply_monitor_.interrupt(ao);
        break;
    }
    case TrxHandle::S_COMMITTING:
    {
        // Trx is waiting in commit monitor
        assert(ts);
        assert(ts->global_seqno() > 0);
        log_debug << "aborting ts: " << *ts << "; BF seqno: " << bf_seqno
                  << "; commit position: " << last_committed();
        if (co_mode_ != CommitOrder::BYPASS)
        {
            CommitOrder co(*ts, co_mode_);
            bool const interrupted(commit_monitor_.interrupt(co));
            if (interrupted || !(ts->flags() & TrxHandle::F_COMMIT))
            {
                TX_SET_STATE(trx, TrxHandle::S_MUST_ABORT);
            }
            else
            {
                retval = WSREP_NOT_ALLOWED;
            }
        }
        break;
    }
    case TrxHandle::S_COMMITTED:
        assert(ts);
        assert(ts->global_seqno() > 0);
        if (ts->global_seqno() < bf_seqno &&
            (ts->flags() & TrxHandle::F_COMMIT))
        {
            retval = WSREP_NOT_ALLOWED;
        }
        else
        {
            retval = WSREP_OK;
        }
        break;
    case TrxHandle::S_ROLLING_BACK:
        log_error << "Attempt to enter commit monitor while holding "
            "locks in rollback by " << trx;
        // fallthrough
    default:
        log_warn << "invalid state " << trx.state()
                 << " in abort_trx for trx"
                 << trx;
        assert(0);
    }
    if (retval == WSREP_OK || retval == WSREP_NOT_ALLOWED)
    {
        *victim_seqno = (ts != 0 ? ts->global_seqno() : WSREP_SEQNO_UNDEFINED);
    }
    return retval;
}


wsrep_status_t galera::ReplicatorSMM::certify(TrxHandleMaster&  trx,
                                              wsrep_trx_meta_t* meta)
{
    assert(trx.state() == TrxHandle::S_REPLICATING);

    TrxHandleSlavePtr ts(trx.ts());
    assert(ts->state() == TrxHandle::S_REPLICATING);

    // Rollback should complete with post_rollback
    assert((ts->flags() & TrxHandle::F_ROLLBACK) == 0);

    assert(ts->local_seqno()  > 0);
    assert(ts->global_seqno() > 0);
    assert(ts->last_seen_seqno() >= 0);
    assert(ts->depends_seqno() >= -1);

    if (meta != 0)
    {
        assert(meta->gtid.uuid  == state_uuid_);
        assert(meta->gtid.seqno == ts->global_seqno());
        assert(meta->depends_on == ts->depends_seqno());
    }
    // State should not be checked here: If trx has been replicated,
    // it has to be certified and potentially applied. #528
    // if (state_() < S_JOINED) return WSREP_TRX_FAIL;

    wsrep_status_t retval(cert_and_catch(&trx, ts));

    assert((ts->flags() & TrxHandle::F_ROLLBACK) == 0 ||
           trx.state() == TrxHandle::S_ABORTING);

    if (gu_unlikely(retval != WSREP_OK))
    {
        switch(retval)
        {
        case WSREP_BF_ABORT:
            assert(ts->depends_seqno() >= 0);
            assert(trx.state() == TrxHandle::S_MUST_REPLAY ||
                   !(ts->flags() & TrxHandle::F_COMMIT));
            assert(ts->state() == TrxHandle::S_REPLICATING ||
                   ts->state() == TrxHandle::S_CERTIFYING ||
                   ts->state() == TrxHandle::S_ABORTING);
            // apply monitor will be entered in due course during replay
            break;
        case WSREP_TRX_FAIL:
            /* committing fragment fails certification or non-committing BF'ed */
            assert(ts->depends_seqno() < 0 ||
                   (ts->flags() & TrxHandle::F_COMMIT) == 0);
            assert(ts->state() == TrxHandle::S_ABORTING);
            // trx will rollback, must enter apply monitor without blocking
            apply_monitor_enter_immediately(*ts.get());
            break;
        default:
            assert(0);
        }

        return retval;
    }

    assert(ts->global_seqno() > STATE_SEQNO());
    assert(ts->depends_seqno() >= 0);

    TX_SET_STATE(trx, TrxHandle::S_APPLYING);

    ApplyOrder ao(*ts);
    bool interrupted(false);

    try
    {
        trx.unlock();
        GU_DBUG_SYNC_WAIT("before_certify_apply_monitor_enter");
        gu_trace(apply_monitor_.enter(ao));
        GU_DBUG_SYNC_WAIT("after_certify_apply_monitor_enter");
        trx.lock();
        assert(trx.state() == TrxHandle::S_APPLYING ||
               trx.state() == TrxHandle::S_MUST_ABORT);
    }
    catch (gu::Exception& e)
    {
        trx.lock();
        if (e.get_errno() == EINTR)
        {
            interrupted = true;
        }
        else throw;
    }

    if (gu_unlikely(interrupted || trx.state() == TrxHandle::S_MUST_ABORT))
    {
        assert(trx.state() == TrxHandle::S_MUST_ABORT);
        if (ts->flags() & TrxHandle::F_COMMIT)
        {
            TX_SET_STATE(trx, TrxHandle::S_MUST_REPLAY);

            if (!interrupted)
                TX_SET_STATE(*ts, TrxHandle::S_APPLYING);
            else
                assert(ts->state() == TrxHandle::S_CERTIFYING);
        }
        else
        {
            TX_SET_STATE(*ts, TrxHandle::S_ABORTING);
            TX_SET_STATE(trx, TrxHandle::S_ABORTING);

            if (interrupted == true)
            {
                assert(!apply_monitor_.entered(ao));
                apply_monitor_enter_immediately(*ts);
            }
            else
            {
                assert(apply_monitor_.entered(ao));
            }
        }
        retval = WSREP_BF_ABORT;
    }
    else
    {
        assert(apply_monitor_.entered(ao));
        TX_SET_STATE(*ts, TrxHandle::S_APPLYING);
    }

    assert(trx.state() != TrxHandle::S_MUST_ABORT);

    assert((retval == WSREP_OK && (trx.state() == TrxHandle::S_APPLYING ||
                                   trx.state() == TrxHandle::S_EXECUTING))
           ||
           (retval == WSREP_BF_ABORT && (
               trx.state() == TrxHandle::S_MUST_REPLAY ||
               trx.state() == TrxHandle::S_ABORTING))
        );

    if (meta) meta->depends_on = ts->depends_seqno();

    return retval;
}


wsrep_status_t galera::ReplicatorSMM::replay_trx(TrxHandleMaster& trx,
                                                 void* const      trx_ctx)
{
    TrxHandleSlavePtr tsp(trx.ts());
    assert(tsp);
    TrxHandleSlave& ts(*tsp);

    assert(ts.global_seqno() > STATE_SEQNO());

    log_debug << "replay trx: " << trx << " ts: " << ts;

    if (trx.state() == TrxHandle::S_MUST_ABORT)
    {
        /* Aborted after certify() returned (meaning apply monitor entered) */
#ifndef NDEBUG
        ApplyOrder ao(ts);
        assert(apply_monitor_.entered(ao));
#endif
        TX_SET_STATE(trx, TrxHandle::S_MUST_REPLAY);
    }

    assert(trx.state() == TrxHandle::S_MUST_REPLAY);
    assert(trx.trx_id() != static_cast<wsrep_trx_id_t>(-1));

    wsrep_status_t retval(WSREP_OK);

    // Note: We set submit NULL trx pointer below to avoid
    // interrupting replaying in any monitor during replay.

    switch (ts.state())
    {
    case TrxHandle::S_REPLICATING:
        retval = cert_and_catch(&trx, tsp);
        if (retval != WSREP_OK)
        {
            assert(retval == WSREP_TRX_FAIL);
            assert(ts.state() == TrxHandle::S_ABORTING);
            apply_monitor_enter_immediately(ts);
            break;
        }
        assert(ts.state() == TrxHandle::S_CERTIFYING);
        // fall through
    case TrxHandle::S_CERTIFYING:
    {
        assert(ts.state() == TrxHandle::S_CERTIFYING);
        // safety measure to make sure that all preceding trxs finish before
        // replaying
        wsrep_seqno_t const ds(ts.depends_seqno());
        ts.set_depends_seqno(ts.global_seqno() - 1);

        ApplyOrder ao(ts);
        assert(apply_monitor_.entered(ao) == false);
        gu_trace(apply_monitor_.enter(ao));

        // restore dependency info
        ts.set_depends_seqno(WSREP_SEQNO_UNDEFINED);
        ts.set_depends_seqno(ds);
        TX_SET_STATE(ts, TrxHandle::S_APPLYING);
    }
    // fall through
    case TrxHandle::S_APPLYING:
        //
        // Commit monitor will be entered from commit_order_enter_remote.
        //
        // fall through
    case TrxHandle::S_COMMITTING:
        ++local_replays_;

        TX_SET_STATE(trx, TrxHandle::S_REPLAYING);
        try
        {
            // Only committing transactions should be replayed
            assert(ts.flags() & TrxHandle::F_COMMIT);

            wsrep_trx_meta_t meta = {{ state_uuid_,    ts.global_seqno() },
                                     { ts.source_id(), ts.trx_id(),
                                       ts.conn_id()                      },
                                     ts.depends_seqno()};

            /* failure to replay own trx is certainly a sign of inconsistency,
             * not trying to catch anything here */
            assert(trx.owned());
            bool unused(false);
            gu_trace(ts.apply(trx_ctx, apply_cb_, meta, unused));
            assert(false == unused);
            log_debug << "replayed " << ts.global_seqno();
            assert(ts.state() == TrxHandle::S_COMMITTED);
            TX_SET_STATE(trx, ts.state());
        }
        catch (gu::Exception& e)
        {
            mark_corrupt_and_close();
            return WSREP_NODE_FAIL;
        }

        // apply, commit monitors are released in post commit
        return WSREP_OK;
    default:
        assert(0);
        gu_throw_fatal << "Invalid state in replay for trx " << trx;
    }

    log_debug << "replaying failed for trx " << trx;
    assert(trx.state() == TrxHandle::S_ABORTING);

    return retval;
}

static void
dump_buf(std::ostream& os, const void* const buf, size_t const buf_len)
{
    std::ios_base::fmtflags const saved_flags(os.flags());
    char                    const saved_fill (os.fill('0'));

    os << std::oct;

    const char* const str(static_cast<const char*>(buf));
    for (size_t i(0); i < buf_len; ++i)
    {
        char const c(str[i]);

        if ('\0' == c) break;

        try
        {
            if (isprint(c) || isspace(c))
            {
                os.put(c);
            }
            else
            {
                os << '\\' << std::setw(2) << int(c);
            }
        }
        catch (std::ios_base::failure& f)
        {
            log_warn << "Failed to dump " << i << "th byte: " << f.what();
            break;
        }
    }

    os.flags(saved_flags);
    os.fill (saved_fill);
}

wsrep_status_t
galera::ReplicatorSMM::handle_commit_interrupt(TrxHandleMaster& trx,
                                               const TrxHandleSlave& ts)
{
    assert(trx.state() == TrxHandle::S_MUST_ABORT);

    if (ts.flags() & TrxHandle::F_COMMIT)
    {
        TX_SET_STATE(trx, TrxHandle::S_MUST_REPLAY);
        return WSREP_BF_ABORT;
    }
    else
    {
        TX_SET_STATE(trx, TrxHandle::S_ABORTING);
        return WSREP_TRX_FAIL;
    }
}

wsrep_status_t
galera::ReplicatorSMM::commit_order_enter_local(TrxHandleMaster& trx)
{
    assert(trx.local());
    assert(trx.ts() && trx.ts()->global_seqno() > 0);
    assert(trx.locked());

    assert(trx.state() == TrxHandle::S_APPLYING  ||
           trx.state() == TrxHandle::S_ABORTING);

    TrxHandle::State const next_state
        (trx.state() == TrxHandle::S_ABORTING ?
         TrxHandle::S_ROLLING_BACK : TrxHandle::S_COMMITTING);

    TX_SET_STATE(trx, next_state);

    if (gu_likely(co_mode_ != CommitOrder::BYPASS))
    {
        TrxHandleSlavePtr tsp(trx.ts());
        TrxHandleSlave& ts(*tsp);

#ifndef NDEBUG
        {
            ApplyOrder ao(ts);
            assert(apply_monitor_.entered(ao));
        }
#endif

        CommitOrder co(ts, co_mode_);
        if (ts.state() < TrxHandle::S_COMMITTING)
        {
            assert(!commit_monitor_.entered(co));
        }
        else
        {
            /* was BF'ed after having entered commit monitor */
            assert(commit_monitor_.entered(co));
            return WSREP_OK;
        }

        try
        {
            trx.unlock();
            GU_DBUG_SYNC_WAIT("before_local_commit_monitor_enter");
            gu_trace(commit_monitor_.enter(co));
            assert(commit_monitor_.entered(co));
            trx.lock();

            TX_SET_STATE(ts, ts.state() == TrxHandle::S_APPLYING ?
                         TrxHandle::S_COMMITTING : TrxHandle::S_ROLLING_BACK);

            /* non-committing fragments may be interrupted after having entered
             * commit_monitor_ */
            if (0 == (ts.flags() & TrxHandle::F_COMMIT) &&
                trx.state() == TrxHandle::S_MUST_ABORT)
                return handle_commit_interrupt(trx, ts);

            assert(trx.state() == TrxHandle::S_COMMITTING ||
                   trx.state() == TrxHandle::S_ROLLING_BACK);

        }
        catch (gu::Exception& e)
        {
            assert(!commit_monitor_.entered(co));
            assert(next_state != TrxHandle::S_ROLLING_BACK);
            trx.lock();
            if (e.get_errno() == EINTR)
            {
                return handle_commit_interrupt(trx, ts);
            }
            else throw;
        }
        assert(ts.global_seqno() > STATE_SEQNO());
    }
    assert(trx.locked());

    assert(trx.state() == TrxHandle::S_COMMITTING ||
           trx.state() == TrxHandle::S_ROLLING_BACK);

    return WSREP_OK;
}

wsrep_status_t
galera::ReplicatorSMM::commit_order_enter_remote(TrxHandleSlave& trx)
{
    assert(trx.global_seqno() > 0);
    assert(trx.state() == TrxHandle::S_APPLYING  ||
           trx.state() == TrxHandle::S_ABORTING);

#ifndef NDEBUG
    if (trx.state() == TrxHandle::S_REPLAYING)
    {
        assert(trx.local());
        assert((trx.flags() & TrxHandle::F_ROLLBACK) == 0);

        ApplyOrder ao(trx);
        assert(apply_monitor_.entered(ao));
    }
#endif /* NDEBUG */

    CommitOrder co(trx, co_mode_);

    assert(!commit_monitor_.entered(co));

    if (gu_likely(co_mode_ != CommitOrder::BYPASS))
    {
        gu_trace(commit_monitor_.enter(co));
    }

    TX_SET_STATE(trx, trx.state() == TrxHandle::S_ABORTING ?
                  TrxHandle::S_ROLLING_BACK : TrxHandle::S_COMMITTING);

    assert(trx.state() == TrxHandle::S_COMMITTING ||
           trx.state() == TrxHandle::S_ROLLING_BACK);

    return WSREP_OK;
}

void galera::ReplicatorSMM::process_apply_error(TrxHandleSlave& trx,
                                                const wsrep_buf_t& error)
{
    gu::GTID const gtid(state_uuid_, trx.global_seqno());
    int res;

    if (trx.local_seqno() != -1 || trx.nbo_end())
    {
        /* this must be done IN ORDER to avoid multiple elections, hence
         * anything else but LOCAL_OOOC and NO_OOOC is potentially broken */
        res = gcs_.vote(gtid, -1, error.ptr, error.len);
    }
    else res = 2;

    if (res != 0)
    {
        std::ostringstream os;

        switch (res)
        {
        case 2:
            os << "Failed on preordered " << gtid << ": inconsistency.";
            break;
        case 1:
            os << "Inconsistent by consensus on " << gtid;
            break;
        default:
            os << "Could not reach consensus on " << gtid
               << " (rcode: " << res << "), assuming inconsistency.";
        }

        galera::ApplyException ae(os.str(), NULL, error.ptr, error.len);
        GU_TRACE(ae);
        throw ae;
    }
    else
    {
        /* mark action as invalid (skip seqno) and return normally */
        gcache_.seqno_skip(trx.action().first,
                           trx.global_seqno(), GCS_ACT_WRITESET);
    }
}

void
galera::ReplicatorSMM::handle_apply_error(TrxHandleSlave&    ts,
                                          const wsrep_buf_t& error,
                                          const std::string& custom_msg)
{
    assert(error.len > 0);

    std::ostringstream os;

    os << custom_msg << ts.global_seqno() << ", error: ";

    dump_buf(os, error.ptr, error.len);

    try
    {
        if (!st_.corrupt())
            gu_trace(process_apply_error(ts, error));
    }
    catch (ApplyException& e)
    {
        log_error << "Inconsistency detected: "
                  << e.what();
        mark_corrupt_and_close();
    }
    catch (gu::Exception& e)
    {
        log_error << "Unexpected exception: " << e.what();
            assert(0);
            abort();
    }
    catch (...)
    {
        log_error << "Unknown exception";
        assert(0);
        abort();
    }
}

wsrep_status_t
galera::ReplicatorSMM::commit_order_leave(TrxHandleSlave&          trx,
                                          const wsrep_buf_t* const error)
{
    if (trx.state() == TrxHandle::S_MUST_ABORT)
    {
        assert(0);
        // This is possible in case of ALG: BF applier BF aborts
        // trx that has already grabbed commit monitor and is committing.
        // However, this should be acceptable assuming that commit
        // operation does not reserve any more resources and is able
        // to release already reserved resources.
        log_debug << "trx was BF aborted during commit: " << trx;
        // manipulate state to avoid crash
        TX_SET_STATE(trx, TrxHandle::S_MUST_REPLAY);
        TX_SET_STATE(trx, TrxHandle::S_REPLAYING);
    }

    assert(trx.state() == TrxHandle::S_COMMITTING ||
           trx.state() == TrxHandle::S_REPLAYING  ||
           trx.state() == TrxHandle::S_ABORTING   ||
           trx.state() == TrxHandle::S_ROLLING_BACK);

#ifndef NDEBUG
    {
        CommitOrder co(trx, co_mode_);
        assert(co_mode_ != CommitOrder::BYPASS || commit_monitor_.entered(co));
    }
#endif

    TrxHandle::State end_state(trx.state() == TrxHandle::S_ROLLING_BACK ?
                               TrxHandle::S_ROLLED_BACK :TrxHandle::S_COMMITTED);
    wsrep_status_t retval(WSREP_OK);

    if (gu_unlikely(error != NULL && error->ptr != NULL))
    {
        end_state = TrxHandle::S_ROLLED_BACK;
        handle_apply_error(trx, *error, "Failed to apply writeset ");
    }

    if (gu_likely(co_mode_ != CommitOrder::BYPASS))
    {
        CommitOrder co(trx, co_mode_);
        commit_monitor_.leave(co);
    }

    TX_SET_STATE(trx, end_state);
    /* master state will be set upon release */

    return retval;
}

wsrep_status_t galera::ReplicatorSMM::release_commit(TrxHandleMaster& trx)
{
    TrxHandleSlavePtr tsp(trx.ts());
    assert(tsp);
    TrxHandleSlave& ts(*tsp);

#ifndef NDEBUG
    {
        CommitOrder co(ts, co_mode_);
        assert(co_mode_ == CommitOrder::BYPASS ||
               commit_monitor_.entered(co) == false);
    }
#endif

    log_debug << "release_commit() for trx: " << trx << " ts: " << ts;

    assert((ts.flags() & TrxHandle::F_ROLLBACK) == 0);
    assert(ts.local_seqno() > 0 && ts.global_seqno() > 0);
    assert(ts.state() == TrxHandle::S_COMMITTED);
    assert(trx.state() == TrxHandle::S_COMMITTED);
    assert(!ts.is_committed());

    wsrep_seqno_t const safe_to_discard(cert_.set_trx_committed(ts));

    ApplyOrder ao(ts);
    apply_monitor_.leave(ao);

    if ((ts.flags() & TrxHandle::F_COMMIT) == 0)
    {
        // continue streaming
        TX_SET_STATE(trx, TrxHandle::S_EXECUTING);
    }

    trx.reset_ts();

    ++local_commits_;

    report_last_committed(safe_to_discard);

    return WSREP_OK;
}


wsrep_status_t galera::ReplicatorSMM::release_rollback(TrxHandleMaster& trx)
{
    assert(trx.locked());

    if (trx.state() == TrxHandle::S_MUST_ABORT) // BF abort before replicaiton
        TX_SET_STATE(trx, TrxHandle::S_ABORTING);

    if (trx.state() == TrxHandle::S_ABORTING ||
        trx.state() == TrxHandle::S_EXECUTING)
        TX_SET_STATE(trx, TrxHandle::S_ROLLED_BACK);

    assert(trx.state() == TrxHandle::S_ROLLED_BACK);

    TrxHandleSlavePtr tsp(trx.ts());
    if (tsp)
    {
        TrxHandleSlave& ts(*tsp);

        log_debug << "release_rollback() trx: " << trx << ", ts: " << ts;

        if (ts.global_seqno() > 0)
        {
            // ts.depends_seqno() may be invalid here
            ApplyOrder ao(ts.global_seqno(), 0, ts.local());
            assert(apply_monitor_.entered(ao));

            if (ts.state() < TrxHandle::S_COMMITTED)
            {
                CommitOrder co(ts, co_mode_);

                if (ts.state() < TrxHandle::S_COMMITTING)
                {
                    assert(!commit_monitor_.entered(co));
                    commit_monitor_.enter(co);
                }

                assert(commit_monitor_.entered(co));
                commit_monitor_.leave(co);
            } //committed
            else
            {
                assert(trx.state() == TrxHandle::S_ROLLED_BACK);
                assert(ts.state() == TrxHandle::S_ROLLED_BACK ||
                       ts.state() == TrxHandle::S_COMMITTED);
                assert(ts.global_seqno() <= commit_monitor_.last_left());
            }

            assert(commit_monitor_.last_left() >= ts.global_seqno());

            /* Queued transactions will be set committed in the queue */
            wsrep_seqno_t const safe_to_discard
                (ts.queued() ?
                 WSREP_SEQNO_UNDEFINED : cert_.set_trx_committed(ts));

            apply_monitor_.leave(ao);
            report_last_committed(safe_to_discard);
        }
        else
        {
            assert(0); // remove this if()
        }
    }
    else
    {
        log_debug << "release_rollback() trx: " << trx << ", ts: nil";
    }

    // Trx was either rolled back by user or via certification failure,
    // last committed report not needed since cert index state didn't change.
    // report_last_committed();
    ++local_rollbacks_;

    return WSREP_OK;
}


wsrep_status_t galera::ReplicatorSMM::sync_wait(wsrep_gtid_t* upto,
                                                int           tout,
                                                wsrep_gtid_t* gtid)
{
    gu::GTID wait_gtid;

    if (upto == 0)
    {
        long ret = gcs_.caused(wait_gtid);
        if (ret < 0)
        {
            log_warn << "gcs_caused() returned " << ret
                     << " ("  << strerror(-ret) << ')';
            return WSREP_TRX_FAIL;
        }
    }
    else
    {
        wait_gtid.set(upto->uuid, upto->seqno);
    }

    try
    {
        // @note: Using timed wait for monitor is currently a hack
        // to avoid deadlock resulting from race between monitor wait
        // and drain during configuration change. Instead of this,
        // monitor should have proper mechanism to interrupt waiters
        // at monitor drain and disallowing further waits until
        // configuration change related operations (SST etc) have been
        // finished.
        gu::datetime::Period timeout(causal_read_timeout_);
        if (tout != -1)
        {
            timeout = gu::datetime::Period(tout * gu::datetime::Sec);
        }
        gu::datetime::Date wait_until(gu::datetime::Date::calendar() + timeout);

        // Note: Since wsrep API 26 application may request release of
        // commit monitor before the commit actually happens (commit
        // may have been ordered/queued on application side for later
        // processing). Therefore we now rely on apply_monitor on sync
        // wait. This is sufficient since apply_monitor is always released
        // only after the whole transaction is over.
        apply_monitor_.wait(wait_gtid, wait_until);

        if (gtid != 0)
        {
            commit_monitor_.last_left_gtid(*gtid);
        }
        ++causal_reads_;
        return WSREP_OK;
    }
    catch (gu::NotFound& e)
    {
        log_debug << "monitor wait failed for sync_wait: UUID mismatch";
        return WSREP_TRX_MISSING;
    }
    catch (gu::Exception& e)
    {
        log_debug << "monitor wait failed for sync_wait: " << e.what();
        return WSREP_TRX_FAIL;
    }
}


wsrep_status_t galera::ReplicatorSMM::last_committed_id(wsrep_gtid_t* gtid)
{
    commit_monitor_.last_left_gtid(*gtid);
    return WSREP_OK;
}


wsrep_status_t galera::ReplicatorSMM::wait_nbo_end(TrxHandleMaster* trx,
                                                   wsrep_trx_meta_t* meta)
{
    gu::shared_ptr<NBOCtx>::type
        nbo_ctx(cert_.nbo_ctx(meta->gtid.seqno));

    // Send end message
    trx->set_state(TrxHandle::S_REPLICATING);

    WriteSetNG::GatherVector actv;
    size_t const actv_size(
        trx->write_set_out().gather(trx->source_id(),
                                    trx->conn_id(),
                                    trx->trx_id(),
                                    actv));
  resend:
    wsrep_seqno_t lc(last_committed());
    if (lc == WSREP_SEQNO_UNDEFINED)
    {
        // Provider has been closed
        return WSREP_NODE_FAIL;
    }
    trx->finalize(lc);

    trx->unlock();
    int err(gcs_.sendv(actv, actv_size, GCS_ACT_WRITESET, false, false));
    trx->lock();

    if (err == -EAGAIN || err == -ENOTCONN || err == -EINTR)
    {
        // Send was either interrupted due to states excahnge (EAGAIN),
        // due to non-prim (ENOTCONN) or due to timeout in send monitor
        // (EINTR).
        return WSREP_CONN_FAIL;
    }
    else if (err < 0)
    {
        log_error << "Failed to send NBO-end: " << err << ": "
                  << ::strerror(-err);
        return WSREP_NODE_FAIL;
    }

    TrxHandleSlavePtr end_ts;
    while ((end_ts = nbo_ctx->wait_ts()) == 0)
    {
        if (closing_ || state_() == S_CLOSED)
        {
            log_error << "Closing during nonblocking operation. "
                "Node will be left in inconsistent state and must be "
                "re-initialized either by full SST or from backup.";
            return WSREP_FATAL;
        }

        if (nbo_ctx->aborted())
        {
            log_debug << "NBO wait aborted, retrying send";
            // Wait was aborted by view change, resend message
            goto resend;
        }
    }

    assert(end_ts->ends_nbo() != WSREP_SEQNO_UNDEFINED);

    trx->add_replicated(end_ts);

    meta->gtid.uuid  = state_uuid_;
    meta->gtid.seqno = end_ts->global_seqno();
    meta->depends_on = end_ts->depends_seqno();

    ApplyOrder ao(*end_ts);
    apply_monitor_.enter(ao);

    CommitOrder co(*end_ts, co_mode_);
    if (co_mode_ != CommitOrder::BYPASS)
    {
        commit_monitor_.enter(co);
    }
    end_ts->set_state(TrxHandle::S_APPLYING);
    end_ts->set_state(TrxHandle::S_COMMITTING);

    trx->set_state(TrxHandle::S_CERTIFYING);
    trx->set_state(TrxHandle::S_APPLYING);
    trx->set_state(TrxHandle::S_COMMITTING);

    // Unref
    cert_.erase_nbo_ctx(end_ts->ends_nbo());

    return WSREP_OK;
}


wsrep_status_t galera::ReplicatorSMM::to_isolation_begin(TrxHandleMaster&  trx,
                                                         wsrep_trx_meta_t* meta)
{
    assert(trx.locked());

    if (trx.nbo_end())
    {
        return wait_nbo_end(&trx, meta);
    }

    TrxHandleSlavePtr ts_ptr(trx.ts());
    TrxHandleSlave& ts(*ts_ptr);

    if (meta != 0)
    {
        assert(meta->gtid.seqno > 0);
        assert(meta->gtid.seqno == ts.global_seqno());
        assert(meta->depends_on == ts.depends_seqno());
    }

    assert(trx.state() == TrxHandle::S_REPLICATING);
    assert(trx.trx_id() == static_cast<wsrep_trx_id_t>(-1));
    assert(ts.local_seqno() > -1 && ts.global_seqno() > -1);
    assert(ts.global_seqno() > STATE_SEQNO());

    CommitOrder co(ts, co_mode_);
    wsrep_status_t const retval(cert_and_catch(&trx, ts_ptr));
#if 0
    if (ts.nbo_start() == true || ts.nbo_end() == true)
    {
        log_info << "\n     MASTER processing NBO_"
                 << (ts.nbo_start() ? "START(" : "END(")
                 << ts.global_seqno() << ")"
                 << (WSREP_OK == retval ? ", must apply" : ", skip")
                 << ", ends NBO: " << ts.ends_nbo();
    }
#endif
    switch (retval)
    {
    case WSREP_OK:
    {
        TX_SET_STATE(trx, TrxHandle::S_APPLYING);
        TX_SET_STATE(ts, TrxHandle::S_APPLYING);

        ApplyOrder ao(ts);
        gu_trace(apply_monitor_.enter(ao));

        TX_SET_STATE(trx, TrxHandle::S_COMMITTING);
        TX_SET_STATE(ts, TrxHandle::S_COMMITTING);
        break;
    }
    case WSREP_TRX_FAIL:
        assert(ts.state() == TrxHandle::S_ABORTING);
        apply_monitor_enter_immediately(ts);
        break;
    default:
        assert(0);
        gu_throw_fatal << "unrecognized retval " << retval
                       << " for to isolation certification for " << ts;
        break;
    }

    if (co_mode_ != CommitOrder::BYPASS)
        try
        {
            commit_monitor_.enter(co);

            if (ts.state() == TrxHandle::S_COMMITTING)
            {
                log_debug << "Executing TO isolated action: " << ts;
                st_.mark_unsafe();
            }
            else
            {
                log_debug << "Grabbed TO for failed isolated action: " << ts;
                assert(trx.state() == TrxHandle::S_ABORTING);
            }
        }
        catch (...)
        {
            gu_throw_fatal << "unable to enter commit monitor: " << ts;
        }

    return retval;
}


wsrep_status_t
galera::ReplicatorSMM::to_isolation_end(TrxHandleMaster&         trx,
                                        const wsrep_buf_t* const err)
{
    TrxHandleSlavePtr ts_ptr(trx.ts());
    TrxHandleSlave& ts(*ts_ptr);

    log_debug << "Done executing TO isolated action: " << ts
              << ", error message: " << gu::Hexdump(err->ptr, err->len, true);
    assert(trx.state() == TrxHandle::S_COMMITTING ||
           trx.state() == TrxHandle::S_ABORTING);
    assert(ts.state() == TrxHandle::S_COMMITTING ||
           ts.state() == TrxHandle::S_ABORTING);

    if (NULL != err && NULL != err->ptr)
    {
        handle_apply_error(ts, *err, "Failed to execute TOI action ");
    }

    CommitOrder co(ts, co_mode_);
    if (co_mode_ != CommitOrder::BYPASS) commit_monitor_.leave(co);

    wsrep_seqno_t const safe_to_discard(cert_.set_trx_committed(ts));

    ApplyOrder ao(ts);
    apply_monitor_.leave(ao);

    if (ts.state() == TrxHandle::S_COMMITTING)
    {
        assert(trx.state() == TrxHandle::S_COMMITTING);
        TX_SET_STATE(trx, TrxHandle::S_COMMITTED);
        TX_SET_STATE(ts, TrxHandle::S_COMMITTED);

        if (trx.nbo_start() == false) st_.mark_safe();
    }
    else
    {
        assert(trx.state() == TrxHandle::S_ABORTING);
        assert(ts.state() == TrxHandle::S_ABORTING);
        TX_SET_STATE(trx, TrxHandle::S_ROLLED_BACK);
        TX_SET_STATE(ts, TrxHandle::S_ROLLING_BACK);
        TX_SET_STATE(ts, TrxHandle::S_ROLLED_BACK);
    }

    report_last_committed(safe_to_discard);

    return WSREP_OK;
}


namespace galera
{

static WriteSetOut*
writeset_from_handle (wsrep_po_handle_t&             handle,
                      const TrxHandleMaster::Params& trx_params)
{
    WriteSetOut* ret = static_cast<WriteSetOut*>(handle.opaque);

    if (NULL == ret)
    {
        try
        {
            ret = new WriteSetOut(
//                gu::String<256>(trx_params.working_dir_) << '/' << &handle,
                trx_params.working_dir_, wsrep_trx_id_t(&handle),
                /* key format is not essential since we're not adding keys */
                KeySet::version(trx_params.key_format_), NULL, 0, 0,
                trx_params.record_set_ver_,
                WriteSetNG::MAX_VERSION, DataSet::MAX_VERSION, DataSet::MAX_VERSION,
                trx_params.max_write_set_size_);

            handle.opaque = ret;
        }
        catch (std::bad_alloc& ba)
        {
            gu_throw_error(ENOMEM) << "Could not create WriteSetOut";
        }
    }

    return ret;
}

} /* namespace galera */

wsrep_status_t
galera::ReplicatorSMM::preordered_collect(wsrep_po_handle_t&            handle,
                                          const struct wsrep_buf* const data,
                                          size_t                  const count,
                                          bool                    const copy)
{
    WriteSetOut* const ws(writeset_from_handle(handle, trx_params_));

    for (size_t i(0); i < count; ++i)
    {
        ws->append_data(data[i].ptr, data[i].len, copy);
    }

    return WSREP_OK;
}


wsrep_status_t
galera::ReplicatorSMM::preordered_commit(wsrep_po_handle_t&         handle,
                                         const wsrep_uuid_t&        source,
                                         uint64_t             const flags,
                                         int                  const pa_range,
                                         bool                 const commit)
{
    WriteSetOut* const ws(writeset_from_handle(handle, trx_params_));

    if (gu_likely(true == commit))
    {
        assert(source != WSREP_UUID_UNDEFINED);

        ws->set_flags (WriteSetNG::wsrep_flags_to_ws_flags(flags) |
                       WriteSetNG::F_PREORDERED);

        /* by loooking at trx_id we should be able to detect gaps / lost events
         * (however resending is not implemented yet). Something like
         *
         * wsrep_trx_id_t const trx_id(cert_.append_preordered(source, ws));
         *
         * begs to be here. */
        wsrep_trx_id_t const trx_id(preordered_id_.add_and_fetch(1));

        WriteSetNG::GatherVector actv;

        size_t const actv_size(ws->gather(source, 0, trx_id, actv));

        ws->finalize_preordered(pa_range); // also adds checksum

        int rcode;
        do
        {
            rcode = gcs_.sendv(actv, actv_size, GCS_ACT_WRITESET, false, false);
        }
        while (rcode == -EAGAIN && (usleep(1000), true));

        if (rcode < 0)
            gu_throw_error(-rcode)
                << "Replication of preordered writeset failed.";
    }

    delete ws; // cleanup regardless of commit flag

    handle.opaque = NULL;

    return WSREP_OK;
}


wsrep_status_t
galera::ReplicatorSMM::sst_sent(const wsrep_gtid_t& state_id, int rcode)
{
    assert (rcode <= 0);
    assert (rcode == 0 || state_id.seqno == WSREP_SEQNO_UNDEFINED);
    assert (rcode != 0 || state_id.seqno >= 0);

    if (state_() != S_DONOR)
    {
        log_error << "sst sent called when not SST donor, state " << state_();
        return WSREP_CONN_FAIL;
    }

    if (state_id.uuid != state_uuid_ && rcode >= 0)
    {
        // state we have sent no longer corresponds to the current group state
        // mark an error
        rcode = -EREMCHG;
    }

    try {
        if (rcode == 0)
            gcs_.join(gu::GTID(state_id.uuid, state_id.seqno), rcode);
        else
            /* stamp error message with the current state */
            gcs_.join(gu::GTID(state_uuid_, commit_monitor_.last_left()), rcode);

        return WSREP_OK;
    }
    catch (gu::Exception& e)
    {
        log_error << "failed to recover from DONOR state: " << e.what();
        return WSREP_CONN_FAIL;
    }
}

void galera::ReplicatorSMM::process_trx(void* recv_ctx,
                                        const TrxHandleSlavePtr& ts_ptr)
{
    assert(recv_ctx != 0);
    assert(ts_ptr != 0);

    TrxHandleSlave& ts(*ts_ptr);

    assert(ts.local_seqno() > 0);
    assert(ts.global_seqno() > 0);
    assert(ts.last_seen_seqno() >= 0);
    assert(ts.depends_seqno() == -1 || ts.version() >= 4);
    assert(ts.state() == TrxHandle::S_REPLICATING);

    wsrep_status_t const retval(cert_and_catch(0, ts_ptr));
#if 0
    if (ts.nbo_start() == true || ts.nbo_end() == true)
    {
        log_info << "\n     SLAVE processing NBO_"
                 << (ts.nbo_start() ? "START(" : "END(")
                 << ts.global_seqno() << ")"
                 << (WSREP_OK == retval ? ", must apply" : ", skip")
                 << ", ends NBO: " << ts.ends_nbo();
    }
#endif
    switch (retval)
    {
    case WSREP_TRX_FAIL:
        assert(ts.state() == TrxHandle::S_ABORTING);
        /* fall through to apply_trx() */
    case WSREP_OK:
        try
        {
            if (ts.nbo_end() == true)
            {
                // NBO-end events are for internal operation only, not to be
                // consumed by application. If the NBO end happens with
                // different seqno than the current event's global seqno,
                // release monitors. In other case monitors will be grabbed
                // by local NBO handler threads.
                if (ts.ends_nbo() == WSREP_SEQNO_UNDEFINED)
                {
                    assert(WSREP_OK != retval);
                    assert(ts.state() == TrxHandle::S_ABORTING);
                }
                else
                {
                    assert(WSREP_OK == retval);
                    assert(ts.ends_nbo() > 0);
                    // Signal NBO waiter here after leaving local ordering
                    // critical section.
                    gu::shared_ptr<NBOCtx>::type nbo_ctx(
                        cert_.nbo_ctx(ts.ends_nbo()));
                    assert(nbo_ctx != 0);
                    nbo_ctx->set_ts(ts_ptr);
                    break;
                }
            }

            gu_trace(apply_trx(recv_ctx, ts));
        }
        catch (std::exception& e)
        {
            log_fatal << "Failed to apply trx: " << ts;
            log_fatal << e.what();
            log_fatal << "Node consistency compromized, leaving cluster...";
            mark_corrupt_and_close();
            assert(0); // this is an unexpected exception
            // keep processing events from the queue until provider is closed
        }
        break;
    case WSREP_TRX_MISSING: // must be skipped due to SST
        assert(ts.state() == TrxHandle::S_ABORTING);
        break;
    default:
        // this should not happen for remote actions
        gu_throw_error(EINVAL)
            << "unrecognized retval for remote trx certification: "
            << retval << " trx: " << ts;
    }
}


void galera::ReplicatorSMM::process_commit_cut(wsrep_seqno_t const seq,
                                               wsrep_seqno_t const seqno_l)
{
    assert(seq > 0);
    assert(seqno_l > 0);

    LocalOrder lo(seqno_l);

    gu_trace(local_monitor_.enter(lo));

    if (seq >= cc_seqno_) /* Refs #782. workaround for
                           * assert(seqno >= seqno_released_) in gcache. */
        cert_.purge_trxs_upto(seq, true);

    local_monitor_.leave(lo);
    log_debug << "Got commit cut from GCS: " << seq;
}


/* NB: the only use for this method is in cancel_seqnos() below */
void galera::ReplicatorSMM::cancel_seqno(wsrep_seqno_t const seqno)
{
    assert(seqno > 0);

    ApplyOrder ao(seqno, seqno - 1);
    apply_monitor_.self_cancel(ao);

    if (co_mode_ != CommitOrder::BYPASS)
    {
        CommitOrder co(seqno, co_mode_);
        commit_monitor_.self_cancel(co);
    }
}

/* NB: the only use for this method is to dismiss the slave queue
 *     in corrupt state */
void galera::ReplicatorSMM::cancel_seqnos(wsrep_seqno_t const seqno_l,
                                          wsrep_seqno_t const seqno_g)
{
    if (seqno_l > 0)
    {
        LocalOrder lo(seqno_l);
        local_monitor_.self_cancel(lo);
    }

    if (seqno_g > 0) cancel_seqno(seqno_g);
}


void galera::ReplicatorSMM::drain_monitors(wsrep_seqno_t const upto)
{
    apply_monitor_.drain(upto);
    if (co_mode_ != CommitOrder::BYPASS) commit_monitor_.drain(upto);
}


void galera::ReplicatorSMM::process_vote(wsrep_seqno_t const seqno_g,
                                         wsrep_seqno_t const seqno_l,
                                         int64_t       const code)
{
    assert(seqno_g > 0);
    assert(seqno_l > 0);

    std::ostringstream msg;

    LocalOrder lo(seqno_l);
    gu_trace(local_monitor_.enter(lo));

    gu::GTID const gtid(state_uuid_, seqno_g);

    if (code > 0)  /* vote request */
    {
        assert(GCS_VOTE_REQUEST == code);
        log_info << "Got vote request for seqno " << gtid; //remove
        /* make sure WS was either successfully applied or already voted */
        drain_monitors(seqno_g);
        if (st_.corrupt()) goto out;

        int const ret(gcs_.vote(gtid, 0, NULL, 0));

        switch (ret)
        {
        case 0:         /* majority agrees */
            log_info << "Vote 0 (success) on " << gtid
                     << " is consistent with group. Continue.";
            goto out;
        case -EALREADY: /* already voted */
            log_info << gtid << " already voted on. Continue.";
            goto out;
        case 1:         /* majority disagrees */
            msg << "Vote 0 (success) on " << gtid
                << " is inconsistent with group. Leaving cluster.";
            goto fail;
        default:        /* general error */
            assert(ret < 0);
            msg << "Failed to vote on request for " << gtid << ": "
                << -ret << " (" << ::strerror(-ret) << "). "
                "Assuming inconsistency";
            goto fail;
        }
    }
    else if (code < 0)
    {
        msg << "Got negative vote on successfully applied " << gtid;
    fail:
        log_error << msg.str();
        mark_corrupt_and_close();
    }
    else
    {
        /* seems we are in majority */
    }
out:
    local_monitor_.leave(lo);
}


void galera::ReplicatorSMM::set_initial_position(const wsrep_uuid_t&  uuid,
                                                 wsrep_seqno_t const seqno)
{
    update_state_uuid(uuid);

    apply_monitor_.set_initial_position(uuid, seqno);
    if (co_mode_ != CommitOrder::BYPASS)
        commit_monitor_.set_initial_position(uuid, seqno);
}

void galera::ReplicatorSMM::establish_protocol_versions (int proto_ver)
{
    trx_params_.record_set_ver_ = gu::RecordSet::VER1;

    switch (proto_ver)
    {
    case 1:
        trx_params_.version_ = 1;
        str_proto_ver_ = 0;
        break;
    case 2:
        trx_params_.version_ = 1;
        str_proto_ver_ = 1;
        break;
    case 3:
    case 4:
        trx_params_.version_ = 2;
        str_proto_ver_ = 1;
        break;
    case 5:
        trx_params_.version_ = 3;
        str_proto_ver_ = 1;
        break;
    case 6:
        trx_params_.version_  = 3;
        str_proto_ver_ = 2; // gcs intelligent donor selection.
        // include handling dangling comma in donor string.
        break;
    case 7:
        // Protocol upgrade to handle IST SSL backwards compatibility,
        // no effect to TRX or STR protocols.
        trx_params_.version_ = 3;
        str_proto_ver_ = 2;
        break;
    case 8:
    case 9:
        // Protocol upgrade to enforce 8-byte alignment in writesets and CCs
        trx_params_.version_ = 4;
        trx_params_.record_set_ver_ = gu::RecordSet::VER2;
        str_proto_ver_ = 3;
        break;
    default:
        log_fatal << "Configuration change resulted in an unsupported protocol "
            "version: " << proto_ver << ". Can't continue.";
        abort();
    };

    protocol_version_ = proto_ver;
    log_info << "REPL Protocols: " << protocol_version_ << " ("
             << trx_params_.version_ << ", " << str_proto_ver_ << ")";
}

void
galera::ReplicatorSMM::update_incoming_list(const wsrep_view_info_t& view)
{
    static char const separator(',');

    ssize_t new_size(0);

    if (view.memb_num > 0)
    {
        new_size += view.memb_num - 1; // separators

        for (int i = 0; i < view.memb_num; ++i)
        {
            new_size += strlen(view.members[i].incoming);
        }
    }

    gu::Lock lock(incoming_mutex_);

    incoming_list_.clear();
    incoming_list_.resize(new_size);

    if (new_size <= 0) return;

    incoming_list_ = view.members[0].incoming;

    for (int i = 1; i < view.memb_num; ++i)
    {
        incoming_list_ += separator;
        incoming_list_ += view.members[i].incoming;
    }
}

static galera::Replicator::State state2repl(gcs_node_state const my_state,
                                            int const            my_idx)
{
    switch (my_state)
    {
    case GCS_NODE_STATE_NON_PRIM:
    case GCS_NODE_STATE_PRIM:
        return galera::Replicator::S_CONNECTED;
    case GCS_NODE_STATE_JOINER:
        return galera::Replicator::S_JOINING;
    case GCS_NODE_STATE_JOINED:
        return galera::Replicator::S_JOINED;
    case GCS_NODE_STATE_SYNCED:
        return galera::Replicator::S_SYNCED;
    case GCS_NODE_STATE_DONOR:
        return galera::Replicator::S_DONOR;
    case GCS_NODE_STATE_MAX:
        assert(0);
    }

    gu_throw_fatal << "unhandled gcs state: " << my_state;
    GU_DEBUG_NORETURN;
}

void
galera::ReplicatorSMM::process_conf_change(void*                    recv_ctx,
                                           const struct gcs_action& cc)
{
    assert(cc.seqno_l > -1);

    gcs_act_cchange const conf(cc.buf, cc.size);

    bool const from_IST(0 == cc.seqno_l);

    log_info << "####### processing CC " << conf.seqno
             << (from_IST ? ", from IST" : ", local");

    LocalOrder lo(cc.seqno_l);

    if (!from_IST)
    {
        gu_trace(local_monitor_.enter(lo));
    }

    assert(!from_IST || WSREP_UUID_UNDEFINED != uuid_);

    int const prev_protocol_version(protocol_version_);

    if (conf.conf_id >= 0) // Primary configuration
    {
        establish_protocol_versions (conf.repl_proto_ver);
        assert(!from_IST || conf.repl_proto_ver >= 8);
    }

    // we must have either my_idx or uuid_ defined
    assert(cc.seqno_g >= 0 || uuid_ != WSREP_UUID_UNDEFINED);

    wsrep_uuid_t new_uuid(uuid_);
    wsrep_view_info_t* const view_info
        (galera_view_info_create(conf,
                                 capabilities(conf.repl_proto_ver),
                                 (!from_IST ? cc.seqno_g : -1), new_uuid));

    if (view_info->status == WSREP_VIEW_PRIMARY)
    {
        safe_to_bootstrap_ = (view_info->memb_num == 1);
    }

    int const my_idx(view_info->my_idx);
    gcs_node_state_t const my_state
        (my_idx >= 0 ? conf.memb[my_idx].state_ : GCS_NODE_STATE_NON_PRIM);

    assert(my_state >= GCS_NODE_STATE_NON_PRIM);
    assert(my_state < GCS_NODE_STATE_MAX);

    wsrep_seqno_t const group_seqno(view_info->state_id.seqno);
    const wsrep_uuid_t& group_uuid (view_info->state_id.uuid);
    assert(group_seqno == conf.seqno);

    if (!from_IST)
    {
        bool first_view(false);
        if (WSREP_UUID_UNDEFINED == uuid_)
        {
            uuid_ = new_uuid;
            first_view = true;
        }
        else
        {
            if (view_info-> memb_num > 0 && view_info->my_idx < 0)
                // something went wrong, member must be present in own view
            {
                std::stringstream msg;

                msg << "Node UUID " << uuid_ << " is absent from the view:\n";

                for (int m(0); m < view_info->memb_num; ++m)
                {
                    msg << '\t' << view_info->members[m].id << '\n';
                }

                msg << "most likely due to unexpected node identity change. "
                    "Aborting.";

                log_fatal << msg.str();

                abort();
            }
        }

        log_info << "####### My UUID: " << uuid_;

        if (conf.seqno != WSREP_SEQNO_UNDEFINED &&
            conf.seqno <= sst_seqno_)
        {
            log_info << "####### skipping CC " << conf.seqno
                     << (from_IST ? ", from IST" : ", local");

            // applied already in SST/IST, skip
            gu_trace(local_monitor_.leave(lo));
            resume_recv();
            gcache_.free(const_cast<void*>(cc.buf));
            return;
        }
        else
        {
            wsrep_seqno_t const upto(cert_.position());
            log_info << "####### drain monitors upto " << upto;
            gu_trace(drain_monitors(upto));
            // IST recv thread drains monitors itself
        }

        // First view from the group or group uuid has changed,
        // call connected callback to notify application.
        if ((first_view || state_uuid_ != group_uuid) && connected_cb_)
        {
            wsrep_cb_status_t cret(connected_cb_(app_ctx_, view_info));
            if (cret != WSREP_CB_SUCCESS)
            {
                log_fatal << "Application returned error "
                          << cret
                          << " from connect callback, aborting";
                abort();
            }
        }
    }

    update_incoming_list(*view_info);

    bool const st_required
        (state_transfer_required(*view_info, my_state == GCS_NODE_STATE_PRIM));

    void*  app_req(0);
    size_t app_req_len(0);
#ifndef NDEBUG
    bool   app_waits_sst(false);
#endif

    if (st_required)
    {
        assert(!from_IST);

        log_info << "State transfer required: "
                 << "\n\tGroup state: " << group_uuid << ":" << group_seqno
                 << "\n\tLocal state: " << state_uuid_<< ":" << STATE_SEQNO();

        if (S_CONNECTED != state_()) state_.shift_to(S_CONNECTED);

        wsrep_cb_status_t const rcode(sst_request_cb_(app_ctx_,
                                                      &app_req, &app_req_len));

        if (WSREP_CB_SUCCESS != rcode)
        {
            assert(app_req_len <= 0);
            log_fatal << "SST request callback failed. This is unrecoverable, "
                      << "restart required.";
            abort();
        }
        else if (0 == app_req_len && state_uuid_ != group_uuid)
        {
            log_fatal << "Local state UUID " << state_uuid_
                      << " is different from group state UUID " << group_uuid
                      << ", and SST request is null: restart required.";
            abort();
        }
#ifndef NDEBUG
        app_waits_sst = (app_req_len > 0) &&
            (app_req_len != (strlen(WSREP_STATE_TRANSFER_NONE) + 1) ||
             memcmp(app_req, WSREP_STATE_TRANSFER_NONE, app_req_len));
#endif
    }
    else
    {
        log_info << "####### ST not required";
    }

    Replicator::State const next_state(state2repl(my_state, my_idx));

    if (conf.conf_id >= 0) // Primary configuration
    {
        // if protocol version >= 8, first CC already carries seqno 1,
        // so it can't be less than 1. For older protocols it can be 0.
        assert(group_seqno >= (protocol_version_ >= 8));

        //
        // Starting from protocol_version_ 8 joiner's cert index is rebuilt
        // from IST.
        //
        // The reasons to reset cert index:
        // - Protocol version lower than 8    (ALL)
        // - Protocol upgrade                 (ALL)
        // - State transfer will take a place (JOINER)
        //
        bool index_reset(protocol_version_ < 8 ||
                         prev_protocol_version != protocol_version_ ||
                         // this last condition is a bit too strict. In fact
                         // checking for app_waits_sst would be enough, but in
                         // that case we'd have to skip cert index rebuilding
                         // when there is none.
                         // This would complicate the logic with little to no
                         // benefits...
                         st_required);

        if (index_reset)
        {
            gu::GTID position;

            if (protocol_version_ < 8)
            {
                position.set(group_uuid, group_seqno);
            }
            else
            {
                position.set(GU_UUID_NIL, 0);
            }

            /* 2 reasons for this here:
             * 1 - compatibility with protocols < 8
             * 2 - preparing cert index for preloading by setting seqno to 0 */
            log_info << "Cert index reset to " << position << " (proto: "
                     << protocol_version_ << "), state transfer needed: "
                     << (st_required ? "yes" : "no");
            /* flushes service thd, must be called before gcache_.seqno_reset()*/
            cert_.assign_initial_position(position, trx_params_.version_);
        }
        else
        {
            log_info << "Skipping cert index reset";
        }

        // This event can be processed 2 times:
        // 1) out-of-order when state transfer is required
        // 2) in-order (either when no state transfer or IST)
        // When doing it out of order, the event buffer is simply discarded
        if (st_required)
        {
            assert(!from_IST); // make sure we are never here from IST

            gu_trace(gcache_.free(const_cast<void*>(cc.buf)));

            // GCache::seqno_reset() happens here
            request_state_transfer (recv_ctx,
                                    group_uuid, group_seqno, app_req,
                                    app_req_len);
        }
        else if (conf.seqno > cert_.position())
        {
            assert(!app_waits_sst);

            /* since CC does not pass certification, need to adjust cert
             * position explicitly (when processed in order) */
            /* flushes service thd, must be called before gcache_.seqno_reset()*/
            cert_.adjust_position(*view_info, gu::GTID(group_uuid, group_seqno),
                                  trx_params_.version_);

            // Note: Monitor release/cancel happens after view event has been
            // processed.
            log_info << "####### Setting monitor position to " << group_seqno;
            set_initial_position(group_uuid, group_seqno - 1);

            if (!from_IST)
            {
                /* CCs from IST already have seqno assigned and cert. position
                 * adjusted */

                if (protocol_version_ >= 8)
                {
                    gu_trace(gcache_.seqno_assign(cc.buf, conf.seqno,
                                                  GCS_ACT_CCHANGE, false));
                }
                else /* before protocol ver 8 conf changes are not ordered */
                {
                    gu_trace(gcache_.free(const_cast<void*>(cc.buf)));
                }

                if (state_() == S_CONNECTED || state_() == S_DONOR)
                {
                    switch (next_state)
                    {
                    case S_JOINING:
                        state_.shift_to(S_JOINING);
                        break;
                    case S_DONOR:
                        if (state_() == S_CONNECTED)
                        {
                            state_.shift_to(S_DONOR);
                        }
                        break;
                    case S_JOINED:
                        state_.shift_to(S_JOINED);
                        break;
                    case S_SYNCED:
                        state_.shift_to(S_SYNCED);
                        if (synced_cb_(app_ctx_) != WSREP_CB_SUCCESS)
                        {
                            log_fatal << "Synced callback failed. This is "
                                      << "unrecoverable, restart required.";
                            abort();
                        }
                        break;
                    default:
                        log_debug << "next_state " << next_state;
                        break;
                    }
                }
            }

            // record state seqno, needed for IST on DONOR
            cc_seqno_ = group_seqno;
            // Record lowest trx seqno in cert index to set cert index
            // rebuild flag appropriately in IST. Notice that if cert index
            // was completely reset above, the value returned is zero and
            // no rebuild should happen.
            cc_lowest_trx_seqno_ = cert_.lowest_trx_seqno();
            log_info << "####### Lowest cert index boundary: "
                     << cc_lowest_trx_seqno_;
            log_info << "####### Min available from gcache: "
                     << gcache_.seqno_min();
            assert(gcache_.seqno_min() > 0);
            assert(cc_lowest_trx_seqno_ >= gcache_.seqno_min());

            st_.set(state_uuid_, WSREP_SEQNO_UNDEFINED, safe_to_bootstrap_);
        }
        else
        {
            assert(!from_IST);
        }

        if (!from_IST && state_() == S_JOINING && sst_state_ != SST_NONE)
        {
            /* There are two reasons we can be here:
             * 1) we just got state transfer in request_state_transfer() above;
             * 2) we failed here previously (probably due to partition).
             */
            try {
                gcs_.join(gu::GTID(state_uuid_, sst_seqno_), 0);
                sst_state_ = SST_NONE;
            }
            catch (gu::Exception& e)
            {
                log_error << "Failed to JOIN the cluster after SST";
            }
        }
    }
    else
    {
        // Non-primary configuration
<<<<<<< HEAD
        assert(conf.seqno == WSREP_SEQNO_UNDEFINED);

        // reset sst_seqno_ every time we disconnct from PC
        sst_seqno_ = WSREP_SEQNO_UNDEFINED;

        if (state_uuid_ != WSREP_UUID_UNDEFINED)
=======
        if (state_uuid_ != WSREP_UUID_UNDEFINED && next_state == S_CLOSING)
>>>>>>> 66223f50
        {
            st_.set (state_uuid_, STATE_SEQNO(), safe_to_bootstrap_);
        }

        gcache_.free(const_cast<void*>(cc.buf));

        gu::Lock lock(closing_mutex_);

        if (S_CONNECTED != next_state)
        {
            log_fatal << "Internal error: unexpected next state for "
                      << "non-prim: " << next_state
                      << ". Current state: " << state_() <<". Restart required.";
            abort();
        }

        if (state_() > S_CONNECTED)
        {
            assert(S_CONNECTED == next_state);
            state_.shift_to(S_CONNECTED);
        }
    }

    free(app_req);

    if (!st_required              /* in-order processing  */ ||
        sst_seqno_ >= group_seqno /* SST "ate" this event */)
    {
        wsrep_cb_status_t const rcode
            (view_cb_(app_ctx_, recv_ctx, view_info, 0, 0));

        if (WSREP_CB_SUCCESS != rcode) // is this really fatal now?
        {
            log_fatal << "View callback failed. This is unrecoverable, "
                      << "restart required.";
            abort();
        }
    }
    free(view_info);

    // Cancel monitors after view event has been processed by the
    // application. Otherwise last_committe_id() will return incorrect
    // value if called from view callback.
    if (!st_required && group_seqno > 0)
        cancel_seqno(group_seqno);

    if (!from_IST)
    {
        double foo, bar;
        size_t index_size;
        cert_.stats_get(foo, bar, index_size);
        local_monitor_.leave(lo);
        resume_recv();
    }

    if (conf.conf_id < 0 && conf.memb.size() == 0) {
        log_debug << "Received SELF-LEAVE. Connection closed.";
        assert(cc.seqno_l > 0);

        gu::Lock lock(closing_mutex_);

        shift_to_CLOSED();
    }
}


void galera::ReplicatorSMM::process_join(wsrep_seqno_t seqno_j,
                                         wsrep_seqno_t seqno_l)
{
    LocalOrder lo(seqno_l);

    gu_trace(local_monitor_.enter(lo));

    wsrep_seqno_t const upto(cert_.position());
    drain_monitors(upto);

    if (seqno_j < 0 && S_JOINING == state_())
    {
        // #595, @todo: find a way to re-request state transfer
        log_fatal << "Failed to receive state transfer: " << seqno_j
                  << " (" << strerror (-seqno_j) << "), need to restart.";
        abort();
    }
    else
    {
        state_.shift_to(S_JOINED);
    }

    local_monitor_.leave(lo);
}


void galera::ReplicatorSMM::process_sync(wsrep_seqno_t seqno_l)
{
    LocalOrder lo(seqno_l);

    gu_trace(local_monitor_.enter(lo));

    wsrep_seqno_t const upto(cert_.position());
    drain_monitors(upto);

    state_.shift_to(S_SYNCED);
    if (synced_cb_(app_ctx_) != WSREP_CB_SUCCESS)
    {
        log_fatal << "Synced callback failed. This is unrecoverable, "
                  << "restart required.";
        abort();
    }
    local_monitor_.leave(lo);
}

wsrep_seqno_t galera::ReplicatorSMM::pause()
{
    // Grab local seqno for local_monitor_
    wsrep_seqno_t const local_seqno(
        static_cast<wsrep_seqno_t>(gcs_.local_sequence()));
    LocalOrder lo(local_seqno);
    local_monitor_.enter(lo);

    // Local monitor should take care that concurrent
    // pause requests are enqueued
    assert(pause_seqno_ == WSREP_SEQNO_UNDEFINED);
    pause_seqno_ = local_seqno;

    // Get drain seqno from cert index
    wsrep_seqno_t const upto(cert_.position());
    drain_monitors(upto);

    assert (apply_monitor_.last_left() >= upto);
    if (co_mode_ != CommitOrder::BYPASS)
    {
        assert (commit_monitor_.last_left() >= upto);
        assert (commit_monitor_.last_left() == apply_monitor_.last_left());
    }

    wsrep_seqno_t const ret(STATE_SEQNO());
    st_.set(state_uuid_, ret, safe_to_bootstrap_);

    log_info << "Provider paused at " << state_uuid_ << ':' << ret
             << " (" << pause_seqno_ << ")";

    return ret;
}

void galera::ReplicatorSMM::resume()
{
    if (pause_seqno_ == WSREP_SEQNO_UNDEFINED)
    {
        log_warn << "tried to resume unpaused provider";
        return;
    }

    st_.set(state_uuid_, WSREP_SEQNO_UNDEFINED, safe_to_bootstrap_);
    log_info << "resuming provider at " << pause_seqno_;
    LocalOrder lo(pause_seqno_);
    pause_seqno_ = WSREP_SEQNO_UNDEFINED;
    local_monitor_.leave(lo);
    log_info << "Provider resumed.";
}

void galera::ReplicatorSMM::desync()
{
    wsrep_seqno_t seqno_l;

    ssize_t const ret(gcs_.desync(seqno_l));

    if (seqno_l > 0)
    {
        LocalOrder lo(seqno_l); // need to process it regardless of ret value

        if (ret == 0)
        {
/* #706 - the check below must be state request-specific. We are not holding
          any locks here and must be able to wait like any other action.
          However practice may prove different, leaving it here as a reminder.
            if (local_monitor_.would_block(seqno_l))
            {
                gu_throw_error (-EDEADLK) << "Ran out of resources waiting to "
                                          << "desync the node. "
                                          << "The node must be restarted.";
            }
*/
            local_monitor_.enter(lo);
            if (state_() != S_DONOR) state_.shift_to(S_DONOR);
            local_monitor_.leave(lo);
        }
        else
        {
            local_monitor_.self_cancel(lo);
        }
    }

    if (ret)
    {
        gu_throw_error (-ret) << "Node desync failed.";
    }
}

void galera::ReplicatorSMM::resync()
{
    gcs_.join(gu::GTID(state_uuid_, commit_monitor_.last_left()), 0);
}


//////////////////////////////////////////////////////////////////////
//////////////////////////////////////////////////////////////////////
////                           Private
//////////////////////////////////////////////////////////////////////
//////////////////////////////////////////////////////////////////////

/* don't use this directly, use cert_and_catch() instead */
inline
wsrep_status_t galera::ReplicatorSMM::cert(TrxHandleMaster* trx,
                                           const TrxHandleSlavePtr& ts)
{
    assert(trx == 0 ||
           (trx->state() == TrxHandle::S_REPLICATING ||
            trx->state() == TrxHandle::S_MUST_REPLAY));
    assert(ts->state() == TrxHandle::S_REPLICATING);

    assert(ts->local_seqno()     != WSREP_SEQNO_UNDEFINED);
    assert(ts->global_seqno()    != WSREP_SEQNO_UNDEFINED);
    assert(ts->last_seen_seqno() >= 0);
    assert(ts->last_seen_seqno() < ts->global_seqno());

    LocalOrder lo(*ts);
    bool       interrupted(false);
    bool       in_replay(trx != 0 &&
                         trx->state() == TrxHandle::S_MUST_REPLAY);

    try
    {
        if (trx != 0)
        {
            if (in_replay == false) TX_SET_STATE(*trx, TrxHandle::S_CERTIFYING);
            trx->unlock();
        }

        if (in_replay == false || local_monitor_.entered(lo) == false)
        {
            gu_trace(local_monitor_.enter(lo));
        }

        if (trx != 0) trx->lock();

        assert(trx == 0 ||
               (trx->state() == TrxHandle::S_CERTIFYING ||
                trx->state() == TrxHandle::S_MUST_ABORT ||
                trx->state() == TrxHandle::S_MUST_REPLAY));

        TX_SET_STATE(*ts, TrxHandle::S_CERTIFYING);
    }
    catch (gu::Exception& e)
    {
        if (trx != 0) trx->lock();
        if (e.get_errno() == EINTR) { interrupted = true; }
        else throw;
    }

    wsrep_status_t retval(WSREP_OK);
    bool const applicable(ts->global_seqno() > STATE_SEQNO());
    assert(!ts->local() || applicable); // applicable can't be false for locals

    if (gu_unlikely (interrupted))
    {
        assert(trx != 0);
        retval = cert_for_aborted(ts);

        if (WSREP_TRX_FAIL != retval)
        {
            assert(ts->state() == TrxHandle::S_REPLICATING ||
                   ts->state() == TrxHandle::S_CERTIFYING);
            assert(WSREP_BF_ABORT == retval);
            assert(trx != 0);

            // If the transaction was committing, it must replay.
            if (ts->flags() & TrxHandle::F_COMMIT)
            {
                TX_SET_STATE(*trx, TrxHandle::S_MUST_REPLAY);
                return retval;
            }
            // if not - we need to rollback, so pretend that ceritficaiton
            // failed, but still update cert index to match slaves
            else
            {
                pending_cert_queue_.push(ts);
                TX_SET_STATE(*ts, TrxHandle::S_ABORTING);

                retval = WSREP_TRX_FAIL;
            }
        }
        else
        {
            assert(WSREP_TRX_FAIL == retval);
            assert(WSREP_SEQNO_UNDEFINED == ts->depends_seqno());
            pending_cert_queue_.push(ts);
        }

        assert(WSREP_TRX_FAIL == retval);
        assert(TrxHandle::S_ABORTING == ts->state());

        TX_SET_STATE(*trx, TrxHandle::S_ABORTING);

        local_monitor_.self_cancel(lo);
    }
    else
    {
        // TX_SET_STATE(*ts, TrxHandle::S_CERTIFYING);
        assert(ts->state() == TrxHandle::S_CERTIFYING);
        // pending_cert_queue_ contains all writesets that:
        //   a) were BF aborted before being certified
        //   b) are not going to be replayed even though
        //      cert_for_aborted() returned TEST_OK for them
        //
        // Before certifying the current seqno, check if
        // pending_cert_queue contains any smaller seqno.
        // This avoids the certification index to diverge
        // across nodes.
        TrxHandleSlavePtr aborted_ts;
        while ((aborted_ts =
                pending_cert_queue_.must_cert_next(ts->global_seqno()))
               != NULL)
        {
            log_debug << "must cert next " << ts->global_seqno()
                      << " aborted ts " << *aborted_ts;

            Certification::TestResult result;
            result = cert_.append_trx(aborted_ts);

            log_debug << "trx in pending cert queue certified, result: "
                      << result;

            cert_.set_trx_committed(*aborted_ts);
        }

        switch (cert_.append_trx(ts))
        {
        case Certification::TEST_OK:
            // NBO_END should certify positively only if it ends NBO
            assert(ts->ends_nbo() > 0 || !ts->nbo_end());
            if (gu_likely(applicable))
            {
                if (trx != 0 && trx->state() == TrxHandle::S_MUST_ABORT)
                {
                    if (ts->flags() & TrxHandle::F_COMMIT)
                    {
                        TX_SET_STATE(*trx, TrxHandle::S_MUST_REPLAY);
                        // apply monitor will be entered during replay
                    }
                    else
                    {
                        // Abort the transaction if non-committing
                        // fragment was BF aborted during certification.
                        TX_SET_STATE(*trx, TrxHandle::S_ABORTING);
                        TX_SET_STATE(*ts, TrxHandle::S_ABORTING);
                        apply_monitor_enter_immediately(*ts);
                    }
                    retval = WSREP_BF_ABORT;
                }
                else
                {
                    retval = WSREP_OK;
                }
                assert(ts->depends_seqno() >= 0);
            }
            else
            {
                // this can happen after SST position has been submitted
                // but not all actions preceding SST initial position
                // have been processed
                if (trx != 0) TX_SET_STATE(*trx, TrxHandle::S_ABORTING);
                TX_SET_STATE(*ts, TrxHandle::S_ABORTING);
                retval = WSREP_TRX_MISSING;
            }
            break;
        case Certification::TEST_FAILED:
            if (ts->nbo_end()) assert(ts->ends_nbo() == WSREP_SEQNO_UNDEFINED);
            assert(ts->state() == TrxHandle::S_ABORTING );
            // This check is not valid anymore. NBO may reserve resource
            // access for longer period, which must cause certification
            // to fail for all operations until the operation is over.
            // if (gu_unlikely(trx->is_toi() && applicable)) //small sanity check
            // {
            // may happen on configuration change
            //     log_warn << "Certification failed for TO isolated action: "
            //<< *trx;
            // assert(0);
            // }

            local_cert_failures_ += ts->local();
            if (trx != 0) TX_SET_STATE(*trx, TrxHandle::S_ABORTING);
            retval = applicable ? WSREP_TRX_FAIL : WSREP_TRX_MISSING;
            break;
        }

        // at this point we are about to leave local_monitor_. Make sure
        // trx checksum was alright before that.
        ts->verify_checksum();

        // we must do seqno assignment 'in order' for std::map reasons,
        // so keeping it inside the monitor. NBO end should never be skipped.
        bool const skip(ts->depends_seqno() < 0 && !ts->nbo_end());
        gcache_.seqno_assign (ts->action().first, ts->global_seqno(),
                              GCS_ACT_WRITESET, skip);

        local_monitor_.leave(lo);
    }

    assert(WSREP_OK == retval || WSREP_TRX_FAIL == retval ||
           WSREP_TRX_MISSING == retval || WSREP_BF_ABORT == retval);

    if (gu_unlikely(WSREP_TRX_FAIL == retval))
    {
        assert(ts->state() == TrxHandle::S_ABORTING);
    }
    else
    {
        assert(WSREP_OK != retval || ts->depends_seqno() >= 0);
        if (WSREP_OK != retval && ts->local())
        {
            log_debug << "#############" << "Skipped cancel_monitors(): retval: "
                      << retval << ", trx: " << trx << ", ts: " << *ts;
        }
    }

#if 0
    uint16_t const sid(*reinterpret_cast<const uint16_t*>(&ts->source_id()));
    log_info << "######## certified g: " << ts->global_seqno()
             << ", s: " << ts->last_seen_seqno()
             << ", d: " << ts->depends_seqno()
             << ", sid: " << sid
             << ", retval: " << (retval == WSREP_OK);
#endif

    return retval;
}

/* pretty much any exception in cert() is fatal as it blocks local_monitor_ */
wsrep_status_t galera::ReplicatorSMM::cert_and_catch(
    TrxHandleMaster* trx,
    const TrxHandleSlavePtr& ts)
{
    try
    {
        return cert(trx, ts);
    }
    catch (std::exception& e)
    {
        log_fatal << "Certification exception: " << e.what();
    }
    catch (...)
    {
        log_fatal << "Unknown certification exception";
    }
    assert(0);
    abort();
}

/* This must be called BEFORE local_monitor_.self_cancel() due to
 * gcache_.seqno_assign() */
wsrep_status_t galera::ReplicatorSMM::cert_for_aborted(
    const TrxHandleSlavePtr& ts)
{
    // trx was BF aborted either while it was replicating or
    // while it was waiting for local monitor
    assert(ts->state() == TrxHandle::S_REPLICATING ||
           ts->state() == TrxHandle::S_CERTIFYING);

    Certification::TestResult const res(cert_.test(ts, false));

    switch (res)
    {
    case Certification::TEST_OK:
        return WSREP_BF_ABORT;

    case Certification::TEST_FAILED:
        // Next step will be monitors release. Make sure that ws was not
        // corrupted and cert failure is real before proceeding with that.
 //gcf788 - this must be moved to cert(), the caller method
        assert(ts->is_dummy());
        ts->verify_checksum();
        gcache_.seqno_assign (ts->action().first, ts->global_seqno(),
                              GCS_ACT_WRITESET, true);
        assert(!ts->nbo_end()); // should never be skipped in seqno_assign()
        return WSREP_TRX_FAIL;

    default:
        log_fatal << "Unexpected return value from Certification::test(): "
                  << res;
        abort();
    }
}


void
galera::ReplicatorSMM::update_state_uuid (const wsrep_uuid_t& uuid)
{
    if (state_uuid_ != uuid)
    {
        *(const_cast<wsrep_uuid_t*>(&state_uuid_)) = uuid;

        std::ostringstream os; os << state_uuid_;

        strncpy(const_cast<char*>(state_uuid_str_), os.str().c_str(),
                sizeof(state_uuid_str_));
    }

    st_.set(uuid, WSREP_SEQNO_UNDEFINED, safe_to_bootstrap_);
}

void
galera::ReplicatorSMM::abort()
{
    log_info << "ReplicatorSMM::abort()";
    gcs_.close();
    gu_abort();
}<|MERGE_RESOLUTION|>--- conflicted
+++ resolved
@@ -232,6 +232,11 @@
 
     state_.shift_to(S_CLOSED);
 
+    if (state_uuid_ != WSREP_UUID_UNDEFINED)
+    {
+        st_.set (state_uuid_, STATE_SEQNO(), safe_to_bootstrap_);
+    }
+
     /* Cleanup for re-opening. */
     uuid_ = WSREP_UUID_UNDEFINED;
     closing_ = false;
@@ -2698,19 +2703,10 @@
     else
     {
         // Non-primary configuration
-<<<<<<< HEAD
         assert(conf.seqno == WSREP_SEQNO_UNDEFINED);
 
         // reset sst_seqno_ every time we disconnct from PC
         sst_seqno_ = WSREP_SEQNO_UNDEFINED;
-
-        if (state_uuid_ != WSREP_UUID_UNDEFINED)
-=======
-        if (state_uuid_ != WSREP_UUID_UNDEFINED && next_state == S_CLOSING)
->>>>>>> 66223f50
-        {
-            st_.set (state_uuid_, STATE_SEQNO(), safe_to_bootstrap_);
-        }
 
         gcache_.free(const_cast<void*>(cc.buf));
 
