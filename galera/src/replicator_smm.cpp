--- conflicted
+++ resolved
@@ -8,10 +8,7 @@
 #include "uuid.hpp"
 
 #include "galera_info.hpp"
-<<<<<<< HEAD
-=======
-
->>>>>>> 34cefa7a
+
 
 #include <sstream>
 #include <iostream>
