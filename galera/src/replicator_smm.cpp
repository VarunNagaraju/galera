//
// Copyright (C) 2010-2017 Codership Oy <info@codership.com>
//

#include "galera_common.hpp"
#include "replicator_smm.hpp"
#include "gcs_action_source.hpp"
#include "galera_exception.hpp"

#include "galera_info.hpp"

#include <gu_debug_sync.hpp>
#include <gu_abort.h>

#include <sstream>
#include <iostream>

std::ostream& galera::operator<<(std::ostream& os, ReplicatorSMM::State state)
{
    switch (state)
    {
    case ReplicatorSMM::S_DESTROYED: return (os << "DESTROYED");
    case ReplicatorSMM::S_CLOSED:    return (os << "CLOSED");
    case ReplicatorSMM::S_CONNECTED: return (os << "CONNECTED");
    case ReplicatorSMM::S_JOINING:   return (os << "JOINING");
    case ReplicatorSMM::S_JOINED:    return (os << "JOINED");
    case ReplicatorSMM::S_SYNCED:    return (os << "SYNCED");
    case ReplicatorSMM::S_DONOR:     return (os << "DONOR");
    }

    gu_throw_fatal << "invalid state " << static_cast<int>(state);
}

//////////////////////////////////////////////////////////////////////
//////////////////////////////////////////////////////////////////////
//                           Public
//////////////////////////////////////////////////////////////////////
//////////////////////////////////////////////////////////////////////

galera::ReplicatorSMM::ReplicatorSMM(const struct wsrep_init_args* args)
    :
    ist_event_queue_    (),
    init_lib_           (reinterpret_cast<gu_log_cb_t>(args->logger_cb)),
    config_             (),
    init_config_        (config_, args->node_address, args->data_dir),
    parse_options_      (*this, config_, args->options),
    init_ssl_           (config_),
    str_proto_ver_      (-1),
    protocol_version_   (-1),
    proto_max_          (gu::from_string<int>(config_.get(Param::proto_max))),
    state_              (S_CLOSED),
    closing_mutex_      (),
    closing_cond_       (),
    closing_            (false),
    sst_state_          (SST_NONE),
    co_mode_            (CommitOrder::from_string(
                             config_.get(Param::commit_order))),
    state_file_         (config_.get(BASE_DIR)+'/'+GALERA_STATE_FILE),
    st_                 (state_file_),
    safe_to_bootstrap_  (true),
    trx_params_         (config_.get(BASE_DIR), -1,
                         KeySet::version(config_.get(Param::key_format)),
                         gu::from_string<int>(config_.get(
                             Param::max_write_set_size))),
    uuid_               (WSREP_UUID_UNDEFINED),
    state_uuid_         (WSREP_UUID_UNDEFINED),
    state_uuid_str_     (),
    cc_seqno_           (WSREP_SEQNO_UNDEFINED),
    cc_lowest_trx_seqno_(WSREP_SEQNO_UNDEFINED),
    pause_seqno_        (WSREP_SEQNO_UNDEFINED),
    app_ctx_            (args->app_ctx),
    connected_cb_       (args->connected_cb),
    view_cb_            (args->view_cb),
    sst_request_cb_     (args->sst_request_cb),
    apply_cb_           (args->apply_cb),
    commit_cb_          (args->commit_cb),
    unordered_cb_       (args->unordered_cb),
    sst_donate_cb_      (args->sst_donate_cb),
    synced_cb_          (args->synced_cb),
    sst_donor_          (),
    sst_uuid_           (WSREP_UUID_UNDEFINED),
    sst_seqno_          (WSREP_SEQNO_UNDEFINED),
    sst_mutex_          (),
    sst_cond_           (),
    sst_retry_sec_      (1),
    sst_received_       (false),
    gcache_             (config_, config_.get(BASE_DIR)),
    gcs_                (config_, gcache_, proto_max_, args->proto_ver,
                         args->node_name, args->node_incoming),
    service_thd_        (gcs_, gcache_),
    slave_pool_         (sizeof(TrxHandleSlave), 1024, "TrxHandleSlave"),
    as_                 (new GcsActionSource(slave_pool_, gcs_, *this, gcache_)),
    ist_receiver_       (config_, gcache_, slave_pool_, *this, args->node_address),
    ist_senders_        (gcache_),
    wsdb_               (),
    cert_               (config_, &service_thd_),
    pending_cert_queue_ (),
    local_monitor_      (),
    apply_monitor_      (),
    commit_monitor_     (),
    causal_read_timeout_(config_.get(Param::causal_read_timeout)),
    receivers_          (),
    replicated_         (),
    replicated_bytes_   (),
    keys_count_         (),
    keys_bytes_         (),
    data_bytes_         (),
    unrd_bytes_         (),
    local_commits_      (),
    local_rollbacks_    (),
    local_cert_failures_(),
    local_replays_      (),
    causal_reads_       (),
    preordered_id_      (),
    incoming_list_      (""),
    incoming_mutex_     (),
    wsrep_stats_        ()
{
    // @todo add guards (and perhaps actions)
    state_.add_transition(Transition(S_CLOSED,  S_DESTROYED));
    state_.add_transition(Transition(S_CLOSED,  S_CONNECTED));

    state_.add_transition(Transition(S_CONNECTED, S_CLOSED));
    state_.add_transition(Transition(S_CONNECTED, S_CONNECTED));
    state_.add_transition(Transition(S_CONNECTED, S_JOINING));
    // the following is possible only when bootstrapping new cluster
    // (trivial wsrep_cluster_address)
    state_.add_transition(Transition(S_CONNECTED, S_JOINED));
    // the following are possible on PC remerge
    state_.add_transition(Transition(S_CONNECTED, S_DONOR));
    state_.add_transition(Transition(S_CONNECTED, S_SYNCED));

    state_.add_transition(Transition(S_JOINING, S_CLOSED));
    // the following is possible if one non-prim conf follows another
    state_.add_transition(Transition(S_JOINING, S_CONNECTED));
    state_.add_transition(Transition(S_JOINING, S_JOINED));

    state_.add_transition(Transition(S_JOINED, S_CLOSED));
    state_.add_transition(Transition(S_JOINED, S_CONNECTED));
    state_.add_transition(Transition(S_JOINED, S_SYNCED));
    // the following is possible if one desync() immediately follows another
    state_.add_transition(Transition(S_JOINED, S_DONOR));

    state_.add_transition(Transition(S_SYNCED, S_CLOSED));
    state_.add_transition(Transition(S_SYNCED, S_CONNECTED));
    state_.add_transition(Transition(S_SYNCED, S_DONOR));

    state_.add_transition(Transition(S_DONOR, S_CLOSED));
    state_.add_transition(Transition(S_DONOR, S_CONNECTED));
    state_.add_transition(Transition(S_DONOR, S_JOINED));

    local_monitor_.set_initial_position(WSREP_UUID_UNDEFINED, 0);

    wsrep_uuid_t  uuid;
    wsrep_seqno_t seqno;

    st_.get (uuid, seqno, safe_to_bootstrap_);

    if (0 != args->state_id &&
        args->state_id->uuid != WSREP_UUID_UNDEFINED &&
        args->state_id->uuid == uuid                 &&
        seqno                == WSREP_SEQNO_UNDEFINED)
    {
        /* non-trivial recovery information provided on startup, and db is safe
         * so use recovered seqno value */
        seqno = args->state_id->seqno;
    }

    log_debug << "End state: " << uuid << ':' << seqno << " #################";

    cc_seqno_ = seqno; // is it needed here?

    set_initial_position(uuid, seqno);
    gcache_.seqno_reset(gu::GTID(uuid, seqno));
    // update gcache position to one supplied by app.

    build_stats_vars(wsrep_stats_);
}

void galera::ReplicatorSMM::start_closing()
{
    assert(closing_mutex_.locked());
    assert(state_() >= S_CONNECTED);
    if (!closing_)
    {
        closing_ = true;
        gcs_.close();
    }
}

void galera::ReplicatorSMM::shift_to_CLOSED()
{
    assert(closing_mutex_.locked());
    assert(closing_);

    state_.shift_to(S_CLOSED);

    /* Cleanup for re-opening. */
    uuid_ = WSREP_UUID_UNDEFINED;
    closing_ = false;
    if (st_.corrupt())
    {
        /* this is a synchronization hack to make sure all receivers are done
         * with their work and won't access cert module any more. The usual
         * monitor drain is not enough here. */
        while (receivers_() > 1) usleep(1000);

        // this should erase the memory of a pre-existing state.
        set_initial_position(WSREP_UUID_UNDEFINED, WSREP_SEQNO_UNDEFINED);
        cert_.assign_initial_position(gu::GTID(GU_UUID_NIL, -1),
                                      trx_params_.version_);
        sst_uuid_            = WSREP_UUID_UNDEFINED;
        sst_seqno_           = WSREP_SEQNO_UNDEFINED;
        cc_seqno_            = WSREP_SEQNO_UNDEFINED;
        cc_lowest_trx_seqno_ = WSREP_SEQNO_UNDEFINED;
        pause_seqno_         = WSREP_SEQNO_UNDEFINED;
    }

    closing_cond_.broadcast();
}

void galera::ReplicatorSMM::wait_for_CLOSED(gu::Lock& lock)
{
    assert(closing_mutex_.locked());
    assert(closing_);
    while (state_() > S_CLOSED) lock.wait(closing_cond_);
    assert(!closing_);
    assert(WSREP_UUID_UNDEFINED == uuid_);
}

galera::ReplicatorSMM::~ReplicatorSMM()
{
    log_info << "dtor state: " << state_();

    gu::Lock lock(closing_mutex_);

    switch (state_())
    {
    case S_CONNECTED:
    case S_JOINING:
    case S_JOINED:
    case S_SYNCED:
    case S_DONOR:
        start_closing();
        wait_for_CLOSED(lock);
    case S_CLOSED:
        ist_senders_.cancel();
        break;
    case S_DESTROYED:
        break;
    }

    delete as_;
}


wsrep_status_t galera::ReplicatorSMM::connect(const std::string& cluster_name,
                                              const std::string& cluster_url,
                                              const std::string& state_donor,
                                              bool  const        bootstrap)
{
    sst_donor_ = state_donor;
    service_thd_.reset();

    // make sure there was a proper initialization/cleanup
    assert(WSREP_UUID_UNDEFINED == uuid_);

    ssize_t err;
    wsrep_status_t ret(WSREP_OK);
    wsrep_seqno_t const seqno(STATE_SEQNO());
    wsrep_uuid_t  const gcs_uuid(seqno < 0 ? WSREP_UUID_UNDEFINED :state_uuid_);
    gu::GTID      const inpos(gcs_uuid, seqno);

    log_info << "Setting GCS initial position to " << inpos;

    if ((bootstrap == true || cluster_url == "gcomm://")
        && safe_to_bootstrap_ == false)
    {
        log_error << "It may not be safe to bootstrap the cluster from this node. "
                  << "It was not the last one to leave the cluster and may "
                  << "not contain all the updates. To force cluster bootstrap "
                  << "with this node, edit the grastate.dat file manually and "
                  << "set safe_to_bootstrap to 1 .";
        ret = WSREP_NODE_FAIL;
    }

    if (ret == WSREP_OK && (err = gcs_.set_initial_position(inpos)) != 0)
    {
        log_error << "gcs init failed:" << strerror(-err);
        ret = WSREP_NODE_FAIL;
    }

    if (ret == WSREP_OK &&
        (err = gcs_.connect(cluster_name, cluster_url, bootstrap)) != 0)
    {
        log_error << "gcs connect failed: " << strerror(-err);
        ret = WSREP_NODE_FAIL;
    }

    if (ret == WSREP_OK)
    {
        state_.shift_to(S_CONNECTED);
    }

    return ret;
}


wsrep_status_t galera::ReplicatorSMM::close()
{
    gu::Lock lock(closing_mutex_);

    if (state_() > S_CLOSED)
    {
        start_closing();
        wait_for_CLOSED(lock);
    }

    return WSREP_OK;
}


wsrep_status_t galera::ReplicatorSMM::async_recv(void* recv_ctx)
{
    assert(recv_ctx != 0);

    if (state_() <= S_CLOSED)
    {
        log_error <<"async recv cannot start, provider in CLOSED state";
        return WSREP_FATAL;
    }

    ++receivers_;

    bool exit_loop(false);
    wsrep_status_t retval(WSREP_OK);

    while (WSREP_OK == retval && state_() > S_CLOSED)
    {
        ssize_t rc;

        while (gu_unlikely((rc = as_->process(recv_ctx, exit_loop))
                           == -ECANCELED))
        {
            recv_IST(recv_ctx);
            // hack: prevent fast looping until ist controlling thread
            // resumes gcs prosessing
            usleep(10000);
        }

        if (gu_unlikely(rc <= 0))
        {
            retval = WSREP_CONN_FAIL;
        }
        else if (gu_unlikely(exit_loop == true))
        {
            assert(WSREP_OK == retval);

            if (receivers_.sub_and_fetch(1) > 0)
            {
                log_info << "Slave thread exiting on request.";
                break;
            }

            ++receivers_;
            log_warn << "Refusing exit for the last slave thread.";
        }
    }

    /* exiting loop already did proper checks */
    if (!exit_loop && receivers_.sub_and_fetch(1) == 0)
    {
        gu::Lock lock(closing_mutex_);

        if (state_() > S_CLOSED && !closing_)
        {
            assert(WSREP_CONN_FAIL == retval);
            /* Last recv thread exiting due to error but replicator is not
             * closed. We need to at least gracefully leave the cluster.*/

            log_warn << "Broken shutdown sequence, provider state: "
                     << state_() << ", retval: " << retval;
            assert (0);

            /* avoid abort in production */
            start_closing();

            // Generate zero view before exit to notify application
            gcs_act_cchange const cc;
            wsrep_uuid_t tmp(uuid_);
            wsrep_view_info_t* const err_view
                (galera_view_info_create(cc, -1, tmp));
            view_cb_(app_ctx_, recv_ctx, err_view, 0, 0);
            free(err_view);

            shift_to_CLOSED();
        }
    }

    log_debug << "Slave thread exit. Return code: " << retval;

    return retval;
}

void galera::ReplicatorSMM::apply_trx(void* recv_ctx, TrxHandleSlave& ts)
{
    assert(ts.global_seqno() > 0);
    if (!ts.skip_event())
    {
        assert(ts.trx_id() != uint64_t(-1) || ts.is_toi());
        assert(ts.certified() /*Repl*/ || ts.preordered() /*IST*/);
        assert(ts.local() == false ||
               (ts.flags() & TrxHandle::F_ROLLBACK));
    }

    ApplyException ae;

    ApplyOrder ao(ts);
    CommitOrder co(ts, co_mode_);

    uint32_t commit_flags(TrxHandle::trx_flags_to_wsrep_flags(ts.flags()));
    bool const aborting(TrxHandle::S_ABORTING == ts.state());
    bool const applying(!aborting || ts.pa_unsafe());

    if (gu_likely(applying))
    {
        gu_trace(apply_monitor_.enter(ao));
    }

    ts.set_state(TrxHandle::S_APPLYING);

    wsrep_trx_meta_t meta = { { state_uuid_,    ts.global_seqno() },
                              { ts.source_id(), ts.trx_id(), ts.conn_id() },
                              ts.depends_seqno() };

    if (ts.is_toi())
    {
        log_debug << "Executing TO isolated action: " << ts;
        st_.mark_unsafe();
    }

    try { gu_trace(ts.apply(recv_ctx, apply_cb_, meta)); }
    catch (ApplyException& e)
    {
        assert(0 != e.status());
        assert(NULL != e.data() || 0 == e.data_len());
        assert(0 != e.data_len() || NULL == e.data());

        if (ts.is_toi())
        {
            log_warn << "Ignoring error for TO isolated action: " << ts;
            e.free();
        }
        else
        {
            ae = e;
        }
    }
    /* at this point any other exception is fatal, not catching anything else. */

    wsrep_bool_t exit_loop(false);

    if (gu_likely(co_mode_ != CommitOrder::BYPASS))
    {
        gu_trace(commit_monitor_.enter(co));
        assert(ts.global_seqno() > STATE_SEQNO());
    }
    ts.set_state(TrxHandle::S_COMMITTING);

    TrxHandle::State end_state(aborting ?
                               TrxHandle::S_ROLLED_BACK :TrxHandle::S_COMMITTED);

    if (gu_likely(0 == ae.status()))
    {
        assert(NULL == ae.data());
        assert(0    == ae.data_len());
    }
    else
    {
        assert(NULL == ae.data() || ae.data_len() > 0);
        commit_flags |= WSREP_FLAG_ROLLBACK;
        end_state = TrxHandle::S_ROLLED_BACK;

        if (!st_.corrupt()) mark_corrupt_and_close();

        ae.free();
    }

    wsrep_cb_status_t const rcode(commit_cb_(recv_ctx, commit_flags,
                                             &meta, &exit_loop));

    if (gu_unlikely (rcode != WSREP_CB_SUCCESS))
        gu_throw_fatal << (commit_flags & WSREP_FLAG_ROLLBACK ?
                           "Rollback" : "Commit")
                       << " failed. Trx: " << ts;

    log_debug << "Slave " << (commit_flags & WSREP_FLAG_ROLLBACK ?
                              "rolled back " : "committed ")
              << ts.global_seqno();

    if (gu_likely(co_mode_ != CommitOrder::BYPASS))
    {
        commit_monitor_.leave(co);
    }

    ts.set_state(end_state);

    if (ts.local() == false)
    {
        GU_DBUG_SYNC_WAIT("after_commit_slave_sync");
    }

    wsrep_seqno_t const safe_to_discard(cert_.set_trx_committed(ts));
    if (gu_likely(ts.local_seqno() != -1 && 0 == ae.status()))
    {
        // trx with local seqno -1 originates from IST (or other source not gcs)
        report_last_committed(safe_to_discard);
    }

    if (gu_likely(applying))
    {
        /* For now need to keep it inside apply monitor to ensure all processing
         * ends by the time monitors are drained because of potential gcache
         * cleanup (and loss of the writeset buffer). Perhaps unordered monitor
         * is needed here. */
        ts.unordered(recv_ctx, unordered_cb_);

        apply_monitor_.leave(ao);
    }

    if (ts.is_toi())
    {
        log_debug << "Done executing TO isolated action: "
                  << ts.global_seqno();
        st_.mark_safe();
    }

    ts.set_exit_loop(exit_loop);
}


wsrep_status_t galera::ReplicatorSMM::send(TrxHandleMaster* trx,
                                           wsrep_trx_meta_t* meta)
{
    assert(trx->locked());
    if (state_() < S_JOINED) return WSREP_TRX_FAIL;

    // SR rollback
    const bool rollback(trx->flags() & TrxHandle::F_ROLLBACK);

    if (rollback)
    {
        assert(trx->state() == TrxHandle::S_ABORTING);
        assert((trx->flags() & TrxHandle::F_BEGIN) == 0);
        TrxHandleSlavePtr ts(TrxHandleSlave::New(true, slave_pool_),
                             TrxHandleSlaveDeleter());
        ts->set_global_seqno(0);
        trx->add_replicated(ts);
    }

    WriteSetNG::GatherVector actv;

<<<<<<< HEAD
    assert(trx->version() >= WS_NG_VERSION);
    size_t act_size = trx->write_set_out().gather(trx->source_id(),
                                                  trx->conn_id(),
                                                  trx->trx_id(),
                                                  actv);
=======
    size_t act_size = trx->gather(actv);
>>>>>>> 384222cc
    ssize_t rcode(0);
    do
    {
        const bool scheduled(!rollback);

        if (scheduled)
        {
            const ssize_t gcs_handle(gcs_.schedule());

            if (gu_unlikely(gcs_handle < 0))
            {
                log_debug << "gcs schedule " << strerror(-gcs_handle);
                rcode = gcs_handle;
                goto out;
            }
            trx->set_gcs_handle(gcs_handle);
        }

        assert(trx->version() >= WS_NG_VERSION);
        trx->finalize(last_committed());
        trx->unlock();
        // On rollback fragment, we instruct sendv to use gcs_sm_grab()
        // to avoid the scenario where trx is BF aborted but can't send
        // ROLLBACK fragment due to flow control, which results in
        // deadlock.
        // Otherwise sendv call was scheduled above, and we instruct
        // the call to use regular gcs_sm_enter()
        const bool grab(rollback);
        rcode = gcs_.sendv(actv, act_size,
                           GCS_ACT_WRITESET,
                           scheduled, grab);
        GU_DBUG_SYNC_WAIT("after_send_sync");
        trx->lock();
    }
    // TODO: Break loop after some timeout
    while (rcode == -EAGAIN && (usleep(1000), true));

    trx->set_gcs_handle(-1);

out:

    if (rcode <= 0)
    {
        log_debug << "ReplicatorSMM::send failed: " << -rcode;
    }

    return (rcode > 0 ? WSREP_OK : WSREP_TRX_FAIL);
}


wsrep_status_t galera::ReplicatorSMM::replicate(TrxHandleMaster* trx,
                                                wsrep_trx_meta_t* meta)
{
    assert(trx->locked());

    assert(trx->state() == TrxHandle::S_EXECUTING ||
           trx->state() == TrxHandle::S_MUST_ABORT);

    if (state_() < S_JOINED || trx->state() == TrxHandle::S_MUST_ABORT)
    {
    must_abort:
        if (trx->state() == TrxHandle::S_EXECUTING ||
            trx->state() == TrxHandle::S_REPLICATING)
            trx->set_state(TrxHandle::S_MUST_ABORT);

        trx->set_state(TrxHandle::S_ABORTING);

        if (trx->ts() != 0)
        {
            assert(trx->ts()->state() == TrxHandle::S_COMMITTED);
            trx->reset_ts();
        }

        return (st_.corrupt() ? WSREP_NODE_FAIL : WSREP_CONN_FAIL);
    }

    WriteSetNG::GatherVector actv;

    gcs_action act;
    act.type = GCS_ACT_WRITESET;
#ifndef NDEBUG
    act.seqno_g = GCS_SEQNO_ILL;
#endif

    assert(trx->version() >= WS_NG_VERSION);
    act.buf  = NULL;
<<<<<<< HEAD
    act.size = trx->write_set_out().gather(trx->source_id(),
                                           trx->conn_id(),
                                           trx->trx_id(),
                                           actv);

=======
    act.size = trx->gather(actv);
>>>>>>> 384222cc
    trx->set_state(TrxHandle::S_REPLICATING);

    ssize_t rcode(-1);

    do
    {
        assert(act.seqno_g == GCS_SEQNO_ILL);

        const ssize_t gcs_handle(gcs_.schedule());

        if (gu_unlikely(gcs_handle < 0))
        {
            log_debug << "gcs schedule " << strerror(-gcs_handle);
            goto must_abort;
        }

        trx->set_gcs_handle(gcs_handle);

        assert(trx->version() >= WS_NG_VERSION);
        trx->finalize(last_committed());
        trx->unlock();
        assert (act.buf == NULL); // just a sanity check
        rcode = gcs_.replv(actv, act, true);

        GU_DBUG_SYNC_WAIT("after_replicate_sync")
        trx->lock();
    }
    while (rcode == -EAGAIN && trx->state() != TrxHandle::S_MUST_ABORT &&
           (usleep(1000), true));

    trx->set_gcs_handle(-1);

    if (rcode < 0)
    {
        if (rcode != -EINTR)
        {
            log_debug << "gcs_repl() failed with " << strerror(-rcode)
                      << " for trx " << *trx;
        }

        assert(rcode != -EINTR || trx->state() == TrxHandle::S_MUST_ABORT);
        assert(act.seqno_l == GCS_SEQNO_ILL && act.seqno_g == GCS_SEQNO_ILL);
        assert(NULL == act.buf);

        if (trx->state() != TrxHandle::S_MUST_ABORT)
        {
            trx->set_state(TrxHandle::S_MUST_ABORT);
        }

        goto must_abort;
    }

    assert(act.buf != NULL);
    assert(act.size == rcode);
    assert(act.seqno_l > 0);
    assert(act.seqno_g > 0);

    TrxHandleSlavePtr ts(TrxHandleSlave::New(true, slave_pool_),
                         TrxHandleSlaveDeleter());

    gu_trace(ts->unserialize<true>(act));
    ts->set_local(true);

    ts->update_stats(keys_count_, keys_bytes_, data_bytes_, unrd_bytes_);

    trx->add_replicated(ts);

    ++replicated_;
    replicated_bytes_ += rcode;

    assert(trx->version() >= WS_NG_VERSION);

    assert(trx->source_id() == ts->source_id());
    assert(trx->conn_id()   == ts->conn_id());
    assert(trx->trx_id()    == ts->trx_id());

    assert(ts->global_seqno() == act.seqno_g);
    assert(ts->last_seen_seqno() >= 0);

    assert(trx->ts() == ts);

    wsrep_status_t retval(WSREP_TRX_FAIL);

    // ROLLBACK event shortcut to avoid blocking in monitors or
    // getting BF aborted inside provider
    if (gu_unlikely(trx->flags() & TrxHandle::F_ROLLBACK))
    {
        assert(ts->depends_seqno() > 0); // must be set at unserialization
        ts->cert_bypass(true);
        ts->mark_certified();
        gcache_.seqno_assign(ts->action().first, ts->global_seqno(),
                             GCS_ACT_WRITESET, false);
        cancel_monitors<true>(*ts);

        trx->set_state(TrxHandle::S_MUST_ABORT);
        trx->set_state(TrxHandle::S_ABORTING);
        ts->set_state(TrxHandle::S_ABORTING); // to pass asserts in post_rollback

        goto out;
    }

    if (gu_unlikely(trx->state() == TrxHandle::S_MUST_ABORT))
    {
        retval = cert_for_aborted(ts);

        if (retval != WSREP_BF_ABORT)
        {
            cancel_monitors<true>(*ts);

            assert(trx->state() == TrxHandle::S_MUST_ABORT);
            trx->set_state(TrxHandle::S_ABORTING);
            assert(ts->is_dummy());
            assert(WSREP_OK != retval);
        }
        else
        {
            // If the transaction was committing, it must replay.
            if (ts->flags() & TrxHandle::F_COMMIT)
            {
                trx->set_state(TrxHandle::S_MUST_CERT_AND_REPLAY);
            }
            else
            {
                trx->reset_ts();
                pending_cert_queue_.push(ts);

                LocalOrder lo(*ts);
                local_monitor_.self_cancel(lo);
                ApplyOrder ao(*ts);
                apply_monitor_.self_cancel(ao);
                if (co_mode_ != CommitOrder::BYPASS)
                {
                    CommitOrder co(*ts, co_mode_);
                    commit_monitor_.self_cancel(co);
                }

                ts->set_state(TrxHandle::S_ABORTING);
                trx->set_state(TrxHandle::S_ABORTING);

                retval = WSREP_TRX_FAIL;
            }
        }
    }
    else
    {
        assert(trx->state() == TrxHandle::S_REPLICATING);
        retval = WSREP_OK;
    }

out:
    assert(trx->state() != TrxHandle::S_MUST_ABORT);
    assert(ts->global_seqno() >  0);
    assert(ts->global_seqno() == act.seqno_g);

    if (meta != 0) // whatever the retval, we must update GTID in meta
    {
        meta->gtid.uuid  = state_uuid_;
        meta->gtid.seqno = ts->global_seqno();
        meta->depends_on = ts->depends_seqno();
    }

    return retval;
}

void
galera::ReplicatorSMM::abort_trx(TrxHandleMaster* trx, wsrep_seqno_t bf_seqno)
{
    assert(trx != 0);
    assert(trx->local() == true);
    assert(trx->locked());

    const TrxHandleSlavePtr ts(trx->ts());

    if (ts)
    {
        log_debug << "aborting ts  " << *ts;
        if (ts->global_seqno() < bf_seqno)
        {
            log_debug << "seqno " << bf_seqno
                      << " trying to abort seqno " << ts->global_seqno();

            if ((((ts->flags() & TrxHandle::F_BEGIN) == 0) &&
                 ((ts->flags() & TrxHandle::F_COMMIT) != 0)) &&
                (trx->state() == TrxHandle::S_APPLYING ||
                 trx->state() == TrxHandle::S_COMMITTING))
            {
                log_debug << "ts abort skipped";
                return;
            }
        }
    }
    else
    {
        log_debug << "aborting trx " << *trx;
    }

    switch (trx->state())
    {
    case TrxHandle::S_MUST_ABORT:
    case TrxHandle::S_ABORTING:
        // trx was aready BF aborted or it failed certification
        return;
    case TrxHandle::S_EXECUTING:
        trx->set_state(TrxHandle::S_MUST_ABORT);
        break;
    case TrxHandle::S_REPLICATING:
    {
        // @note: it is important to place set_state() into beginning of
        // every case, because state must be changed AFTER switch() and
        // BEFORE entering monitors or taking any other action.
        trx->set_state(TrxHandle::S_MUST_ABORT);
        int rc;
        if (trx->gcs_handle() > 0 &&
            ((rc = gcs_.interrupt(trx->gcs_handle()))) != 0)
        {
            log_debug << "gcs_interrupt(): handle "
                      << trx->gcs_handle()
                      << " trx id " << trx->trx_id()
                      << ": " << strerror(-rc);
        }
        break;
    }
    case TrxHandle::S_CERTIFYING:
    {
        // trx is waiting in local monitor
        assert(ts);
        assert(ts->global_seqno() > 0);
        log_debug << "aborting ts: " << *ts << "; BF seqno: " << bf_seqno
                  << "; local position: " << local_monitor_.last_left();
        trx->set_state(TrxHandle::S_MUST_ABORT);
        LocalOrder lo(*ts);
        local_monitor_.interrupt(lo);
        break;
    }
    case TrxHandle::S_APPLYING:
    {
        // trx is waiting in apply monitor
        assert(ts);
        assert(ts->global_seqno() > 0);
        log_debug << "aborting ts: " << *ts << "; BF seqno: " << bf_seqno
                  << "; apply window: " << apply_monitor_.last_left() << " - "
                  << apply_monitor_.last_entered();
        trx->set_state(TrxHandle::S_MUST_ABORT);
        ApplyOrder ao(*ts);
        apply_monitor_.interrupt(ao);
        break;
    }
    case TrxHandle::S_COMMITTING:
    {
        // Trx is waiting in commit monitor
        assert(ts);
        assert(ts->global_seqno() > 0);
        log_debug << "aborting ts: " << *ts << "; BF seqno: " << bf_seqno
                  << "; commit position: " << last_committed();
        if (co_mode_ != CommitOrder::BYPASS)
        {
            CommitOrder co(*ts, co_mode_);
            commit_monitor_.interrupt(co);
        }
        break;
    }
    default:
        log_warn << "invalid state " << trx->state()
                 << " in abort_trx for trx"
                 << *trx;
        assert(0);
    }
}


wsrep_status_t galera::ReplicatorSMM::pre_commit(TrxHandleMaster*  trx,
                                                 wsrep_trx_meta_t* meta)
{
    assert(trx->state() == TrxHandle::S_REPLICATING);

    TrxHandleSlavePtr ts(trx->ts());
    assert(ts->state() == TrxHandle::S_REPLICATING);

    // Rollback should complete with post_rollback
    assert((ts->flags() & TrxHandle::F_ROLLBACK) == 0);

    assert(ts->local_seqno()  > 0);
    assert(ts->global_seqno() > 0);
    assert(ts->last_seen_seqno() >= 0);
    assert(ts->depends_seqno() >= -1);

    if (meta != 0)
    {
        assert(meta->gtid.uuid  == state_uuid_);
        assert(meta->gtid.seqno == ts->global_seqno());
        assert(meta->depends_on == ts->depends_seqno());
    }
    // State should not be checked here: If trx has been replicated,
    // it has to be certified and potentially applied. #528
    // if (state_() < S_JOINED) return WSREP_TRX_FAIL;

    wsrep_status_t retval(cert_and_catch(trx, ts));

    assert((ts->flags() & TrxHandle::F_ROLLBACK) == 0 ||
           trx->state() == TrxHandle::S_ABORTING);

    if (gu_unlikely(retval != WSREP_OK))
    {
        switch(retval)
        {
        case WSREP_BF_ABORT:
            assert(ts->depends_seqno() >= 0);
            assert(trx->state() == TrxHandle::S_MUST_CERT_AND_REPLAY ||
                   trx->state() == TrxHandle::S_MUST_REPLAY_AM);
            break;
        case WSREP_TRX_FAIL:
            assert(trx->state() == TrxHandle::S_ABORTING);
            break;
        default:
            assert(0);
        }

        return retval;
    }

    assert(ts->global_seqno() > STATE_SEQNO());
    assert(ts->depends_seqno() >= 0);

    trx->set_state(TrxHandle::S_APPLYING);

    ApplyOrder  ao(*ts);
    CommitOrder co(*ts, co_mode_);
    bool interrupted(false);

    try
    {
        trx->unlock();
        GU_DBUG_SYNC_WAIT("before_pre_commit_apply_monitor_enter");
        gu_trace(apply_monitor_.enter(ao));
        GU_DBUG_SYNC_WAIT("after_pre_commit_apply_monitor_enter");
        trx->lock();
        assert(trx->state() == TrxHandle::S_APPLYING ||
               trx->state() == TrxHandle::S_MUST_ABORT);
    }
    catch (gu::Exception& e)
    {
        trx->lock();
        if (e.get_errno() == EINTR)
        {
            interrupted = true;
        }
        else throw;
    }

    if (gu_unlikely(interrupted || trx->state() == TrxHandle::S_MUST_ABORT))
    {
        assert(trx->state() == TrxHandle::S_MUST_ABORT);
        if (ts->flags() & TrxHandle::F_COMMIT)
        {
            trx->set_state(TrxHandle::S_MUST_REPLAY_AM);
        }
        else
        {
            if (interrupted == true)
            {
                apply_monitor_.self_cancel(ao);
            }
            else if (apply_monitor_.entered(ao))
            {
                apply_monitor_.leave(ao);
            }

            ts->set_state(TrxHandle::S_ABORTING);
            trx->set_state(TrxHandle::S_ABORTING);
        }
        retval = WSREP_BF_ABORT;
    }
    else
    {
        assert(apply_monitor_.entered(ao));
//gcf788        ts->set_state(TrxHandle::S_APPLYING);
        // this is a departure from the convention that ts state is set to
        // APPLYING as soon as apply_monitor_ is entered. But I'd hate to add
        // APPLYING->ABORTING transition that we need in one case below as we
        // already have ABORTING->APPLYING transition
        trx->set_state(TrxHandle::S_COMMITTING);

        if (co_mode_ != CommitOrder::BYPASS)
        {
            try
            {
                trx->unlock();
                GU_DBUG_SYNC_WAIT("before_pre_commit_commit_monitor_enter");
                gu_trace(commit_monitor_.enter(co));
                trx->lock();
                assert(trx->state() == TrxHandle::S_COMMITTING);
            }
            catch (gu::Exception& e)
            {
                trx->lock();
                if (e.get_errno() == EINTR)
                {
                    interrupted = true;
                }
                else throw;
            }

            assert(trx->state() == TrxHandle::S_COMMITTING);

            if (gu_unlikely(interrupted))
            {
                trx->set_state(TrxHandle::S_MUST_ABORT);

                if (ts->flags() & TrxHandle::F_COMMIT)
                {
                    ts->set_state(TrxHandle::S_APPLYING);
                    trx->set_state(TrxHandle::S_MUST_REPLAY_CM);
                    retval = WSREP_BF_ABORT;
                }
                else
                {
                    apply_monitor_.leave(ao);

                    ts->set_state(TrxHandle::S_ABORTING);
                    trx->set_state(TrxHandle::S_ABORTING);
                    retval = WSREP_TRX_FAIL;
                }
            }
            else
            {
                /* successfully entered TO critical section */
                ts->set_state(TrxHandle::S_APPLYING);
                ts->set_state(TrxHandle::S_COMMITTING);
            }
        }
    }

    assert((retval == WSREP_OK && (ts->state() == TrxHandle::S_COMMITTING ||
                                   trx->state() == TrxHandle::S_EXECUTING))
           ||
           (retval == WSREP_BF_ABORT && (
               trx->state() == TrxHandle::S_MUST_REPLAY_AM ||
               trx->state() == TrxHandle::S_MUST_REPLAY_CM ||
               trx->state() == TrxHandle::S_ABORTING))
           ||
           (retval == WSREP_TRX_FAIL && trx->state() == TrxHandle::S_ABORTING)
        );

    if (meta) meta->depends_on = ts->depends_seqno();

    return retval;
}


wsrep_status_t galera::ReplicatorSMM::replay_trx(TrxHandleMaster* trx,
                                                 void*            trx_ctx)
{
    assert(trx->state() == TrxHandle::S_MUST_CERT_AND_REPLAY ||
           trx->state() == TrxHandle::S_MUST_REPLAY_AM       ||
           trx->state() == TrxHandle::S_MUST_REPLAY_CM);
    assert(trx->trx_id() != static_cast<wsrep_trx_id_t>(-1));

    TrxHandleSlavePtr ts(trx->ts());
    assert(ts);
    assert(ts->global_seqno() > STATE_SEQNO());

    log_debug << "replay trx: " << *trx << " ts: " << *ts;

    wsrep_status_t retval(WSREP_OK);

    // Note: We set submit NULL trx pointer below to avoid
    // interrupting replaying in any monitor during replay.

    switch (trx->state())
    {
    case TrxHandle::S_MUST_CERT_AND_REPLAY:
        retval = cert_and_catch(trx, ts);
        if (retval != WSREP_OK)
        {
            assert(retval == WSREP_TRX_FAIL);
            assert(trx->state() == TrxHandle::S_ABORTING);
            // apply monitor is self canceled in cert
            break;
        }
        trx->set_state(TrxHandle::S_MUST_REPLAY_AM);
        // fall through
    case TrxHandle::S_MUST_REPLAY_AM:
    {
        // safety measure to make sure that all preceding trxs finish before
        // replaying
        ts->set_depends_seqno(ts->global_seqno() - 1);
        ApplyOrder ao(*ts);
        if (apply_monitor_.entered(ao) == false)
        {
            gu_trace(apply_monitor_.enter(ao));
        }
        ts->set_state(TrxHandle::S_APPLYING);
        trx->set_state(TrxHandle::S_MUST_REPLAY_CM);
        // fall through
    }
    case TrxHandle::S_MUST_REPLAY_CM:
        if (co_mode_ != CommitOrder::BYPASS)
        {
            CommitOrder co(*ts, co_mode_);
            if (commit_monitor_.entered(co) == false)
            {
                gu_trace(commit_monitor_.enter(co));
            }
        }
        ts->set_state(TrxHandle::S_COMMITTING);
        trx->set_state(TrxHandle::S_MUST_REPLAY);
        // fall through
    case TrxHandle::S_MUST_REPLAY:
        ++local_replays_;

        trx->set_state(TrxHandle::S_REPLAYING);
        try
        {
            // Only committing transactions should be replayed
            assert(trx->flags() & TrxHandle::F_COMMIT);
            TrxHandleSlavePtr ts(trx->ts());

            wsrep_trx_meta_t meta = {{ state_uuid_,     ts->global_seqno() },
                                     { ts->source_id(), ts->trx_id(),
                                       ts->conn_id()                       },
                                     ts->depends_seqno()};

            /* failure to replay own trx is certainly a sign of inconsistency,
             * not trying to catch anything here */
            gu_trace(ts->apply(trx_ctx, apply_cb_, meta));

            uint32_t const commit_flags
                (TrxHandle::trx_flags_to_wsrep_flags(ts->flags()));
            wsrep_bool_t unused(false);
            wsrep_cb_status_t const rcode
                (commit_cb_(trx_ctx, commit_flags, &meta, &unused));

            if (gu_unlikely(rcode != WSREP_CB_SUCCESS))
                gu_throw_fatal << (commit_flags & WSREP_FLAG_ROLLBACK ?
                                   "Rollback" : "Commit")
                               << " failed. Trx: " << *ts;

            log_debug << "replayed " << ts->global_seqno();
            // trx, ts states will be set to COMMITTED in post_commit()
        }
        catch (gu::Exception& e)
        {
            mark_corrupt_and_close();
            throw;
        }

        // apply, commit monitors are released in post commit
        return WSREP_OK;
    default:
        assert(0);
        gu_throw_fatal << "Invalid state in replay for trx " << *trx;
    }

    log_debug << "replaying failed for trx " << *trx;
    assert(trx->state() == TrxHandle::S_ABORTING);

    return retval;
}


wsrep_status_t galera::ReplicatorSMM::post_rollback(TrxHandleMaster* trx)
{
    // * Cert failure or BF abort while inside pre_commit() call or
    // * BF abort between pre_commit() and pre_rollback() call
    assert(trx->state() == TrxHandle::S_EXECUTING ||
           trx->state() == TrxHandle::S_ABORTING  ||
           trx->state() == TrxHandle::S_MUST_ABORT);

    if (trx->state() == TrxHandle::S_MUST_ABORT)
    {
        trx->set_state(TrxHandle::S_ABORTING);
    }

    TrxHandleSlavePtr ts(trx->ts());

    if (ts)
    {
        assert(ts->global_seqno() > 0); // BF'ed
        assert(trx->state() == TrxHandle::S_ABORTING);
        // We shold not care about ts state here, ts may have
        // been replicated succesfully and the transaction
        // has been BF aborted after ts has been applied.
        // assert(ts->state()  == TrxHandle::S_ABORTING);

        // There are two ways we can end up here:
        // 1) writeset must be skipped/trx rolled back
        // 2) trx passed certification and must commit,
        //    but was BF aborted and must replay
        assert((ts->flags() & TrxHandle::F_ROLLBACK) ||
               (ts->depends_seqno() >= 0));

        if (ts->pa_unsafe())
        {
            ApplyOrder ao(*ts);
            apply_monitor_.enter(ao);
        }

        if (co_mode_ != CommitOrder::BYPASS)
        {
            CommitOrder co(*ts, co_mode_);
            commit_monitor_.enter(co);
        }
    }

    return WSREP_OK;
}


wsrep_status_t galera::ReplicatorSMM::release_commit(TrxHandleMaster* trx)
{
    TrxHandleSlavePtr ts(trx->ts());

    assert(ts);

    log_debug << "release_commit() for trx: " << *trx << " ts: " << *ts;

    assert((ts->flags() & TrxHandle::F_ROLLBACK) == 0);
    assert(trx->state() == TrxHandle::S_COMMITTING ||
           trx->state() == TrxHandle::S_REPLAYING);
    assert(ts->state() == TrxHandle::S_COMMITTING);
    assert(ts->local_seqno() > -1 && ts->global_seqno() > -1);

    CommitOrder co(*ts, co_mode_);
    if (co_mode_ != CommitOrder::BYPASS) commit_monitor_.leave(co);

    ApplyOrder ao(*ts);
    apply_monitor_.leave(ao);

    ts->set_state(TrxHandle::S_COMMITTED);

    report_last_committed(cert_.set_trx_committed(*ts));

    if (gu_likely((ts->flags() & TrxHandle::F_COMMIT) != 0))
    {
        trx->set_state(TrxHandle::S_COMMITTED);
    }
    else
    {
        // continue streaming
        trx->set_state(TrxHandle::S_EXECUTING);
    }

    ++local_commits_;

    return WSREP_OK;
}


wsrep_status_t galera::ReplicatorSMM::release_rollback(TrxHandleMaster* trx)
{
    if (trx->state() == TrxHandle::S_MUST_ABORT) // BF abort before replicaiton
        trx->set_state(TrxHandle::S_ABORTING);

    assert(trx->state() == TrxHandle::S_EXECUTING || // voluntary rollback
           trx->state() == TrxHandle::S_ABORTING);   // BF abort / cert. failure

    TrxHandleSlavePtr ts(trx->ts());

    // Release monitors if ts was not committed. We may enter here
    // with ts->state() == TrxHandle::S_COMMITTED if transaction
    // replicated a fragment succesfully and then voluntarily rolled
    // back by sending async rollback event via ReplicatorSMM::send()
    if (ts && ts->state() != TrxHandle::S_COMMITTED)
    {
        log_debug << "release_rollback() trx: " << *trx << ", ts: " << *ts;
        assert(ts->global_seqno() > 0); // BF'ed
        assert(trx->state() == TrxHandle::S_ABORTING);
        // We shold not care about ts state here, ts may have
        // been replicated succesfully and the transaction
        // has been BF aborted after ts has been applied.
        // assert(ts->state()  == TrxHandle::S_ABORTING);

        log_debug << "Master rolled back " << ts->global_seqno();

        ApplyOrder ao(*ts);
        if (ts->pa_unsafe()) /* apply_monitor_ was entered */
        {
            assert(apply_monitor_.entered(ao));
            apply_monitor_.leave(ao);
        }
        else
        {
            assert(!apply_monitor_.entered(ao));
        }

        if (co_mode_ != CommitOrder::BYPASS)
        {
            CommitOrder co(*ts, co_mode_);
            assert(commit_monitor_.entered(co));
            commit_monitor_.leave(co);
        }

        ts->set_state(TrxHandle::S_ROLLED_BACK);

        report_last_committed(cert_.set_trx_committed(*ts));
    }
    else
    {
        log_debug << "release_rollback() trx: " << *trx;
    }

    trx->set_state(TrxHandle::S_ROLLED_BACK);

    // Trx was either rolled back by user or via certification failure,
    // last committed report not needed since cert index state didn't change.
    // report_last_committed();
    ++local_rollbacks_;

    return WSREP_OK;
}


wsrep_status_t galera::ReplicatorSMM::sync_wait(wsrep_gtid_t* upto,
                                                int           tout,
                                                wsrep_gtid_t* gtid)
{
    gu::GTID wait_gtid;

    if (upto == 0)
    {
        long ret = gcs_.caused(wait_gtid);
        if (ret < 0)
        {
            log_warn << "gcs_caused() returned " << ret
                     << " ("  << strerror(-ret) << ')';
            return WSREP_TRX_FAIL;
        }
    }
    else
    {
        wait_gtid.set(upto->uuid, upto->seqno);
    }

    try
    {
        // @note: Using timed wait for monitor is currently a hack
        // to avoid deadlock resulting from race between monitor wait
        // and drain during configuration change. Instead of this,
        // monitor should have proper mechanism to interrupt waiters
        // at monitor drain and disallowing further waits until
        // configuration change related operations (SST etc) have been
        // finished.
        gu::datetime::Period timeout(causal_read_timeout_);
        if (tout != -1)
        {
            timeout = gu::datetime::Period(tout * gu::datetime::Sec);
        }
        gu::datetime::Date wait_until(gu::datetime::Date::calendar() + timeout);

        if (gu_likely(co_mode_ != CommitOrder::BYPASS))
        {
            commit_monitor_.wait(wait_gtid, wait_until);
        }
        else
        {
            apply_monitor_.wait(wait_gtid, wait_until);
        }
        if (gtid != 0)
        {
            commit_monitor_.last_left_gtid(*gtid);
        }
        ++causal_reads_;
        return WSREP_OK;
    }
    catch (gu::NotFound& e)
    {
        log_debug << "monitor wait failed for sync_wait: UUID mismatch";
        return WSREP_TRX_MISSING;
    }
    catch (gu::Exception& e)
    {
        log_debug << "monitor wait failed for sync_wait: " << e.what();
        return WSREP_TRX_FAIL;
    }
}

wsrep_status_t galera::ReplicatorSMM::last_committed_id(wsrep_gtid_t* gtid)
{
    commit_monitor_.last_left_gtid(*gtid);
    return WSREP_OK;
}




wsrep_status_t galera::ReplicatorSMM::to_isolation_begin(TrxHandleMaster&  trx,
                                                         wsrep_trx_meta_t* meta)
{
    assert(trx.locked());

    TrxHandleSlavePtr ts_ptr(trx.ts());
    TrxHandleSlave& ts(*ts_ptr);

    if (meta != 0)
    {
        assert(meta->gtid.seqno > 0);
        assert(meta->gtid.seqno == ts.global_seqno());
        assert(meta->depends_on == ts.depends_seqno());
    }

    assert(trx.state() == TrxHandle::S_REPLICATING);
    assert(trx.trx_id() == static_cast<wsrep_trx_id_t>(-1));
    assert(ts.local_seqno() > -1 && ts.global_seqno() > -1);
    assert(ts.global_seqno() > STATE_SEQNO());

    CommitOrder co(ts, co_mode_);
    wsrep_status_t const retval(cert_and_catch(&trx, ts_ptr));
    switch (retval)
    {
    case WSREP_OK:
    {
        ApplyOrder ao(ts);
        gu_trace(apply_monitor_.enter(ao));

        trx.set_state(TrxHandle::S_APPLYING);
        ts.set_state(TrxHandle::S_APPLYING);
        trx.set_state(TrxHandle::S_COMMITTING);
        ts.set_state(TrxHandle::S_COMMITTING);
        break;
    }
    case WSREP_TRX_FAIL:
        // Apply monitor is released in cert() in case of failure.
        assert(trx.state() == TrxHandle::S_ABORTING);
        break;
    default:
        assert(0);
        gu_throw_fatal << "unrecognized retval " << retval
                       << " for to isolation certification for " << ts;
        break;
    }

    if (co_mode_ != CommitOrder::BYPASS)
        try
        {
            commit_monitor_.enter(co);

            if (ts.state() == TrxHandle::S_COMMITTING)
            {
                log_debug << "Executing TO isolated action: " << ts;
                st_.mark_unsafe();
            }
            else
            {
                log_debug << "Grabbed TO for failed isolated action: " << ts;
                assert(trx.state() == TrxHandle::S_ABORTING);
            }
        }
        catch (...)
        {
            gu_throw_fatal << "unable to enter commit monitor: " << ts;
        }

    return retval;
}


wsrep_status_t
galera::ReplicatorSMM::to_isolation_end(TrxHandleMaster&         trx,
                                        const wsrep_buf_t* const err)
{
    TrxHandleSlavePtr ts_ptr(trx.ts());
    TrxHandleSlave& ts(*ts_ptr);

    log_debug << "Done executing TO isolated action: " << ts
              << ", error message: " << gu::Hexdump(err->ptr, err->len, true);
    assert(trx.state() == TrxHandle::S_COMMITTING ||
           trx.state() == TrxHandle::S_ABORTING);
    assert(ts.state() == TrxHandle::S_COMMITTING ||
           ts.state() == TrxHandle::S_ABORTING);

    CommitOrder co(ts, co_mode_);
    if (co_mode_ != CommitOrder::BYPASS) commit_monitor_.leave(co);
    report_last_committed(cert_.set_trx_committed(ts));

    if (ts.state() == TrxHandle::S_COMMITTING)
    {
        ApplyOrder ao(ts);
        apply_monitor_.leave(ao);
        assert(trx.state() == TrxHandle::S_COMMITTING);
        trx.set_state(TrxHandle::S_COMMITTED);
        ts.set_state(TrxHandle::S_COMMITTED);

        st_.mark_safe();
    }
    else
    {
        // apply_monitor_ was canceled in cert()
        assert(trx.state() == TrxHandle::S_ABORTING);
        assert(ts.state() == TrxHandle::S_ABORTING);
        trx.set_state(TrxHandle::S_ROLLED_BACK);
        ts.set_state(TrxHandle::S_ROLLED_BACK);
    }

    return WSREP_OK;
}


namespace galera
{

static WriteSetOut*
writeset_from_handle (wsrep_po_handle_t&             handle,
                      const TrxHandleMaster::Params& trx_params)
{
    WriteSetOut* ret = reinterpret_cast<WriteSetOut*>(handle.opaque);

    if (NULL == ret)
    {
        try
        {
            ret = new WriteSetOut(
//                gu::String<256>(trx_params.working_dir_) << '/' << &handle,
                trx_params.working_dir_, wsrep_trx_id_t(&handle),
                /* key format is not essential since we're not adding keys */
                KeySet::version(trx_params.key_format_), NULL, 0, 0,
                WriteSetNG::MAX_VERSION, DataSet::MAX_VERSION, DataSet::MAX_VERSION,
                trx_params.max_write_set_size_);

            handle.opaque = ret;
        }
        catch (std::bad_alloc& ba)
        {
            gu_throw_error(ENOMEM) << "Could not create WriteSetOut";
        }
    }

    return ret;
}

} /* namespace galera */

wsrep_status_t
galera::ReplicatorSMM::preordered_collect(wsrep_po_handle_t&            handle,
                                          const struct wsrep_buf* const data,
                                          size_t                  const count,
                                          bool                    const copy)
{
    if (gu_unlikely(trx_params_.version_ < WS_NG_VERSION))
        return WSREP_NOT_IMPLEMENTED;

    WriteSetOut* const ws(writeset_from_handle(handle, trx_params_));

    for (size_t i(0); i < count; ++i)
    {
        ws->append_data(data[i].ptr, data[i].len, copy);
    }

    return WSREP_OK;
}


wsrep_status_t
galera::ReplicatorSMM::preordered_commit(wsrep_po_handle_t&         handle,
                                         const wsrep_uuid_t&        source,
                                         uint64_t             const flags,
                                         int                  const pa_range,
                                         bool                 const commit)
{
    if (gu_unlikely(trx_params_.version_ < WS_NG_VERSION))
        return WSREP_NOT_IMPLEMENTED;

    WriteSetOut* const ws(writeset_from_handle(handle, trx_params_));

    if (gu_likely(true == commit))
    {
        assert(source != WSREP_UUID_UNDEFINED);

        ws->set_flags (WriteSetNG::wsrep_flags_to_ws_flags(flags) |
                       WriteSetNG::F_PREORDERED);

        /* by loooking at trx_id we should be able to detect gaps / lost events
         * (however resending is not implemented yet). Something like
         *
         * wsrep_trx_id_t const trx_id(cert_.append_preordered(source, ws));
         *
         * begs to be here. */
        wsrep_trx_id_t const trx_id(preordered_id_.add_and_fetch(1));

        WriteSetNG::GatherVector actv;

        size_t const actv_size(ws->gather(source, 0, trx_id, actv));

        ws->finalize_preordered(pa_range); // also adds checksum

        int rcode;
        do
        {
            rcode = gcs_.sendv(actv, actv_size, GCS_ACT_WRITESET, false, false);
        }
        while (rcode == -EAGAIN && (usleep(1000), true));

        if (rcode < 0)
            gu_throw_error(-rcode)
                << "Replication of preordered writeset failed.";
    }

    delete ws; // cleanup regardless of commit flag

    handle.opaque = NULL;

    return WSREP_OK;
}


wsrep_status_t
galera::ReplicatorSMM::sst_sent(const wsrep_gtid_t& state_id, int rcode)
{
    assert (rcode <= 0);
    assert (rcode == 0 || state_id.seqno == WSREP_SEQNO_UNDEFINED);
    assert (rcode != 0 || state_id.seqno >= 0);

    if (state_() != S_DONOR)
    {
        log_error << "sst sent called when not SST donor, state " << state_();
        return WSREP_CONN_FAIL;
    }

    if (state_id.uuid != state_uuid_ && rcode >= 0)
    {
        // state we have sent no longer corresponds to the current group state
        // mark an error
        rcode = -EREMCHG;
    }

    try {
        if (rcode == 0)
            gcs_.join(gu::GTID(state_id.uuid, state_id.seqno), rcode);
        else
            /* stamp error message with the current state */
            gcs_.join(gu::GTID(state_uuid_, commit_monitor_.last_left()), rcode);

        return WSREP_OK;
    }
    catch (gu::Exception& e)
    {
        log_error << "failed to recover from DONOR state: " << e.what();
        return WSREP_CONN_FAIL;
    }
}

void galera::ReplicatorSMM::process_trx(void* recv_ctx,
                                        const TrxHandleSlavePtr& ts_ptr)
{
    assert(recv_ctx != 0);
    assert(ts_ptr != 0);

    TrxHandleSlave& ts(*ts_ptr);

    assert(ts.local_seqno() > 0);
    assert(ts.global_seqno() > 0);
    assert(ts.last_seen_seqno() >= 0);
    assert(ts.depends_seqno() == -1 || ts.version() >= 4);
    assert(ts.state() == TrxHandle::S_REPLICATING);

    wsrep_status_t const retval(cert_and_catch(0, ts_ptr));
    switch (retval)
    {
    case WSREP_TRX_FAIL:
        assert(ts.state() == TrxHandle::S_ABORTING);
        /* fall through to apply_trx() */
    case WSREP_OK:
        try
        {
            gu_trace(apply_trx(recv_ctx, ts));
        }
        catch (std::exception& e)
        {
            log_fatal << "Failed to apply trx: " << ts;
            log_fatal << e.what();
            log_fatal << "Node consistency compromized, leaving cluster...";
            mark_corrupt_and_close();
            assert(0); // this is an unexpected exception
            // keep processing events from the queue until provider is closed
        }
        break;
    case WSREP_TRX_MISSING: // must be skipped due to SST
        assert(ts.state() == TrxHandle::S_ABORTING);
        report_last_committed(cert_.set_trx_committed(ts));
        break;
    default:
        // this should not happen for remote actions
        gu_throw_error(EINVAL)
            << "unrecognized retval for remote trx certification: "
            << retval << " trx: " << ts;
    }
}


void galera::ReplicatorSMM::process_commit_cut(wsrep_seqno_t const seq,
                                               wsrep_seqno_t const seqno_l)
{
    assert(seq > 0);
    assert(seqno_l > 0);

    LocalOrder lo(seqno_l);

    gu_trace(local_monitor_.enter(lo));

    if (seq >= cc_seqno_) /* Refs #782. workaround for
                           * assert(seqno >= seqno_released_) in gcache. */
        cert_.purge_trxs_upto(seq, true);

    local_monitor_.leave(lo);
    log_debug << "Got commit cut from GCS: " << seq;
}


/* NB: the only use for this method is in cancel_seqnos() below */
void galera::ReplicatorSMM::cancel_seqno(wsrep_seqno_t const seqno)
{
<<<<<<< HEAD
    // To enter monitors we need to fake trx object
    TrxHandleSlavePtr dummy(TrxHandleSlave::New(true, slave_pool_),
                            TrxHandleSlaveDeleter());
    dummy->set_global_seqno(seqno);
    dummy->set_depends_seqno(dummy->global_seqno() - 1);
=======
    assert(seqno > 0);
>>>>>>> 384222cc

    ApplyOrder ao(seqno, seqno - 1);
    apply_monitor_.self_cancel(ao);

    if (co_mode_ != CommitOrder::BYPASS)
    {
        CommitOrder co(seqno, co_mode_);
        commit_monitor_.self_cancel(co);
    }
}

/* NB: the only use for this method is to dismiss the slave queue
 *     in corrupt state */
void galera::ReplicatorSMM::cancel_seqnos(wsrep_seqno_t const seqno_l,
                                          wsrep_seqno_t const seqno_g)
{
    if (seqno_l > 0)
    {
        LocalOrder lo(seqno_l);
        local_monitor_.self_cancel(lo);
    }

    if (seqno_g > 0) cancel_seqno(seqno_g);
}


void galera::ReplicatorSMM::drain_monitors(wsrep_seqno_t const upto)
{
    apply_monitor_.drain(upto);
    if (co_mode_ != CommitOrder::BYPASS) commit_monitor_.drain(upto);
}


void galera::ReplicatorSMM::set_initial_position(const wsrep_uuid_t&  uuid,
                                                 wsrep_seqno_t const seqno)
{
    update_state_uuid(uuid);

    apply_monitor_.set_initial_position(uuid, seqno);
    if (co_mode_ != CommitOrder::BYPASS)
        commit_monitor_.set_initial_position(uuid, seqno);
}

void galera::ReplicatorSMM::establish_protocol_versions (int proto_ver)
{
    switch (proto_ver)
    {
    case 1:
        trx_params_.version_ = 1;
        str_proto_ver_ = 0;
        break;
    case 2:
        trx_params_.version_ = 1;
        str_proto_ver_ = 1;
        break;
    case 3:
    case 4:
        trx_params_.version_ = 2;
        str_proto_ver_ = 1;
        break;
    case 5:
        trx_params_.version_ = 3;
        str_proto_ver_ = 1;
        break;
    case 6:
        trx_params_.version_  = 3;
        str_proto_ver_ = 2; // gcs intelligent donor selection.
        // include handling dangling comma in donor string.
        break;
    case 7:
        // Protocol upgrade to handle IST SSL backwards compatibility,
        // no effect to TRX or STR protocols.
        trx_params_.version_ = 3;
        str_proto_ver_ = 2;
        break;
    case 8:
        trx_params_.version_ = 4;
        str_proto_ver_ = 3;
        break;
    default:
        log_fatal << "Configuration change resulted in an unsupported protocol "
            "version: " << proto_ver << ". Can't continue.";
        abort();
    };

    protocol_version_ = proto_ver;
    log_info << "REPL Protocols: " << protocol_version_ << " ("
             << trx_params_.version_ << ", " << str_proto_ver_ << ")";
}

void
galera::ReplicatorSMM::update_incoming_list(const wsrep_view_info_t& view)
{
    static char const separator(',');

    ssize_t new_size(0);

    if (view.memb_num > 0)
    {
        new_size += view.memb_num - 1; // separators

        for (int i = 0; i < view.memb_num; ++i)
        {
            new_size += strlen(view.members[i].incoming);
        }
    }

    gu::Lock lock(incoming_mutex_);

    incoming_list_.clear();
    incoming_list_.resize(new_size);

    if (new_size <= 0) return;

    incoming_list_ = view.members[0].incoming;

    for (int i = 1; i < view.memb_num; ++i)
    {
        incoming_list_ += separator;
        incoming_list_ += view.members[i].incoming;
    }
}

static galera::Replicator::State state2repl(gcs_node_state const my_state,
                                            int const            my_idx)
{
    switch (my_state)
    {
    case GCS_NODE_STATE_NON_PRIM:
    case GCS_NODE_STATE_PRIM:
        return galera::Replicator::S_CONNECTED;
    case GCS_NODE_STATE_JOINER:
        return galera::Replicator::S_JOINING;
    case GCS_NODE_STATE_JOINED:
        return galera::Replicator::S_JOINED;
    case GCS_NODE_STATE_SYNCED:
        return galera::Replicator::S_SYNCED;
    case GCS_NODE_STATE_DONOR:
        return galera::Replicator::S_DONOR;
    case GCS_NODE_STATE_MAX:
        assert(0);
    }

    gu_throw_fatal << "unhandled gcs state: " << my_state;
    GU_DEBUG_NORETURN;
}

void
galera::ReplicatorSMM::process_conf_change(void*                    recv_ctx,
                                           const struct gcs_action& cc)
{
    assert(cc.seqno_l > -1);

    gcs_act_cchange const conf(cc.buf, cc.size);

    bool const from_IST(0 == cc.seqno_l);

    LocalOrder lo(cc.seqno_l);

    if (!from_IST)
    {
        gu_trace(local_monitor_.enter(lo));
    }

    assert(!from_IST || WSREP_UUID_UNDEFINED != uuid_);

    int const prev_protocol_version(protocol_version_);

    if (conf.conf_id >= 0) // Primary configuration
    {
        establish_protocol_versions (conf.repl_proto_ver);
        assert(!from_IST || conf.repl_proto_ver >= 8);
    }

    // we must have either my_idx or uuid_ defined
    assert(cc.seqno_g >= 0 || uuid_ != WSREP_UUID_UNDEFINED);

    wsrep_uuid_t new_uuid(uuid_);
    wsrep_view_info_t* const view_info
        (galera_view_info_create(conf, (!from_IST ? cc.seqno_g : -1), new_uuid));
    if (view_info->status == WSREP_VIEW_PRIMARY)
    {
        safe_to_bootstrap_ = (view_info->memb_num == 1);
    }

    int const my_idx(view_info->my_idx);
    gcs_node_state_t const my_state
        (my_idx >= 0 ? conf.memb[my_idx].state_ : GCS_NODE_STATE_NON_PRIM);

    assert(my_state >= GCS_NODE_STATE_NON_PRIM);
    assert(my_state < GCS_NODE_STATE_MAX);

    wsrep_seqno_t const group_seqno(view_info->state_id.seqno);
    const wsrep_uuid_t& group_uuid (view_info->state_id.uuid);
    assert(group_seqno == conf.seqno);

    if (!from_IST)
    {
        bool first_view(false);
        if (WSREP_UUID_UNDEFINED == uuid_)
        {
            uuid_ = new_uuid;
            first_view = true;
        }
        else
        {
            if (view_info-> memb_num > 0 && view_info->my_idx < 0)
                // something went wrong, member must be present in own view
            {
                std::stringstream msg;

                msg << "Node UUID " << uuid_ << " is absent from the view:\n";

                for (int m(0); m < view_info->memb_num; ++m)
                {
                    msg << '\t' << view_info->members[m].id << '\n';
                }

                msg << "most likely due to unexpected node identity change. "
                    "Aborting.";

                log_fatal << msg.str();

                abort();
            }
        }

        log_info << "####### My UUID: " << uuid_;

        if (conf.seqno != WSREP_SEQNO_UNDEFINED &&
            conf.seqno <= sst_seqno_)
        {
            log_info << "####### skipping CC " << conf.seqno
                     << (from_IST ? ", from IST" : ", local");

            // applied already in SST/IST, skip
            gu_trace(local_monitor_.leave(lo));
            resume_recv();
            gcache_.free(const_cast<void*>(cc.buf));
            return;
        }
        else
        {
            wsrep_seqno_t const upto(cert_.position());
            gu_trace(drain_monitors(upto));
            // IST recv thread drains monitors itself
        }

        // First view from the group or group uuid has changed,
        // call connected callback to notify application.
        if ((first_view || state_uuid_ != group_uuid) && connected_cb_)
        {
            wsrep_cb_status_t cret(connected_cb_(0, view_info));
            if (cret != WSREP_CB_SUCCESS)
            {
                log_fatal << "Application returned error "
                          << cret
                          << " from connect callback, aborting";
                abort();
            }
        }
    }

    update_incoming_list(*view_info);

    log_info << "####### processing CC " << conf.seqno
             << (from_IST ? ", from IST" : ", local");

    bool const st_required
        (state_transfer_required(*view_info, my_state == GCS_NODE_STATE_PRIM));

    void*  app_req(0);
    size_t app_req_len(0);
#ifndef NDEBUG
    bool   app_waits_sst(false);
#endif

    if (st_required)
    {
        assert(!from_IST);

        log_info << "State transfer required: "
                 << "\n\tGroup state: " << group_uuid << ":" << group_seqno
                 << "\n\tLocal state: " << state_uuid_<< ":" << STATE_SEQNO();

        if (S_CONNECTED != state_()) state_.shift_to(S_CONNECTED);

        wsrep_cb_status_t const rcode(sst_request_cb_(&app_req, &app_req_len));

        if (WSREP_CB_SUCCESS != rcode)
        {
            assert(app_req_len <= 0);
            log_fatal << "SST request callback failed. This is unrecoverable, "
                      << "restart required.";
            abort();
        }
        else if (0 == app_req_len && state_uuid_ != group_uuid)
        {
            log_fatal << "Local state UUID " << state_uuid_
                      << " is different from group state UUID " << group_uuid
                      << ", and SST request is null: restart required.";
            abort();
        }
#ifndef NDEBUG
        app_waits_sst = (app_req_len > 0) &&
            (app_req_len != (strlen(WSREP_STATE_TRANSFER_NONE) + 1) ||
             memcmp(app_req, WSREP_STATE_TRANSFER_NONE, app_req_len));
#endif
    }
    else
    {
        log_info << "####### ST not required";
    }

    Replicator::State const next_state(state2repl(my_state, my_idx));

    if (conf.conf_id >= 0) // Primary configuration
    {
        // if protocol version >= 8, first CC already carries seqno 1,
        // so it can't be less than 1. For older protocols it can be 0.
        assert(group_seqno >= (protocol_version_ >= 8));

        //
        // Starting from protocol_version_ 8 joiner's cert index is rebuilt
        // from IST.
        //
        // The reasons to reset cert index:
        // - Protocol version lower than 8    (ALL)
        // - Protocol upgrade                 (ALL)
        // - State transfer will take a place (JOINER)
        //
        bool index_reset(protocol_version_ < 8 ||
                         prev_protocol_version != protocol_version_ ||
                         // this last condition is a bit too strict. In fact
                         // checking for app_waits_sst would be enough, but in
                         // that case we'd have to skip cert index rebuilding
                         // when there is none.
                         // This would complicate the logic with little to no
                         // benefits...
                         st_required);

        if (index_reset)
        {
            gu::GTID position;

            if (protocol_version_ < 8)
            {
                position.set(group_uuid, group_seqno);
            }
            else
            {
                position.set(GU_UUID_NIL, 0);
            }

            /* 2 reasons for this here:
             * 1 - compatibility with protocols < 8
             * 2 - preparing cert index for preloading by setting seqno to 0 */
            log_info << "Cert index reset to " << position << " (proto: "
                     << protocol_version_ << "), state transfer needed: "
                     << (st_required ? "yes" : "no");
            /* flushes service thd, must be called before gcache_.seqno_reset()*/
            cert_.assign_initial_position(position, trx_params_.version_);
        }
        else
        {
            log_info << "Skipping cert index reset";
        }

        // This event can be processed 2 times:
        // 1) out-of-order when state transfer is required
        // 2) in-order (either when no state transfer or IST)
        // When doing it out of order, the event buffer is simply discarded
        if (st_required)
        {
            assert(!from_IST); // make sure we are never here from IST

            gu_trace(gcache_.free(const_cast<void*>(cc.buf)));

            // GCache::seqno_reset() happens here
            request_state_transfer (recv_ctx,
                                    group_uuid, group_seqno, app_req,
                                    app_req_len);
        }
        else if (conf.seqno > cert_.position())
        {
            assert(!app_waits_sst);

            /* since CC does not pass certification, need to adjust cert
             * position explicitly (when processed in order) */
            /* flushes service thd, must be called before gcache_.seqno_reset()*/
            cert_.adjust_position(*view_info, gu::GTID(group_uuid, group_seqno),
                                  trx_params_.version_);

            log_info << "####### Setting monitor position to " << group_seqno;
            set_initial_position(group_uuid, group_seqno - 1);
            cancel_seqno(group_seqno); // cancel CC seqno

            if (!from_IST)
            {
                /* CCs from IST already have seqno assigned and cert. position
                 * adjusted */

                gcache_.seqno_reset(gu::GTID(conf.uuid, conf.seqno - 1));

                if (protocol_version_ >= 8)
                {
                    gu_trace(gcache_.seqno_assign(cc.buf, conf.seqno,
                                                  GCS_ACT_CCHANGE, false));
                }
                else /* before protocol ver 8 conf changes are not ordered */
                {
                    gu_trace(gcache_.free(const_cast<void*>(cc.buf)));
                }

                if (state_() == S_CONNECTED || state_() == S_DONOR)
                {
                    switch (next_state)
                    {
                    case S_JOINING:
                        state_.shift_to(S_JOINING);
                        break;
                    case S_DONOR:
                        if (state_() == S_CONNECTED)
                        {
                            state_.shift_to(S_DONOR);
                        }
                        break;
                    case S_JOINED:
                        state_.shift_to(S_JOINED);
                        break;
                    case S_SYNCED:
                        state_.shift_to(S_SYNCED);
                        if (synced_cb_(app_ctx_) != WSREP_CB_SUCCESS)
                        {
                            log_fatal << "Synced callback failed. This is "
                                      << "unrecoverable, restart required.";
                            abort();
                        }
                        break;
                    default:
                        log_debug << "next_state " << next_state;
                        break;
                    }
                }
            }

            // record state seqno, needed for IST on DONOR
            cc_seqno_ = group_seqno;
            // Record lowest trx seqno in cert index to set cert index
            // rebuild flag appropriately in IST. Notice that if cert index
            // was completely reset above, the value returned is zero and
            // no rebuild should happen.
            cc_lowest_trx_seqno_ = cert_.lowest_trx_seqno();
            log_info << "####### Lowest cert index boundary: "
                     << cc_lowest_trx_seqno_;
            log_info << "####### Min available from gcache: "
                     << gcache_.seqno_min();
            assert(gcache_.seqno_min() > 0);
            assert(cc_lowest_trx_seqno_ >= gcache_.seqno_min());

            st_.set(state_uuid_, WSREP_SEQNO_UNDEFINED, safe_to_bootstrap_);
        }
        else
        {
            assert(!from_IST);
        }

        if (!from_IST && state_() == S_JOINING && sst_state_ != SST_NONE)
        {
            /* There are two reasons we can be here:
             * 1) we just got state transfer in request_state_transfer() above;
             * 2) we failed here previously (probably due to partition).
             */
            try {
                gcs_.join(gu::GTID(state_uuid_, sst_seqno_), 0);
                sst_state_ = SST_NONE;
            }
            catch (gu::Exception& e)
            {
                log_error << "Failed to JOIN the cluster after SST";
            }
        }
    }
    else
    {
        // Non-primary configuration
        assert(conf.seqno == WSREP_SEQNO_UNDEFINED);

        // reset sst_seqno_ every time we disconnct from PC
        sst_seqno_ = WSREP_SEQNO_UNDEFINED;

        if (state_uuid_ != WSREP_UUID_UNDEFINED)
        {
            st_.set (state_uuid_, STATE_SEQNO(), safe_to_bootstrap_);
        }

        gcache_.free(const_cast<void*>(cc.buf));

        gu::Lock lock(closing_mutex_);

        if (S_CONNECTED != next_state)
        {
            log_fatal << "Internal error: unexpected next state for "
                      << "non-prim: " << next_state
                      << ". Current state: " << state_() <<". Restart required.";
            abort();
        }

        if (state_() > S_CONNECTED)
        {
            assert(S_CONNECTED == next_state);
            state_.shift_to(S_CONNECTED);
        }
    }

    free(app_req);

    if (!st_required              /* in-order processing  */ ||
        sst_seqno_ >= group_seqno /* SST "ate" this event */)
    {
        wsrep_cb_status_t const rcode
            (view_cb_(app_ctx_, recv_ctx, view_info, 0, 0));

        if (WSREP_CB_SUCCESS != rcode) // is this really fatal now?
        {
            log_fatal << "View callback failed. This is unrecoverable, "
                      << "restart required.";
            abort();
        }
    }
    free(view_info);

    if (!from_IST)
    {
        double foo, bar;
        size_t index_size;
        cert_.stats_get(foo, bar, index_size);
        local_monitor_.leave(lo);
        resume_recv();
    }

    if (conf.conf_id < 0 && conf.memb.size() == 0) {
        log_debug << "Received SELF-LEAVE. Connection closed.";
        assert(cc.seqno_l > 0);

        gu::Lock lock(closing_mutex_);

        shift_to_CLOSED();
    }
}


void galera::ReplicatorSMM::process_join(wsrep_seqno_t seqno_j,
                                         wsrep_seqno_t seqno_l)
{
    LocalOrder lo(seqno_l);

    gu_trace(local_monitor_.enter(lo));

    wsrep_seqno_t const upto(cert_.position());
    drain_monitors(upto);

    if (seqno_j < 0 && S_JOINING == state_())
    {
        // #595, @todo: find a way to re-request state transfer
        log_fatal << "Failed to receive state transfer: " << seqno_j
                  << " (" << strerror (-seqno_j) << "), need to restart.";
        abort();
    }
    else
    {
        state_.shift_to(S_JOINED);
    }

    local_monitor_.leave(lo);
}


void galera::ReplicatorSMM::process_sync(wsrep_seqno_t seqno_l)
{
    LocalOrder lo(seqno_l);

    gu_trace(local_monitor_.enter(lo));

    wsrep_seqno_t const upto(cert_.position());
    drain_monitors(upto);

    state_.shift_to(S_SYNCED);
    if (synced_cb_(app_ctx_) != WSREP_CB_SUCCESS)
    {
        log_fatal << "Synced callback failed. This is unrecoverable, "
                  << "restart required.";
        abort();
    }
    local_monitor_.leave(lo);
}

wsrep_seqno_t galera::ReplicatorSMM::pause()
{
    // Grab local seqno for local_monitor_
    wsrep_seqno_t const local_seqno(
        static_cast<wsrep_seqno_t>(gcs_.local_sequence()));
    LocalOrder lo(local_seqno);
    local_monitor_.enter(lo);

    // Local monitor should take care that concurrent
    // pause requests are enqueued
    assert(pause_seqno_ == WSREP_SEQNO_UNDEFINED);
    pause_seqno_ = local_seqno;

    // Get drain seqno from cert index
    wsrep_seqno_t const upto(cert_.position());
    drain_monitors(upto);

    assert (apply_monitor_.last_left() >= upto);
    if (co_mode_ != CommitOrder::BYPASS)
    {
        assert (commit_monitor_.last_left() >= upto);
        assert (commit_monitor_.last_left() == apply_monitor_.last_left());
    }

    wsrep_seqno_t const ret(STATE_SEQNO());
    st_.set(state_uuid_, ret, safe_to_bootstrap_);

    log_info << "Provider paused at " << state_uuid_ << ':' << ret
             << " (" << pause_seqno_ << ")";

    return ret;
}

void galera::ReplicatorSMM::resume()
{
    if (pause_seqno_ == WSREP_SEQNO_UNDEFINED)
    {
        log_warn << "tried to resume unpaused provider";
        return;
    }

    st_.set(state_uuid_, WSREP_SEQNO_UNDEFINED, safe_to_bootstrap_);
    log_info << "resuming provider at " << pause_seqno_;
    LocalOrder lo(pause_seqno_);
    pause_seqno_ = WSREP_SEQNO_UNDEFINED;
    local_monitor_.leave(lo);
    log_info << "Provider resumed.";
}

void galera::ReplicatorSMM::desync()
{
    wsrep_seqno_t seqno_l;

    ssize_t const ret(gcs_.desync(seqno_l));

    if (seqno_l > 0)
    {
        LocalOrder lo(seqno_l); // need to process it regardless of ret value

        if (ret == 0)
        {
/* #706 - the check below must be state request-specific. We are not holding
          any locks here and must be able to wait like any other action.
          However practice may prove different, leaving it here as a reminder.
            if (local_monitor_.would_block(seqno_l))
            {
                gu_throw_error (-EDEADLK) << "Ran out of resources waiting to "
                                          << "desync the node. "
                                          << "The node must be restarted.";
            }
*/
            local_monitor_.enter(lo);
            if (state_() != S_DONOR) state_.shift_to(S_DONOR);
            local_monitor_.leave(lo);
        }
        else
        {
            local_monitor_.self_cancel(lo);
        }
    }

    if (ret)
    {
        gu_throw_error (-ret) << "Node desync failed.";
    }
}

void galera::ReplicatorSMM::resync()
{
    gcs_.join(gu::GTID(state_uuid_, commit_monitor_.last_left()), 0);
}


//////////////////////////////////////////////////////////////////////
//////////////////////////////////////////////////////////////////////
////                           Private
//////////////////////////////////////////////////////////////////////
//////////////////////////////////////////////////////////////////////

/* don't use this directly, use cert_and_catch() instead */
inline
wsrep_status_t galera::ReplicatorSMM::cert(TrxHandleMaster* trx,
                                           const TrxHandleSlavePtr& ts)
{
    assert(trx == 0 ||
           (trx->state() == TrxHandle::S_REPLICATING ||
            trx->state() == TrxHandle::S_MUST_CERT_AND_REPLAY));
    assert(ts->state() == TrxHandle::S_REPLICATING ||
           ts->state() == TrxHandle::S_CERTIFYING);

    assert(ts->local_seqno()     != WSREP_SEQNO_UNDEFINED);
    assert(ts->global_seqno()    != WSREP_SEQNO_UNDEFINED);
    assert(ts->last_seen_seqno() >= 0);
    assert(ts->last_seen_seqno() < ts->global_seqno());

    LocalOrder lo(*ts);
    bool       interrupted(false);
    bool       in_replay(trx != 0 &&
                         trx->state() == TrxHandle::S_MUST_CERT_AND_REPLAY);

    try
    {
        if (trx != 0)
        {
            if (in_replay == false) trx->set_state(TrxHandle::S_CERTIFYING);
            trx->unlock();
        }
        if (in_replay == false || local_monitor_.entered(lo) == false)
        {
            gu_trace(local_monitor_.enter(lo));
        }
        if (trx != 0) trx->lock();
        assert(trx == 0 ||
               (trx->state() == TrxHandle::S_CERTIFYING ||
                trx->state() == TrxHandle::S_MUST_ABORT ||
                trx->state() == TrxHandle::S_MUST_CERT_AND_REPLAY));
    }
    catch (gu::Exception& e)
    {
        if (trx != 0) trx->lock();
        if (e.get_errno() == EINTR) { interrupted = true; }
        else throw;
    }

    wsrep_status_t retval(WSREP_OK);
    bool const applicable(ts->global_seqno() > STATE_SEQNO());
    assert(!ts->local() || applicable); // applicable can't be false for locals

    if (gu_unlikely (interrupted ||
                     (trx != 0 && trx->state() == TrxHandle::S_MUST_ABORT)))
    {
        assert(trx == 0 || trx->state() == TrxHandle::S_MUST_ABORT);
        retval = cert_for_aborted(ts);

        if (WSREP_TRX_FAIL == retval)
        {
            assert(WSREP_SEQNO_UNDEFINED == ts->depends_seqno());
            assert(TrxHandle::S_ABORTING == ts->state());

            if (interrupted == true)
            {
                local_monitor_.self_cancel(lo);
            }
            else
            {
                local_monitor_.leave(lo);
            }

            if (trx != 0) trx->set_state(TrxHandle::S_ABORTING);
        }
        else
        {
            assert(ts->state() == TrxHandle::S_REPLICATING ||
                   ts->state() == TrxHandle::S_CERTIFYING);
            assert(WSREP_BF_ABORT == retval);
            assert(trx != 0);
            if (trx != 0)
            {
                // If the transaction was committing, it must replay.
                if (ts->flags() & TrxHandle::F_COMMIT)
                {
                    trx->set_state(TrxHandle::S_MUST_CERT_AND_REPLAY);
                    return retval;
                }
                else
                {
                    trx->reset_ts();
                    pending_cert_queue_.push(ts);

                    if (interrupted == true)
                    {
                        local_monitor_.self_cancel(lo);
                    }
                    else
                    {
                        local_monitor_.leave(lo);
                    }

                    // If not ts->pa_unsafe(), apply_monitor_
                    // will be canceled at the end of the method,
                    // in cancel_monitors().
                    if (ts->pa_unsafe())
                    {
                        ApplyOrder ao(*ts);
                        apply_monitor_.self_cancel(ao);
                    }
                    if (co_mode_ != CommitOrder::BYPASS)
                    {
                        CommitOrder co(*ts, co_mode_);
                        commit_monitor_.self_cancel(co);
                    }

                    ts->set_state(TrxHandle::S_ABORTING);
                    trx->set_state(TrxHandle::S_ABORTING);

                    retval = WSREP_TRX_FAIL;
                }
            }
            else return retval;
        }
    }
    else
    {
        ts->set_state(TrxHandle::S_CERTIFYING);

        // pending_cert_queue_ contains all writesets that:
        //   a) were BF aborted before being certified
        //   b) are not going to be replayed even though
        //      cert_for_aborted() returned TEST_OK for them
        //
        // Before certifying the current seqno, check if
        // pending_cert_queue contains any smaller seqno.
        // This avoids the certification index to diverge
        // across nodes.
        TrxHandleSlavePtr aborted_ts;
        while ((aborted_ts = pending_cert_queue_.must_cert_next(ts->global_seqno()))
               != NULL)
        {
            log_debug << "must cert next " << ts->global_seqno()
                      << " aborted ts " << *aborted_ts;

            Certification::TestResult result;
            result = cert_.append_trx(aborted_ts);
            report_last_committed(cert_.set_trx_committed(*aborted_ts));
            aborted_ts->set_state(TrxHandle::S_ROLLED_BACK);

            log_debug << "trx in pending cert queue certified, result: "
                      << result;
        }

        switch (cert_.append_trx(ts))
        {
        case Certification::TEST_OK:
            if (gu_likely(applicable))
            {
                retval = WSREP_OK;
                assert(ts->depends_seqno() >= 0);
            }
            else
            {
                // this can happen after SST position has been submitted
                // but not all actions preceding SST initial position
                // have been processed
                if (trx != 0) trx->set_state(TrxHandle::S_ABORTING);
                ts->set_state(TrxHandle::S_ABORTING);
                retval = WSREP_TRX_MISSING;
            }
            break;
        case Certification::TEST_FAILED:
            if (gu_unlikely(ts->is_toi() && applicable)) // small sanity check
            {
                // may happen on configuration change
                log_warn << "Certification failed for TO isolated action: "
                         << *trx;
                assert(0);
            }
            local_cert_failures_ += ts->local();
            if (trx != 0) trx->set_state(TrxHandle::S_ABORTING);
            retval = applicable ? WSREP_TRX_FAIL : WSREP_TRX_MISSING;
            break;
        }

        // at this point we are about to leave local_monitor_. Make sure
        // trx checksum was alright before that.
        ts->verify_checksum();

        // we must do it 'in order' for std::map reasons, so keeping
        // it inside the monitor
        bool const skip(ts->depends_seqno() < 0);
        gcache_.seqno_assign (ts->action().first, ts->global_seqno(),
                              GCS_ACT_WRITESET, skip);
        local_monitor_.leave(lo);
    }

    assert(WSREP_OK == retval || WSREP_TRX_FAIL == retval ||
           WSREP_TRX_MISSING == retval);

    if (gu_unlikely(WSREP_TRX_FAIL == retval && applicable))
    {
        assert(ts->state() == TrxHandle::S_ABORTING);
        // applicable but failed certification: self-cancel monitors
        cancel_monitors<false>(*ts);
    }
    else
    {
        assert(WSREP_OK != retval || ts->depends_seqno() >= 0);
    }

#if 0
    uint16_t const sid(*reinterpret_cast<const uint16_t*>(&ts->source_id()));
    log_info << "######## certified g: " << ts->global_seqno()
             << ", s: " << ts->last_seen_seqno()
             << ", d: " << ts->depends_seqno()
             << ", sid: " << sid
             << ", retval: " << (retval == WSREP_OK);
#endif

    return retval;
}

/* pretty much any exception in cert() is fatal as it blocks local_monitor_ */
wsrep_status_t galera::ReplicatorSMM::cert_and_catch(
    TrxHandleMaster* trx,
    const TrxHandleSlavePtr& ts)
{
    try
    {
        return cert(trx, ts);
    }
    catch (std::exception& e)
    {
        log_fatal << "Certification exception: " << e.what();
    }
    catch (...)
    {
        log_fatal << "Unknown certification exception";
    }
    assert(0);
    abort();
}

/* This must be called BEFORE local_monitor_.self_cancel() due to
 * gcache_.seqno_assign() */
wsrep_status_t galera::ReplicatorSMM::cert_for_aborted(
    const TrxHandleSlavePtr& ts)
{
    // trx was BF aborted either while it was replicating or
    // while it was waiting for local monitor
    assert(ts->state() == TrxHandle::S_REPLICATING ||
           ts->state() == TrxHandle::S_CERTIFYING);

    Certification::TestResult const res(cert_.test(ts, false));

    switch (res)
    {
    case Certification::TEST_OK:
        return WSREP_BF_ABORT;

    case Certification::TEST_FAILED:
        // Next step will be monitors release. Make sure that ws was not
        // corrupted and cert failure is real before proceeding with that.
 //gcf788 - this must be moved to cert(), the caller method
        assert(ts->is_dummy());
        ts->verify_checksum();
        gcache_.seqno_assign (ts->action().first, ts->global_seqno(),
                              GCS_ACT_WRITESET, true);
        return WSREP_TRX_FAIL;

    default:
        log_fatal << "Unexpected return value from Certification::test(): "
                  << res;
        abort();
    }
}


void
galera::ReplicatorSMM::update_state_uuid (const wsrep_uuid_t& uuid)
{
    if (state_uuid_ != uuid)
    {
        *(const_cast<wsrep_uuid_t*>(&state_uuid_)) = uuid;

        std::ostringstream os; os << state_uuid_;

        strncpy(const_cast<char*>(state_uuid_str_), os.str().c_str(),
                sizeof(state_uuid_str_));
    }

    st_.set(uuid, WSREP_SEQNO_UNDEFINED, safe_to_bootstrap_);
}

void
galera::ReplicatorSMM::abort()
{
    log_info << "ReplicatorSMM::abort()";
    gcs_.close();
    gu_abort();
}<|MERGE_RESOLUTION|>--- conflicted
+++ resolved
@@ -560,15 +560,8 @@
 
     WriteSetNG::GatherVector actv;
 
-<<<<<<< HEAD
-    assert(trx->version() >= WS_NG_VERSION);
-    size_t act_size = trx->write_set_out().gather(trx->source_id(),
-                                                  trx->conn_id(),
-                                                  trx->trx_id(),
-                                                  actv);
-=======
     size_t act_size = trx->gather(actv);
->>>>>>> 384222cc
+
     ssize_t rcode(0);
     do
     {
@@ -655,15 +648,7 @@
 
     assert(trx->version() >= WS_NG_VERSION);
     act.buf  = NULL;
-<<<<<<< HEAD
-    act.size = trx->write_set_out().gather(trx->source_id(),
-                                           trx->conn_id(),
-                                           trx->trx_id(),
-                                           actv);
-
-=======
     act.size = trx->gather(actv);
->>>>>>> 384222cc
     trx->set_state(TrxHandle::S_REPLICATING);
 
     ssize_t rcode(-1);
@@ -1774,15 +1759,7 @@
 /* NB: the only use for this method is in cancel_seqnos() below */
 void galera::ReplicatorSMM::cancel_seqno(wsrep_seqno_t const seqno)
 {
-<<<<<<< HEAD
-    // To enter monitors we need to fake trx object
-    TrxHandleSlavePtr dummy(TrxHandleSlave::New(true, slave_pool_),
-                            TrxHandleSlaveDeleter());
-    dummy->set_global_seqno(seqno);
-    dummy->set_depends_seqno(dummy->global_seqno() - 1);
-=======
     assert(seqno > 0);
->>>>>>> 384222cc
 
     ApplyOrder ao(seqno, seqno - 1);
     apply_monitor_.self_cancel(ao);
@@ -2185,8 +2162,6 @@
                 /* CCs from IST already have seqno assigned and cert. position
                  * adjusted */
 
-                gcache_.seqno_reset(gu::GTID(conf.uuid, conf.seqno - 1));
-
                 if (protocol_version_ >= 8)
                 {
                     gu_trace(gcache_.seqno_assign(cc.buf, conf.seqno,
