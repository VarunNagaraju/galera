--- conflicted
+++ resolved
@@ -408,16 +408,17 @@
         gu::Lock lock(closing_mutex_);
         if (state_() > S_CLOSED && !closing_)
         {
-<<<<<<< HEAD
             assert(WSREP_CONN_FAIL == retval);
             /* Last recv thread exiting due to error but replicator is not
              * closed. We need to at least gracefully leave the cluster.*/
 
-            log_warn << "Broken shutdown sequence, provider state: "
-                     << state_() << ", retval: " << retval;
-            assert (0);
-
-            /* avoid abort in production */
+            if (WSREP_OK == retval)
+            {
+                log_warn << "Broken shutdown sequence, provider state: "
+                         << state_() << ", retval: " << retval;
+                assert (0);
+            }
+
             start_closing();
 
             // Generate zero view before exit to notify application
@@ -428,22 +429,6 @@
                                          -1, tmp));
             view_cb_(app_ctx_, recv_ctx, err_view, 0, 0);
             free(err_view);
-=======
-            start_closing();
-            if (retval == WSREP_OK)
-            {
-                log_warn << "Broken shutdown sequence, provider state: "
-                         << state_() << ", retval: " << retval;
-                assert (0);
-            }
-            else
-            {
-                // Generate zero view before exit to notify application
-                wsrep_view_info_t* err_view(galera_view_info_create(0, 0,false));
-                view_cb_(app_ctx_, recv_ctx, err_view, 0, 0);
-                free(err_view);
-            }
->>>>>>> bfe191e7
 
             shift_to_CLOSED();
         }
