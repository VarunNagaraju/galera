//
// Copyright (C) 2010-2018 Codership Oy <info@codership.com>
//

#include "galera_common.hpp"
#include "replicator_smm.hpp"
#include "gcs_action_source.hpp"
#include "galera_exception.hpp"

#include "galera_info.hpp"

#include <gu_debug_sync.hpp>
#include <gu_abort.h>

#include <sstream>
#include <iostream>


#define TX_SET_STATE(t_,s_) (t_).set_state(s_, __LINE__)


wsrep_cap_t
galera::ReplicatorSMM::capabilities(int protocol_version)
{
    static uint64_t const v4_caps(WSREP_CAP_MULTI_MASTER         |
                                  WSREP_CAP_CERTIFICATION        |
                                  WSREP_CAP_PARALLEL_APPLYING    |
                                  WSREP_CAP_TRX_REPLAY           |
                                  WSREP_CAP_ISOLATION            |
                                  WSREP_CAP_PAUSE                |
                                  WSREP_CAP_CAUSAL_READS);

    static uint64_t const v5_caps(WSREP_CAP_INCREMENTAL_WRITESET |
                                  WSREP_CAP_UNORDERED            |
                                  WSREP_CAP_PREORDERED);

    static uint64_t const v8_caps(WSREP_CAP_STREAMING);

    static uint64_t const v9_caps(WSREP_CAP_NBO);

    if (protocol_version == -1) return 0;

    assert(protocol_version >= 4);

    uint64_t caps(v4_caps);

    if (protocol_version >= 5) caps |= v5_caps;
    if (protocol_version >= 8) caps |= v8_caps;
    if (protocol_version >= 9) caps |= v9_caps;

    return caps;
}


std::ostream& galera::operator<<(std::ostream& os, ReplicatorSMM::State state)
{
    switch (state)
    {
    case ReplicatorSMM::S_DESTROYED: return (os << "DESTROYED");
    case ReplicatorSMM::S_CLOSED:    return (os << "CLOSED");
    case ReplicatorSMM::S_CONNECTED: return (os << "CONNECTED");
    case ReplicatorSMM::S_JOINING:   return (os << "JOINING");
    case ReplicatorSMM::S_JOINED:    return (os << "JOINED");
    case ReplicatorSMM::S_SYNCED:    return (os << "SYNCED");
    case ReplicatorSMM::S_DONOR:     return (os << "DONOR");
    }

    gu_throw_fatal << "invalid state " << static_cast<int>(state);
}

//////////////////////////////////////////////////////////////////////
//////////////////////////////////////////////////////////////////////
//                           Public
//////////////////////////////////////////////////////////////////////
//////////////////////////////////////////////////////////////////////

galera::ReplicatorSMM::ReplicatorSMM(const struct wsrep_init_args* args)
    :
    ist_event_queue_    (),
    init_lib_           (reinterpret_cast<gu_log_cb_t>(args->logger_cb)),
    config_             (),
    init_config_        (config_, args->node_address, args->data_dir),
    parse_options_      (*this, config_, args->options),
    init_ssl_           (config_),
    str_proto_ver_      (-1),
    protocol_version_   (-1),
    proto_max_          (gu::from_string<int>(config_.get(Param::proto_max))),
    state_              (S_CLOSED),
    closing_mutex_      (),
    closing_cond_       (),
    closing_            (false),
    sst_state_          (SST_NONE),
    co_mode_            (CommitOrder::from_string(
                             config_.get(Param::commit_order))),
    state_file_         (config_.get(BASE_DIR)+'/'+GALERA_STATE_FILE),
    st_                 (state_file_),
    safe_to_bootstrap_  (true),
    trx_params_         (config_.get(BASE_DIR), -1,
                         KeySet::version(config_.get(Param::key_format)),
                         TrxHandleMaster::Defaults.record_set_ver_,
                         gu::from_string<int>(config_.get(
                             Param::max_write_set_size))),
    uuid_               (WSREP_UUID_UNDEFINED),
    state_uuid_         (WSREP_UUID_UNDEFINED),
    state_uuid_str_     (),
    cc_seqno_           (WSREP_SEQNO_UNDEFINED),
    cc_lowest_trx_seqno_(WSREP_SEQNO_UNDEFINED),
    pause_seqno_        (WSREP_SEQNO_UNDEFINED),
    app_ctx_            (args->app_ctx),
    connected_cb_       (args->connected_cb),
    view_cb_            (args->view_cb),
    sst_request_cb_     (args->sst_request_cb),
    apply_cb_           (args->apply_cb),
    unordered_cb_       (args->unordered_cb),
    sst_donate_cb_      (args->sst_donate_cb),
    synced_cb_          (args->synced_cb),
    sst_donor_          (),
    sst_uuid_           (WSREP_UUID_UNDEFINED),
    sst_seqno_          (WSREP_SEQNO_UNDEFINED),
    sst_mutex_          (),
    sst_cond_           (),
    sst_retry_sec_      (1),
    sst_received_       (false),
    gcache_             (config_, config_.get(BASE_DIR)),
    gcs_                (config_, gcache_, proto_max_, args->proto_ver,
                         args->node_name, args->node_incoming),
    service_thd_        (gcs_, gcache_),
    slave_pool_         (sizeof(TrxHandleSlave), 1024, "TrxHandleSlave"),
    as_                 (new GcsActionSource(slave_pool_, gcs_, *this, gcache_)),
    ist_receiver_       (config_, gcache_, slave_pool_,*this,args->node_address),
    ist_senders_        (gcache_),
    wsdb_               (),
    cert_               (config_, &service_thd_),
    pending_cert_queue_ (),
    local_monitor_      (),
    apply_monitor_      (),
    commit_monitor_     (),
    causal_read_timeout_(config_.get(Param::causal_read_timeout)),
    receivers_          (),
    replicated_         (),
    replicated_bytes_   (),
    keys_count_         (),
    keys_bytes_         (),
    data_bytes_         (),
    unrd_bytes_         (),
    local_commits_      (),
    local_rollbacks_    (),
    local_cert_failures_(),
    local_replays_      (),
    causal_reads_       (),
    preordered_id_      (),
    incoming_list_      (""),
    incoming_mutex_     (),
    wsrep_stats_        ()
{
    // @todo add guards (and perhaps actions)
    state_.add_transition(Transition(S_CLOSED,  S_DESTROYED));
    state_.add_transition(Transition(S_CLOSED,  S_CONNECTED));

    state_.add_transition(Transition(S_CONNECTED, S_CLOSED));
    state_.add_transition(Transition(S_CONNECTED, S_CONNECTED));
    state_.add_transition(Transition(S_CONNECTED, S_JOINING));
    // the following is possible only when bootstrapping new cluster
    // (trivial wsrep_cluster_address)
    state_.add_transition(Transition(S_CONNECTED, S_JOINED));
    // the following are possible on PC remerge
    state_.add_transition(Transition(S_CONNECTED, S_DONOR));
    state_.add_transition(Transition(S_CONNECTED, S_SYNCED));

    state_.add_transition(Transition(S_JOINING, S_CLOSED));
    // the following is possible if one non-prim conf follows another
    state_.add_transition(Transition(S_JOINING, S_CONNECTED));
    state_.add_transition(Transition(S_JOINING, S_JOINED));

    state_.add_transition(Transition(S_JOINED, S_CLOSED));
    state_.add_transition(Transition(S_JOINED, S_CONNECTED));
    state_.add_transition(Transition(S_JOINED, S_SYNCED));
    // the following is possible if one desync() immediately follows another
    state_.add_transition(Transition(S_JOINED, S_DONOR));

    state_.add_transition(Transition(S_SYNCED, S_CLOSED));
    state_.add_transition(Transition(S_SYNCED, S_CONNECTED));
    state_.add_transition(Transition(S_SYNCED, S_DONOR));

    state_.add_transition(Transition(S_DONOR, S_CLOSED));
    state_.add_transition(Transition(S_DONOR, S_CONNECTED));
    state_.add_transition(Transition(S_DONOR, S_JOINED));

    local_monitor_.set_initial_position(WSREP_UUID_UNDEFINED, 0);

    wsrep_uuid_t  uuid;
    wsrep_seqno_t seqno;

    st_.get (uuid, seqno, safe_to_bootstrap_);

    if (0 != args->state_id &&
        args->state_id->uuid != WSREP_UUID_UNDEFINED &&
        args->state_id->uuid == uuid                 &&
        seqno                == WSREP_SEQNO_UNDEFINED)
    {
        /* non-trivial recovery information provided on startup, and db is safe
         * so use recovered seqno value */
        seqno = args->state_id->seqno;
    }

    log_debug << "End state: " << uuid << ':' << seqno << " #################";

    cc_seqno_ = seqno; // is it needed here?

    set_initial_position(uuid, seqno);
    gcache_.seqno_reset(gu::GTID(uuid, seqno));
    // update gcache position to one supplied by app.

    build_stats_vars(wsrep_stats_);
}

void galera::ReplicatorSMM::start_closing()
{
    assert(closing_mutex_.locked());
    assert(state_() >= S_CONNECTED);
    if (!closing_)
    {
        closing_ = true;
        gcs_.close();
    }
}

void galera::ReplicatorSMM::shift_to_CLOSED()
{
    assert(closing_mutex_.locked());
    assert(closing_);

    state_.shift_to(S_CLOSED);

    if (state_uuid_ != WSREP_UUID_UNDEFINED)
    {
        st_.set (state_uuid_, STATE_SEQNO(), safe_to_bootstrap_);
    }

    /* Cleanup for re-opening. */
    uuid_ = WSREP_UUID_UNDEFINED;
    closing_ = false;
    if (st_.corrupt())
    {
        /* this is a synchronization hack to make sure all receivers are done
         * with their work and won't access cert module any more. The usual
         * monitor drain is not enough here. */
        while (receivers_() > 1) usleep(1000);

        // this should erase the memory of a pre-existing state.
        set_initial_position(WSREP_UUID_UNDEFINED, WSREP_SEQNO_UNDEFINED);
        cert_.assign_initial_position(gu::GTID(GU_UUID_NIL, -1),
                                      trx_params_.version_);
        sst_uuid_            = WSREP_UUID_UNDEFINED;
        sst_seqno_           = WSREP_SEQNO_UNDEFINED;
        cc_seqno_            = WSREP_SEQNO_UNDEFINED;
        cc_lowest_trx_seqno_ = WSREP_SEQNO_UNDEFINED;
        pause_seqno_         = WSREP_SEQNO_UNDEFINED;
    }

    closing_cond_.broadcast();
}

void galera::ReplicatorSMM::wait_for_CLOSED(gu::Lock& lock)
{
    assert(closing_mutex_.locked());
    assert(closing_);
    while (state_() > S_CLOSED) lock.wait(closing_cond_);
    assert(!closing_);
    assert(WSREP_UUID_UNDEFINED == uuid_);
}

galera::ReplicatorSMM::~ReplicatorSMM()
{
    log_info << "dtor state: " << state_();

    gu::Lock lock(closing_mutex_);

    switch (state_())
    {
    case S_CONNECTED:
    case S_JOINING:
    case S_JOINED:
    case S_SYNCED:
    case S_DONOR:
        start_closing();
        wait_for_CLOSED(lock);
        // fall through
    case S_CLOSED:
        ist_senders_.cancel();
        break;
    case S_DESTROYED:
        break;
    }

    delete as_;
}


wsrep_status_t galera::ReplicatorSMM::connect(const std::string& cluster_name,
                                              const std::string& cluster_url,
                                              const std::string& state_donor,
                                              bool  const        bootstrap)
{
    sst_donor_ = state_donor;
    service_thd_.reset();

    // make sure there was a proper initialization/cleanup
    assert(WSREP_UUID_UNDEFINED == uuid_);

    ssize_t err = 0;
    wsrep_status_t ret(WSREP_OK);
    wsrep_seqno_t const seqno(STATE_SEQNO());
    wsrep_uuid_t  const gcs_uuid(seqno < 0 ? WSREP_UUID_UNDEFINED :state_uuid_);
    gu::GTID      const inpos(gcs_uuid, seqno);

    log_info << "Setting GCS initial position to " << inpos;

    if ((bootstrap == true || cluster_url == "gcomm://")
        && safe_to_bootstrap_ == false)
    {
        log_error << "It may not be safe to bootstrap the cluster from this node. "
                  << "It was not the last one to leave the cluster and may "
                  << "not contain all the updates. To force cluster bootstrap "
                  << "with this node, edit the grastate.dat file manually and "
                  << "set safe_to_bootstrap to 1 .";
        ret = WSREP_NODE_FAIL;
    }

    if (ret == WSREP_OK && (err = gcs_.set_initial_position(inpos)) != 0)
    {
        log_error << "gcs init failed:" << strerror(-err);
        ret = WSREP_NODE_FAIL;
    }

    if (ret == WSREP_OK &&
        (err = gcs_.connect(cluster_name, cluster_url, bootstrap)) != 0)
    {
        log_error << "gcs connect failed: " << strerror(-err);
        ret = WSREP_NODE_FAIL;
    }

    if (ret == WSREP_OK)
    {
        state_.shift_to(S_CONNECTED);
    }

    return ret;
}


wsrep_status_t galera::ReplicatorSMM::close()
{
    gu::Lock lock(closing_mutex_);

    if (state_() > S_CLOSED)
    {
        start_closing();
        wait_for_CLOSED(lock);
    }

    return WSREP_OK;
}


wsrep_status_t galera::ReplicatorSMM::async_recv(void* recv_ctx)
{
<<<<<<< HEAD
    assert(recv_ctx != 0);

    if (state_() <= S_CLOSED)
=======
    if (state_() == S_CLOSED || state_() == S_CLOSING)
>>>>>>> 647a907d
    {
        log_error <<"async recv cannot start, provider in CLOSED state";
        return WSREP_FATAL;
    }

    ++receivers_;

    bool exit_loop(false);
    wsrep_status_t retval(WSREP_OK);

    while (WSREP_OK == retval && state_() > S_CLOSED)
    {
        ssize_t rc;

        while (gu_unlikely((rc = as_->process(recv_ctx, exit_loop))
                           == -ECANCELED))
        {
            recv_IST(recv_ctx);
            // hack: prevent fast looping until ist controlling thread
            // resumes gcs prosessing
            usleep(10000);
        }

        if (gu_unlikely(rc <= 0))
        {
            retval = WSREP_CONN_FAIL;
        }
        else if (gu_unlikely(exit_loop == true))
        {
            assert(WSREP_OK == retval);

            if (receivers_.sub_and_fetch(1) > 0)
            {
                log_info << "Slave thread exiting on request.";
                break;
            }

            ++receivers_;
            log_warn << "Refusing exit for the last slave thread.";
        }
    }

    /* exiting loop already did proper checks */
    if (!exit_loop && receivers_.sub_and_fetch(1) == 0)
    {
        gu::Lock lock(closing_mutex_);
        if (state_() > S_CLOSED && !closing_)
        {
            assert(WSREP_CONN_FAIL == retval);
            /* Last recv thread exiting due to error but replicator is not
             * closed. We need to at least gracefully leave the cluster.*/

            if (WSREP_OK == retval)
            {
                log_warn << "Broken shutdown sequence, provider state: "
                         << state_() << ", retval: " << retval;
                assert (0);
            }

            start_closing();

            // Generate zero view before exit to notify application
            gcs_act_cchange const cc;
            wsrep_uuid_t tmp(uuid_);
            wsrep_view_info_t* const err_view
                (galera_view_info_create(cc, capabilities(cc.repl_proto_ver),
                                         -1, tmp));
            view_cb_(app_ctx_, recv_ctx, err_view, 0, 0);
            free(err_view);

            shift_to_CLOSED();
        }
    }

    log_debug << "Slave thread exit. Return code: " << retval;

    return retval;
}

void galera::ReplicatorSMM::apply_trx(void* recv_ctx, TrxHandleSlave& ts)
{
    assert(ts.global_seqno() > 0);
    assert(!ts.is_committed());
    if (!ts.skip_event())
    {
        assert(ts.trx_id() != uint64_t(-1) || ts.is_toi());
        assert(ts.certified() /*Repl*/ || ts.preordered() /*IST*/);
        assert(ts.local() == false || ts.nbo_end() ||
               (ts.flags() & TrxHandle::F_ROLLBACK));
        assert(ts.nbo_end() == false || ts.is_dummy());
    }

    ApplyException ae;

    ApplyOrder ao(ts);
    CommitOrder co(ts, co_mode_);

    if (gu_likely(TrxHandle::S_ABORTING != ts.state()))
        TX_SET_STATE(ts, TrxHandle::S_APPLYING);

    gu_trace(apply_monitor_.enter(ao));

    if (gu_unlikely(ts.nbo_start() == true))
    {
        // Non-blocking operation start, mark state unsafe.
        st_.mark_unsafe();
    }

    wsrep_trx_meta_t meta = { { state_uuid_,    ts.global_seqno() },
                              { ts.source_id(), ts.trx_id(), ts.conn_id() },
                              ts.depends_seqno() };

    if (ts.is_toi())
    {
        log_debug << "Executing TO isolated action: " << ts;
        st_.mark_unsafe();
    }

    wsrep_bool_t exit_loop(false);

    try { gu_trace(ts.apply(recv_ctx, apply_cb_, meta, exit_loop)); }
    catch (ApplyException& e)
    {
        assert(0 != e.status());
        assert(NULL != e.data() || 0 == e.data_len());
        assert(0 != e.data_len() || NULL == e.data());

        if (!st_.corrupt()) mark_corrupt_and_close();
    }
    /* at this point any other exception is fatal, not catching anything else.*/

    if (ts.local() == false)
    {
        GU_DBUG_SYNC_WAIT("after_commit_slave_sync");
    }

    wsrep_seqno_t const safe_to_discard(cert_.set_trx_committed(ts));

    /* For now need to keep it inside apply monitor to ensure all processing
     * ends by the time monitors are drained because of potential gcache
     * cleanup (and loss of the writeset buffer). Perhaps unordered monitor
     * is needed here. */
    ts.unordered(recv_ctx, unordered_cb_);

    apply_monitor_.leave(ao);

    if (ts.is_toi())
    {
        log_debug << "Done executing TO isolated action: "
                  << ts.global_seqno();
        st_.mark_safe();
    }

    if (gu_likely(ts.local_seqno() != -1))
    {
        // trx with local seqno -1 originates from IST (or other source not gcs)
        report_last_committed(safe_to_discard);
    }

    ts.set_exit_loop(exit_loop);
}


wsrep_status_t galera::ReplicatorSMM::send(TrxHandleMaster& trx,
                                           wsrep_trx_meta_t* meta)
{
    assert(trx.locked());
    if (state_() < S_JOINED) return WSREP_TRX_FAIL;

    // SR rollback
    const bool rollback(trx.flags() & TrxHandle::F_ROLLBACK);

    if (rollback)
    {
        assert(trx.state() == TrxHandle::S_ABORTING);
        assert((trx.flags() & TrxHandle::F_BEGIN) == 0);
        TrxHandleSlavePtr ts(TrxHandleSlave::New(true, slave_pool_),
                             TrxHandleSlaveDeleter());
        ts->set_global_seqno(0);
        trx.add_replicated(ts);
    }

    WriteSetNG::GatherVector actv;

    size_t act_size = trx.gather(actv);

    ssize_t rcode(0);
    do
    {
        const bool scheduled(!rollback);

        if (scheduled)
        {
            const ssize_t gcs_handle(gcs_.schedule());

            if (gu_unlikely(gcs_handle < 0))
            {
                log_debug << "gcs schedule " << strerror(-gcs_handle);
                rcode = gcs_handle;
                goto out;
            }
            trx.set_gcs_handle(gcs_handle);
        }

        trx.finalize(last_committed());
        trx.unlock();
        // On rollback fragment, we instruct sendv to use gcs_sm_grab()
        // to avoid the scenario where trx is BF aborted but can't send
        // ROLLBACK fragment due to flow control, which results in
        // deadlock.
        // Otherwise sendv call was scheduled above, and we instruct
        // the call to use regular gcs_sm_enter()
        const bool grab(rollback);
        rcode = gcs_.sendv(actv, act_size,
                           GCS_ACT_WRITESET,
                           scheduled, grab);
        GU_DBUG_SYNC_WAIT("after_send_sync");
        trx.lock();
    }
    // TODO: Break loop after some timeout
    while (rcode == -EAGAIN && (usleep(1000), true));

    trx.set_gcs_handle(-1);

out:

    if (rcode <= 0)
    {
        log_debug << "ReplicatorSMM::send failed: " << -rcode;
    }

    return (rcode > 0 ? WSREP_OK : WSREP_TRX_FAIL);
}


wsrep_status_t galera::ReplicatorSMM::replicate(TrxHandleMaster& trx,
                                                wsrep_trx_meta_t* meta)
{
    assert(trx.locked());
    assert(!(trx.flags() & TrxHandle::F_ROLLBACK));
    assert(trx.state() == TrxHandle::S_EXECUTING ||
           trx.state() == TrxHandle::S_MUST_ABORT);

    if (state_() < S_JOINED || trx.state() == TrxHandle::S_MUST_ABORT)
    {
    must_abort:
        if (trx.state() == TrxHandle::S_EXECUTING ||
            trx.state() == TrxHandle::S_REPLICATING)
            TX_SET_STATE(trx, TrxHandle::S_MUST_ABORT);

        TX_SET_STATE(trx, TrxHandle::S_ABORTING);

        if (trx.ts() != 0)
        {
            assert(trx.ts()->state() == TrxHandle::S_COMMITTED);
            trx.reset_ts();
        }

        return (st_.corrupt() ? WSREP_NODE_FAIL : WSREP_CONN_FAIL);
    }

    WriteSetNG::GatherVector actv;

    gcs_action act;
    act.type = GCS_ACT_WRITESET;
#ifndef NDEBUG
    act.seqno_g = GCS_SEQNO_ILL;
#endif

    act.buf  = NULL;
    act.size = trx.gather(actv);
    TX_SET_STATE(trx, TrxHandle::S_REPLICATING);

    ssize_t rcode(-1);

    do
    {
        assert(act.seqno_g == GCS_SEQNO_ILL);

        const ssize_t gcs_handle(gcs_.schedule());

        if (gu_unlikely(gcs_handle < 0))
        {
            log_debug << "gcs schedule " << strerror(-gcs_handle);
            goto must_abort;
        }

        trx.set_gcs_handle(gcs_handle);

        trx.finalize(last_committed());
        trx.unlock();
        assert (act.buf == NULL); // just a sanity check
        rcode = gcs_.replv(actv, act, true);

        GU_DBUG_SYNC_WAIT("after_replicate_sync")
        trx.lock();
    }
    while (rcode == -EAGAIN && trx.state() != TrxHandle::S_MUST_ABORT &&
           (usleep(1000), true));

    trx.set_gcs_handle(-1);

    if (rcode < 0)
    {
        if (rcode != -EINTR)
        {
            log_debug << "gcs_repl() failed with " << strerror(-rcode)
                      << " for trx " << trx;
        }

        assert(rcode != -EINTR || trx.state() == TrxHandle::S_MUST_ABORT);
        assert(act.seqno_l == GCS_SEQNO_ILL && act.seqno_g == GCS_SEQNO_ILL);
        assert(NULL == act.buf);

        if (trx.state() != TrxHandle::S_MUST_ABORT)
        {
            TX_SET_STATE(trx, TrxHandle::S_MUST_ABORT);
        }

        goto must_abort;
    }

    assert(act.buf != NULL);
    assert(act.size == rcode);
    assert(act.seqno_l > 0);
    assert(act.seqno_g > 0);

    TrxHandleSlavePtr ts(TrxHandleSlave::New(true, slave_pool_),
                         TrxHandleSlaveDeleter());

    gu_trace(ts->unserialize<true>(act));
    ts->set_local(true);

    ts->update_stats(keys_count_, keys_bytes_, data_bytes_, unrd_bytes_);

    trx.add_replicated(ts);

    ++replicated_;
    replicated_bytes_ += rcode;

    assert(trx.source_id() == ts->source_id());
    assert(trx.conn_id()   == ts->conn_id());
    assert(trx.trx_id()    == ts->trx_id());

    assert(ts->global_seqno() == act.seqno_g);
    assert(ts->last_seen_seqno() >= 0);

    assert(trx.ts() == ts);

    wsrep_status_t retval(WSREP_TRX_FAIL);

    // ROLLBACK event shortcut to avoid blocking in monitors or
    // getting BF aborted inside provider
    if (gu_unlikely(ts->flags() & TrxHandle::F_ROLLBACK))
    {
        // ROLLBACK fragments should be replicated through ReplicatorSMM::send(),
        // assert here for debug builds to catch if this is not a case.
        assert(0);
        assert(ts->depends_seqno() > 0); // must be set at unserialization
        ts->cert_bypass(true);
        ts->mark_certified();
        gcache_.seqno_assign(ts->action().first, ts->global_seqno(),
                             GCS_ACT_WRITESET, false);

        TX_SET_STATE(trx, TrxHandle::S_MUST_ABORT);
        TX_SET_STATE(trx, TrxHandle::S_ABORTING);
        // to pass asserts in post_rollback
        TX_SET_STATE(*ts, TrxHandle::S_ABORTING);

        pending_cert_queue_.push(ts);
        cancel_monitors_for_local(*ts);

        goto out;
    }

    if (gu_unlikely(trx.state() == TrxHandle::S_MUST_ABORT))
    {
        retval = cert_for_aborted(ts);

        if (retval != WSREP_BF_ABORT)
        {
            assert(trx.state() == TrxHandle::S_MUST_ABORT);
            TX_SET_STATE(trx, TrxHandle::S_ABORTING);

            pending_cert_queue_.push(ts);
            cancel_monitors_for_local(*ts);

            assert(ts->is_dummy());
            assert(WSREP_OK != retval);
        }
        else
        {
            // If the transaction was committing, it must replay.
            if (ts->flags() & TrxHandle::F_COMMIT)
            {
                TX_SET_STATE(trx, TrxHandle::S_MUST_REPLAY);
            }
            else
            {
                TX_SET_STATE(*ts, TrxHandle::S_ABORTING);
                TX_SET_STATE(trx, TrxHandle::S_ABORTING);

                pending_cert_queue_.push(ts);
                cancel_monitors_for_local(*ts);

                retval = WSREP_TRX_FAIL;
            }
        }
    }
    else
    {
        assert(trx.state() == TrxHandle::S_REPLICATING);
        retval = WSREP_OK;
    }

out:
    assert(trx.state() != TrxHandle::S_MUST_ABORT);
    assert(ts->global_seqno() >  0);
    assert(ts->global_seqno() == act.seqno_g);

    if (meta != 0) // whatever the retval, we must update GTID in meta
    {
        meta->gtid.uuid  = state_uuid_;
        meta->gtid.seqno = ts->global_seqno();
        meta->depends_on = ts->depends_seqno();
    }

    return retval;
}

wsrep_status_t
galera::ReplicatorSMM::abort_trx(TrxHandleMaster& trx, wsrep_seqno_t bf_seqno,
                                 wsrep_seqno_t* victim_seqno)
{
    assert(trx.local() == true);
    assert(trx.locked());

    const TrxHandleSlavePtr ts(trx.ts());

    if (ts)
    {
        log_debug << "aborting ts  " << *ts;
        assert(ts->global_seqno() != WSREP_SEQNO_UNDEFINED);
        if (ts->global_seqno() < bf_seqno &&
            (ts->flags() & TrxHandle::F_COMMIT))
        {
            log_debug << "seqno " << bf_seqno
                      << " trying to abort seqno " << ts->global_seqno();
            *victim_seqno = ts->global_seqno();
            return WSREP_NOT_ALLOWED;
        }
    }
    else
    {
        log_debug << "aborting trx " << trx;
    }

    wsrep_status_t retval(WSREP_OK);
    switch (trx.state())
    {
    case TrxHandle::S_MUST_ABORT:
    case TrxHandle::S_ABORTING:
    case TrxHandle::S_MUST_REPLAY:
        // victim trx was already BF aborted or it failed certification
        retval = WSREP_NOT_ALLOWED;
        break;
    case TrxHandle::S_EXECUTING:
        TX_SET_STATE(trx, TrxHandle::S_MUST_ABORT);
        break;
    case TrxHandle::S_REPLICATING:
    {
        // @note: it is important to place set_state() into beginning of
        // every case, because state must be changed AFTER switch() and
        // BEFORE entering monitors or taking any other action.
        TX_SET_STATE(trx, TrxHandle::S_MUST_ABORT);
        int rc;
        if (trx.gcs_handle() > 0 &&
            ((rc = gcs_.interrupt(trx.gcs_handle()))) != 0)
        {
            log_debug << "gcs_interrupt(): handle "
                      << trx.gcs_handle()
                      << " trx id " << trx.trx_id()
                      << ": " << strerror(-rc);
        }
        break;
    }
    case TrxHandle::S_CERTIFYING:
    {
        // trx is waiting in local monitor
        assert(ts);
        assert(ts->global_seqno() > 0);
        log_debug << "aborting ts: " << *ts << "; BF seqno: " << bf_seqno
                  << "; local position: " << local_monitor_.last_left();
        TX_SET_STATE(trx, TrxHandle::S_MUST_ABORT);
        LocalOrder lo(*ts);
        local_monitor_.interrupt(lo);
        break;
    }
    case TrxHandle::S_APPLYING:
    {
        // trx is waiting in apply monitor
        assert(ts);
        assert(ts->global_seqno() > 0);
        log_debug << "aborting ts: " << *ts << "; BF seqno: " << bf_seqno
                  << "; apply window: " << apply_monitor_.last_left() << " - "
                  << apply_monitor_.last_entered();
        TX_SET_STATE(trx, TrxHandle::S_MUST_ABORT);
        ApplyOrder ao(*ts);
        apply_monitor_.interrupt(ao);
        break;
    }
    case TrxHandle::S_COMMITTING:
    {
        // Trx is waiting in commit monitor
        assert(ts);
        assert(ts->global_seqno() > 0);
        log_debug << "aborting ts: " << *ts << "; BF seqno: " << bf_seqno
                  << "; commit position: " << last_committed();
        if (co_mode_ != CommitOrder::BYPASS)
        {
            CommitOrder co(*ts, co_mode_);
            bool const interrupted(commit_monitor_.interrupt(co));
            if (interrupted || !(ts->flags() & TrxHandle::F_COMMIT))
            {
                TX_SET_STATE(trx, TrxHandle::S_MUST_ABORT);
            }
            else
            {
                retval = WSREP_NOT_ALLOWED;
            }
        }
        break;
    }
    case TrxHandle::S_COMMITTED:
        assert(ts);
        assert(ts->global_seqno() > 0);
        if (ts->global_seqno() < bf_seqno &&
            (ts->flags() & TrxHandle::F_COMMIT))
        {
            retval = WSREP_NOT_ALLOWED;
        }
        else
        {
            retval = WSREP_OK;
        }
        break;
    case TrxHandle::S_ROLLING_BACK:
        log_error << "Attempt to enter commit monitor while holding "
            "locks in rollback by " << trx;
        // fallthrough
    default:
        log_warn << "invalid state " << trx.state()
                 << " in abort_trx for trx"
                 << trx;
        assert(0);
    }
    if (retval == WSREP_OK || retval == WSREP_NOT_ALLOWED)
    {
        *victim_seqno = (ts != 0 ? ts->global_seqno() : WSREP_SEQNO_UNDEFINED);
    }
    return retval;
}


wsrep_status_t galera::ReplicatorSMM::certify(TrxHandleMaster&  trx,
                                              wsrep_trx_meta_t* meta)
{
    assert(trx.state() == TrxHandle::S_REPLICATING);

    TrxHandleSlavePtr ts(trx.ts());
    assert(ts->state() == TrxHandle::S_REPLICATING);

    // Rollback should complete with post_rollback
    assert((ts->flags() & TrxHandle::F_ROLLBACK) == 0);

    assert(ts->local_seqno()  > 0);
    assert(ts->global_seqno() > 0);
    assert(ts->last_seen_seqno() >= 0);
    assert(ts->depends_seqno() >= -1);

    if (meta != 0)
    {
        assert(meta->gtid.uuid  == state_uuid_);
        assert(meta->gtid.seqno == ts->global_seqno());
        assert(meta->depends_on == ts->depends_seqno());
    }
    // State should not be checked here: If trx has been replicated,
    // it has to be certified and potentially applied. #528
    // if (state_() < S_JOINED) return WSREP_TRX_FAIL;

    wsrep_status_t retval(cert_and_catch(&trx, ts));

    assert((ts->flags() & TrxHandle::F_ROLLBACK) == 0 ||
           trx.state() == TrxHandle::S_ABORTING);

    if (gu_unlikely(retval != WSREP_OK))
    {
        switch(retval)
        {
        case WSREP_BF_ABORT:
            assert(ts->depends_seqno() >= 0);
            assert(trx.state() == TrxHandle::S_MUST_REPLAY ||
                   !(ts->flags() & TrxHandle::F_COMMIT));
            assert(ts->state() == TrxHandle::S_REPLICATING ||
                   ts->state() == TrxHandle::S_CERTIFYING ||
                   ts->state() == TrxHandle::S_ABORTING);
            // apply monitor will be entered in due course during replay
            break;
        case WSREP_TRX_FAIL:
            /* committing fragment fails certification or non-committing BF'ed */
            assert(ts->depends_seqno() < 0 ||
                   (ts->flags() & TrxHandle::F_COMMIT) == 0);
            assert(ts->state() == TrxHandle::S_ABORTING);
            // trx will rollback, must enter apply monitor without blocking
            apply_monitor_enter_immediately(*ts.get());
            break;
        default:
            assert(0);
        }

        return retval;
    }

    assert(ts->global_seqno() > STATE_SEQNO());
    assert(ts->depends_seqno() >= 0);

    TX_SET_STATE(trx, TrxHandle::S_APPLYING);

    ApplyOrder ao(*ts);
    bool interrupted(false);

    try
    {
        trx.unlock();
        GU_DBUG_SYNC_WAIT("before_certify_apply_monitor_enter");
        gu_trace(apply_monitor_.enter(ao));
        GU_DBUG_SYNC_WAIT("after_certify_apply_monitor_enter");
        trx.lock();
        assert(trx.state() == TrxHandle::S_APPLYING ||
               trx.state() == TrxHandle::S_MUST_ABORT);
    }
    catch (gu::Exception& e)
    {
        trx.lock();
        if (e.get_errno() == EINTR)
        {
            interrupted = true;
        }
        else throw;
    }

    if (gu_unlikely(interrupted || trx.state() == TrxHandle::S_MUST_ABORT))
    {
        assert(trx.state() == TrxHandle::S_MUST_ABORT);
        if (ts->flags() & TrxHandle::F_COMMIT)
        {
            TX_SET_STATE(trx, TrxHandle::S_MUST_REPLAY);

            if (!interrupted)
                TX_SET_STATE(*ts, TrxHandle::S_APPLYING);
            else
                assert(ts->state() == TrxHandle::S_CERTIFYING);
        }
        else
        {
            TX_SET_STATE(*ts, TrxHandle::S_ABORTING);
            TX_SET_STATE(trx, TrxHandle::S_ABORTING);

            if (interrupted == true)
            {
                assert(!apply_monitor_.entered(ao));
                apply_monitor_enter_immediately(*ts);
            }
            else
            {
                assert(apply_monitor_.entered(ao));
            }
        }
        retval = WSREP_BF_ABORT;
    }
    else
    {
        assert(apply_monitor_.entered(ao));
        TX_SET_STATE(*ts, TrxHandle::S_APPLYING);
    }

    assert(trx.state() != TrxHandle::S_MUST_ABORT);

    assert((retval == WSREP_OK && (trx.state() == TrxHandle::S_APPLYING ||
                                   trx.state() == TrxHandle::S_EXECUTING))
           ||
           (retval == WSREP_BF_ABORT && (
               trx.state() == TrxHandle::S_MUST_REPLAY ||
               trx.state() == TrxHandle::S_ABORTING))
        );

    if (meta) meta->depends_on = ts->depends_seqno();

    return retval;
}


wsrep_status_t galera::ReplicatorSMM::replay_trx(TrxHandleMaster& trx,
                                                 TrxHandleLock& lock,
                                                 void* const      trx_ctx)
{
    TrxHandleSlavePtr tsp(trx.ts());
    assert(tsp);
    TrxHandleSlave& ts(*tsp);

    assert(ts.global_seqno() > STATE_SEQNO());

    log_debug << "replay trx: " << trx << " ts: " << ts;

    if (trx.state() == TrxHandle::S_MUST_ABORT)
    {
        /* Aborted after certify() returned (meaning apply monitor entered) */
#ifndef NDEBUG
        ApplyOrder ao(ts);
        assert(apply_monitor_.entered(ao));
#endif
        TX_SET_STATE(trx, TrxHandle::S_MUST_REPLAY);
    }

    assert(trx.state() == TrxHandle::S_MUST_REPLAY);
    assert(trx.trx_id() != static_cast<wsrep_trx_id_t>(-1));

    wsrep_status_t retval(WSREP_OK);

    // Note: We set submit NULL trx pointer below to avoid
    // interrupting replaying in any monitor during replay.

    switch (ts.state())
    {
    case TrxHandle::S_REPLICATING:
        retval = cert_and_catch(&trx, tsp);
        if (retval != WSREP_OK)
        {
            assert(retval == WSREP_TRX_FAIL);
            assert(ts.state() == TrxHandle::S_ABORTING);
            apply_monitor_enter_immediately(ts);
            break;
        }
        assert(ts.state() == TrxHandle::S_CERTIFYING);
        // fall through
    case TrxHandle::S_CERTIFYING:
    {
        assert(ts.state() == TrxHandle::S_CERTIFYING);
        // safety measure to make sure that all preceding trxs finish before
        // replaying
        wsrep_seqno_t const ds(ts.depends_seqno());
        ts.set_depends_seqno(ts.global_seqno() - 1);

        ApplyOrder ao(ts);
        assert(apply_monitor_.entered(ao) == false);
        gu_trace(apply_monitor_.enter(ao));

        // restore dependency info
        ts.set_depends_seqno(WSREP_SEQNO_UNDEFINED);
        ts.set_depends_seqno(ds);
        TX_SET_STATE(ts, TrxHandle::S_APPLYING);
    }
    // fall through
    case TrxHandle::S_APPLYING:
        //
        // Commit monitor will be entered from commit_order_enter_remote.
        //
        // fall through
    case TrxHandle::S_COMMITTING:
        ++local_replays_;

        TX_SET_STATE(trx, TrxHandle::S_REPLAYING);
        try
        {
            // Only committing transactions should be replayed
            assert(ts.flags() & TrxHandle::F_COMMIT);

            wsrep_trx_meta_t meta = {{ state_uuid_,    ts.global_seqno() },
                                     { ts.source_id(), ts.trx_id(),
                                       ts.conn_id()                      },
                                     ts.depends_seqno()};

            /* failure to replay own trx is certainly a sign of inconsistency,
             * not trying to catch anything here */
            assert(trx.owned());
            bool unused(false);
            lock.unlock();
            gu_trace(ts.apply(trx_ctx, apply_cb_, meta, unused));
            lock.lock();
            assert(false == unused);
            log_debug << "replayed " << ts.global_seqno();
            assert(ts.state() == TrxHandle::S_COMMITTED);
            assert(trx.state() == TrxHandle::S_COMMITTED);
        }
        catch (gu::Exception& e)
        {
            mark_corrupt_and_close();
            return WSREP_NODE_FAIL;
        }

        // apply, commit monitors are released in post commit
        return WSREP_OK;
    default:
        assert(0);
        gu_throw_fatal << "Invalid state in replay for trx " << trx;
    }

    log_debug << "replaying failed for trx " << trx;
    assert(trx.state() == TrxHandle::S_ABORTING);

    return retval;
}

static void
dump_buf(std::ostream& os, const void* const buf, size_t const buf_len)
{
    std::ios_base::fmtflags const saved_flags(os.flags());
    char                    const saved_fill (os.fill('0'));

    os << std::oct;

    const char* const str(static_cast<const char*>(buf));
    for (size_t i(0); i < buf_len; ++i)
    {
        char const c(str[i]);

        if ('\0' == c) break;

        try
        {
            if (isprint(c) || isspace(c))
            {
                os.put(c);
            }
            else
            {
                os << '\\' << std::setw(2) << int(c);
            }
        }
        catch (std::ios_base::failure& f)
        {
            log_warn << "Failed to dump " << i << "th byte: " << f.what();
            break;
        }
    }

    os.flags(saved_flags);
    os.fill (saved_fill);
}

wsrep_status_t
galera::ReplicatorSMM::handle_commit_interrupt(TrxHandleMaster& trx,
                                               const TrxHandleSlave& ts)
{
    assert(trx.state() == TrxHandle::S_MUST_ABORT);

    if (ts.flags() & TrxHandle::F_COMMIT)
    {
        TX_SET_STATE(trx, TrxHandle::S_MUST_REPLAY);
        return WSREP_BF_ABORT;
    }
    else
    {
        TX_SET_STATE(trx, TrxHandle::S_ABORTING);
        return WSREP_TRX_FAIL;
    }
}

wsrep_status_t
galera::ReplicatorSMM::commit_order_enter_local(TrxHandleMaster& trx)
{
    assert(trx.local());
    assert(trx.ts() && trx.ts()->global_seqno() > 0);
    assert(trx.locked());

    assert(trx.state() == TrxHandle::S_APPLYING  ||
           trx.state() == TrxHandle::S_ABORTING  ||
           trx.state() == TrxHandle::S_REPLAYING);

    TrxHandle::State const next_state
        (trx.state() == TrxHandle::S_ABORTING ?
         TrxHandle::S_ROLLING_BACK : TrxHandle::S_COMMITTING);

    TX_SET_STATE(trx, next_state);

    if (gu_likely(co_mode_ != CommitOrder::BYPASS))
    {
        TrxHandleSlavePtr tsp(trx.ts());
        TrxHandleSlave& ts(*tsp);

#ifndef NDEBUG
        {
            ApplyOrder ao(ts);
            assert(apply_monitor_.entered(ao));
        }
#endif

        CommitOrder co(ts, co_mode_);
        if (ts.state() < TrxHandle::S_COMMITTING)
        {
            assert(!commit_monitor_.entered(co));
        }
        else
        {
            /* was BF'ed after having entered commit monitor */
            assert(commit_monitor_.entered(co));
            return WSREP_OK;
        }

        try
        {
            trx.unlock();
            GU_DBUG_SYNC_WAIT("before_local_commit_monitor_enter");
            gu_trace(commit_monitor_.enter(co));
            assert(commit_monitor_.entered(co));
            trx.lock();

            TX_SET_STATE(ts, ts.state() == TrxHandle::S_APPLYING ?
                         TrxHandle::S_COMMITTING : TrxHandle::S_ROLLING_BACK);

            /* non-committing fragments may be interrupted after having entered
             * commit_monitor_ */
            if (0 == (ts.flags() & TrxHandle::F_COMMIT) &&
                trx.state() == TrxHandle::S_MUST_ABORT)
                return handle_commit_interrupt(trx, ts);

            assert(trx.state() == TrxHandle::S_COMMITTING ||
                   trx.state() == TrxHandle::S_ROLLING_BACK);

        }
        catch (gu::Exception& e)
        {
            assert(!commit_monitor_.entered(co));
            assert(next_state != TrxHandle::S_ROLLING_BACK);
            trx.lock();
            if (e.get_errno() == EINTR)
            {
                return handle_commit_interrupt(trx, ts);
            }
            else throw;
        }
        assert(ts.global_seqno() > STATE_SEQNO());
    }
    assert(trx.locked());

    assert(trx.state() == TrxHandle::S_COMMITTING ||
           trx.state() == TrxHandle::S_ROLLING_BACK);

    return WSREP_OK;
}

wsrep_status_t
galera::ReplicatorSMM::commit_order_enter_remote(TrxHandleSlave& trx)
{
    assert(trx.global_seqno() > 0);
    assert(trx.state() == TrxHandle::S_APPLYING  ||
           trx.state() == TrxHandle::S_ABORTING);

#ifndef NDEBUG
    if (trx.state() == TrxHandle::S_REPLAYING)
    {
        assert(trx.local());
        assert((trx.flags() & TrxHandle::F_ROLLBACK) == 0);

        ApplyOrder ao(trx);
        assert(apply_monitor_.entered(ao));
    }
#endif /* NDEBUG */

    CommitOrder co(trx, co_mode_);

    assert(!commit_monitor_.entered(co));

    if (gu_likely(co_mode_ != CommitOrder::BYPASS))
    {
        gu_trace(commit_monitor_.enter(co));
    }

    TX_SET_STATE(trx, trx.state() == TrxHandle::S_ABORTING ?
                  TrxHandle::S_ROLLING_BACK : TrxHandle::S_COMMITTING);

    assert(trx.state() == TrxHandle::S_COMMITTING ||
           trx.state() == TrxHandle::S_ROLLING_BACK);

    return WSREP_OK;
}

void galera::ReplicatorSMM::process_apply_error(TrxHandleSlave& trx,
                                                const wsrep_buf_t& error)
{
    gu::GTID const gtid(state_uuid_, trx.global_seqno());
    int res;

    if (trx.local_seqno() != -1 || trx.nbo_end())
    {
        /* this must be done IN ORDER to avoid multiple elections, hence
         * anything else but LOCAL_OOOC and NO_OOOC is potentially broken */
        res = gcs_.vote(gtid, -1, error.ptr, error.len);
    }
    else res = 2;

    if (res != 0)
    {
        std::ostringstream os;

        switch (res)
        {
        case 2:
            os << "Failed on preordered " << gtid << ": inconsistency.";
            break;
        case 1:
            os << "Inconsistent by consensus on " << gtid;
            break;
        default:
            os << "Could not reach consensus on " << gtid
               << " (rcode: " << res << "), assuming inconsistency.";
        }

        galera::ApplyException ae(os.str(), NULL, error.ptr, error.len);
        GU_TRACE(ae);
        throw ae;
    }
    else
    {
        /* mark action as invalid (skip seqno) and return normally */
        gcache_.seqno_skip(trx.action().first,
                           trx.global_seqno(), GCS_ACT_WRITESET);
    }
}

void
galera::ReplicatorSMM::handle_apply_error(TrxHandleSlave&    ts,
                                          const wsrep_buf_t& error,
                                          const std::string& custom_msg)
{
    assert(error.len > 0);

    std::ostringstream os;

    os << custom_msg << ts.global_seqno() << ", error: ";

    dump_buf(os, error.ptr, error.len);

    try
    {
        if (!st_.corrupt())
            gu_trace(process_apply_error(ts, error));
    }
    catch (ApplyException& e)
    {
        log_error << "Inconsistency detected: "
                  << e.what();
        mark_corrupt_and_close();
    }
    catch (gu::Exception& e)
    {
        log_error << "Unexpected exception: " << e.what();
            assert(0);
            abort();
    }
    catch (...)
    {
        log_error << "Unknown exception";
        assert(0);
        abort();
    }
}

wsrep_status_t
galera::ReplicatorSMM::commit_order_leave(TrxHandleSlave&          trx,
                                          const wsrep_buf_t* const error)
{
    if (trx.state() == TrxHandle::S_MUST_ABORT &&
        (trx.flags() & TrxHandle::F_COMMIT))
    {
        assert(0);
        // This is possible in case of ALG: BF applier BF aborts
        // trx that has already grabbed commit monitor and is committing.
        // However, this should be acceptable assuming that commit
        // operation does not reserve any more resources and is able
        // to release already reserved resources.
        log_debug << "trx was BF aborted during commit: " << trx;
        // manipulate state to avoid crash
        TX_SET_STATE(trx, TrxHandle::S_MUST_REPLAY);
        TX_SET_STATE(trx, TrxHandle::S_REPLAYING);
    }

    assert(trx.state() == TrxHandle::S_COMMITTING ||
           trx.state() == TrxHandle::S_REPLAYING  ||
           trx.state() == TrxHandle::S_ABORTING   ||
           trx.state() == TrxHandle::S_ROLLING_BACK);

#ifndef NDEBUG
    {
        CommitOrder co(trx, co_mode_);
        assert(co_mode_ != CommitOrder::BYPASS || commit_monitor_.entered(co));
    }
#endif

    TrxHandle::State end_state(trx.state() == TrxHandle::S_ROLLING_BACK ?
                               TrxHandle::S_ROLLED_BACK :TrxHandle::S_COMMITTED);
    wsrep_status_t retval(WSREP_OK);

    if (gu_unlikely(error != NULL && error->ptr != NULL))
    {
        end_state = TrxHandle::S_ROLLED_BACK;
        handle_apply_error(trx, *error, "Failed to apply writeset ");
    }

    if (gu_likely(co_mode_ != CommitOrder::BYPASS))
    {
        CommitOrder co(trx, co_mode_);
        commit_monitor_.leave(co);
    }

    TX_SET_STATE(trx, end_state);
    /* master state will be set upon release */

    return retval;
}

wsrep_status_t galera::ReplicatorSMM::release_commit(TrxHandleMaster& trx)
{
    TrxHandleSlavePtr tsp(trx.ts());
    assert(tsp);
    TrxHandleSlave& ts(*tsp);

#ifndef NDEBUG
    {
        CommitOrder co(ts, co_mode_);
        assert(co_mode_ == CommitOrder::BYPASS ||
               commit_monitor_.entered(co) == false);
    }
#endif

    log_debug << "release_commit() for trx: " << trx << " ts: " << ts;

    assert((ts.flags() & TrxHandle::F_ROLLBACK) == 0);
    assert(ts.local_seqno() > 0 && ts.global_seqno() > 0);
    assert(ts.state() == TrxHandle::S_COMMITTED);
    // Streaming transaction may enter here in aborting state if the
    // BF abort happens during fragment commit ordering. Otherwise
    // should always be committed.
    assert(trx.state() == TrxHandle::S_COMMITTED ||
           (trx.state() == TrxHandle::S_ABORTING &&
            (ts.flags() & TrxHandle::F_COMMIT) == 0));
    assert(!ts.is_committed());

    wsrep_seqno_t const safe_to_discard(cert_.set_trx_committed(ts));

    ApplyOrder ao(ts);
    apply_monitor_.leave(ao);

    if ((ts.flags() & TrxHandle::F_COMMIT) == 0 &&
        trx.state() == TrxHandle::S_COMMITTED)
    {
        // continue streaming
        TX_SET_STATE(trx, TrxHandle::S_EXECUTING);
    }

    trx.reset_ts();

    ++local_commits_;

    report_last_committed(safe_to_discard);

    return WSREP_OK;
}


wsrep_status_t galera::ReplicatorSMM::release_rollback(TrxHandleMaster& trx)
{
    assert(trx.locked());

    if (trx.state() == TrxHandle::S_MUST_ABORT) // BF abort before replicaiton
        TX_SET_STATE(trx, TrxHandle::S_ABORTING);

    if (trx.state() == TrxHandle::S_ABORTING ||
        trx.state() == TrxHandle::S_EXECUTING)
        TX_SET_STATE(trx, TrxHandle::S_ROLLED_BACK);

    assert(trx.state() == TrxHandle::S_ROLLED_BACK);

    TrxHandleSlavePtr tsp(trx.ts());
    if (tsp)
    {
        TrxHandleSlave& ts(*tsp);

        log_debug << "release_rollback() trx: " << trx << ", ts: " << ts;

        if (ts.global_seqno() > 0)
        {
            // ts.depends_seqno() may be invalid here
            ApplyOrder ao(ts.global_seqno(), 0, ts.local());
            assert(apply_monitor_.entered(ao));

            if (ts.state() < TrxHandle::S_COMMITTED)
            {
                CommitOrder co(ts, co_mode_);

                if (ts.state() < TrxHandle::S_COMMITTING)
                {
                    assert(!commit_monitor_.entered(co));
                    commit_monitor_.enter(co);
                }

                assert(commit_monitor_.entered(co));
                commit_monitor_.leave(co);
            } //committed
            else
            {
                assert(trx.state() == TrxHandle::S_ROLLED_BACK);
                assert(ts.state() == TrxHandle::S_ROLLED_BACK ||
                       ts.state() == TrxHandle::S_COMMITTED);
                assert(ts.global_seqno() <= commit_monitor_.last_left());
            }

            assert(commit_monitor_.last_left() >= ts.global_seqno());

            /* Queued transactions will be set committed in the queue */
            wsrep_seqno_t const safe_to_discard
                (ts.queued() ?
                 WSREP_SEQNO_UNDEFINED : cert_.set_trx_committed(ts));

            apply_monitor_.leave(ao);
            report_last_committed(safe_to_discard);
        }
        else
        {
            assert(0); // remove this if()
        }
    }
    else
    {
        log_debug << "release_rollback() trx: " << trx << ", ts: nil";
    }

    // Trx was either rolled back by user or via certification failure,
    // last committed report not needed since cert index state didn't change.
    // report_last_committed();

    trx.reset_ts();
    ++local_rollbacks_;

    return WSREP_OK;
}


wsrep_status_t galera::ReplicatorSMM::sync_wait(wsrep_gtid_t* upto,
                                                int           tout,
                                                wsrep_gtid_t* gtid)
{
    gu::GTID wait_gtid;
    gu::datetime::Date wait_until(gu::datetime::Date::calendar() +
                                  ((tout == -1) ?
                                   gu::datetime::Period(causal_read_timeout_) :
                                   gu::datetime::Period(tout * gu::datetime::Sec)));

    if (upto == 0)
    {
        try
        {
            gcs_.caused(wait_gtid, wait_until);
        }
        catch (gu::Exception& e)
        {
            log_warn << "gcs_caused() returned " << -e.get_errno()
                     << " (" << strerror(e.get_errno()) << ")";
            return WSREP_TRX_FAIL;
        }
    }
    else
    {
        wait_gtid.set(upto->uuid, upto->seqno);
    }

    try
    {
        // @note: Using timed wait for monitor is currently a hack
        // to avoid deadlock resulting from race between monitor wait
        // and drain during configuration change. Instead of this,
        // monitor should have proper mechanism to interrupt waiters
        // at monitor drain and disallowing further waits until
        // configuration change related operations (SST etc) have been
        // finished.

        // Note: Since wsrep API 26 application may request release of
        // commit monitor before the commit actually happens (commit
        // may have been ordered/queued on application side for later
        // processing). Therefore we now rely on apply_monitor on sync
        // wait. This is sufficient since apply_monitor is always released
        // only after the whole transaction is over.
        apply_monitor_.wait(wait_gtid, wait_until);

        if (gtid != 0)
        {
            commit_monitor_.last_left_gtid(*gtid);
        }
        ++causal_reads_;
        return WSREP_OK;
    }
    catch (gu::NotFound& e)
    {
        log_debug << "monitor wait failed for sync_wait: UUID mismatch";
        return WSREP_TRX_MISSING;
    }
    catch (gu::Exception& e)
    {
        log_debug << "monitor wait failed for sync_wait: " << e.what();
        return WSREP_TRX_FAIL;
    }
}


wsrep_status_t galera::ReplicatorSMM::last_committed_id(wsrep_gtid_t* gtid)
{
    commit_monitor_.last_left_gtid(*gtid);
    return WSREP_OK;
}


wsrep_status_t galera::ReplicatorSMM::wait_nbo_end(TrxHandleMaster* trx,
                                                   wsrep_trx_meta_t* meta)
{
    gu::shared_ptr<NBOCtx>::type
        nbo_ctx(cert_.nbo_ctx(meta->gtid.seqno));

    // Send end message
    trx->set_state(TrxHandle::S_REPLICATING);

    WriteSetNG::GatherVector actv;
    size_t const actv_size(
        trx->write_set_out().gather(trx->source_id(),
                                    trx->conn_id(),
                                    trx->trx_id(),
                                    actv));
  resend:
    wsrep_seqno_t lc(last_committed());
    if (lc == WSREP_SEQNO_UNDEFINED)
    {
        // Provider has been closed
        return WSREP_NODE_FAIL;
    }
    trx->finalize(lc);

    trx->unlock();
    int err(gcs_.sendv(actv, actv_size, GCS_ACT_WRITESET, false, false));
    trx->lock();

    if (err == -EAGAIN || err == -ENOTCONN || err == -EINTR)
    {
        // Send was either interrupted due to states excahnge (EAGAIN),
        // due to non-prim (ENOTCONN) or due to timeout in send monitor
        // (EINTR).
        return WSREP_CONN_FAIL;
    }
    else if (err < 0)
    {
        log_error << "Failed to send NBO-end: " << err << ": "
                  << ::strerror(-err);
        return WSREP_NODE_FAIL;
    }

    TrxHandleSlavePtr end_ts;
    while ((end_ts = nbo_ctx->wait_ts()) == 0)
    {
        if (closing_ || state_() == S_CLOSED)
        {
            log_error << "Closing during nonblocking operation. "
                "Node will be left in inconsistent state and must be "
                "re-initialized either by full SST or from backup.";
            return WSREP_FATAL;
        }

        if (nbo_ctx->aborted())
        {
            log_debug << "NBO wait aborted, retrying send";
            // Wait was aborted by view change, resend message
            goto resend;
        }
    }

    assert(end_ts->ends_nbo() != WSREP_SEQNO_UNDEFINED);

    trx->add_replicated(end_ts);

    meta->gtid.uuid  = state_uuid_;
    meta->gtid.seqno = end_ts->global_seqno();
    meta->depends_on = end_ts->depends_seqno();

    ApplyOrder ao(*end_ts);
    apply_monitor_.enter(ao);

    CommitOrder co(*end_ts, co_mode_);
    if (co_mode_ != CommitOrder::BYPASS)
    {
        commit_monitor_.enter(co);
    }
    end_ts->set_state(TrxHandle::S_APPLYING);
    end_ts->set_state(TrxHandle::S_COMMITTING);

    trx->set_state(TrxHandle::S_CERTIFYING);
    trx->set_state(TrxHandle::S_APPLYING);
    trx->set_state(TrxHandle::S_COMMITTING);

    // Unref
    cert_.erase_nbo_ctx(end_ts->ends_nbo());

    return WSREP_OK;
}


wsrep_status_t galera::ReplicatorSMM::to_isolation_begin(TrxHandleMaster&  trx,
                                                         wsrep_trx_meta_t* meta)
{
    assert(trx.locked());

    if (trx.nbo_end())
    {
        return wait_nbo_end(&trx, meta);
    }

    TrxHandleSlavePtr ts_ptr(trx.ts());
    TrxHandleSlave& ts(*ts_ptr);

    if (meta != 0)
    {
        assert(meta->gtid.seqno > 0);
        assert(meta->gtid.seqno == ts.global_seqno());
        assert(meta->depends_on == ts.depends_seqno());
    }

    assert(trx.state() == TrxHandle::S_REPLICATING);
    assert(trx.trx_id() == static_cast<wsrep_trx_id_t>(-1));
    assert(ts.local_seqno() > -1 && ts.global_seqno() > -1);
    assert(ts.global_seqno() > STATE_SEQNO());

    CommitOrder co(ts, co_mode_);
    wsrep_status_t const retval(cert_and_catch(&trx, ts_ptr));
#if 0
    if (ts.nbo_start() == true || ts.nbo_end() == true)
    {
        log_info << "\n     MASTER processing NBO_"
                 << (ts.nbo_start() ? "START(" : "END(")
                 << ts.global_seqno() << ")"
                 << (WSREP_OK == retval ? ", must apply" : ", skip")
                 << ", ends NBO: " << ts.ends_nbo();
    }
#endif
    switch (retval)
    {
    case WSREP_OK:
    {
        TX_SET_STATE(trx, TrxHandle::S_APPLYING);
        TX_SET_STATE(ts, TrxHandle::S_APPLYING);

        ApplyOrder ao(ts);
        gu_trace(apply_monitor_.enter(ao));

        TX_SET_STATE(trx, TrxHandle::S_COMMITTING);
        TX_SET_STATE(ts, TrxHandle::S_COMMITTING);
        break;
    }
    case WSREP_TRX_FAIL:
        assert(ts.state() == TrxHandle::S_ABORTING);
        apply_monitor_enter_immediately(ts);
        break;
    default:
        assert(0);
        gu_throw_fatal << "unrecognized retval " << retval
                       << " for to isolation certification for " << ts;
        break;
    }

    if (co_mode_ != CommitOrder::BYPASS)
        try
        {
            commit_monitor_.enter(co);

            if (ts.state() == TrxHandle::S_COMMITTING)
            {
                log_debug << "Executing TO isolated action: " << ts;
                st_.mark_unsafe();
            }
            else
            {
                log_debug << "Grabbed TO for failed isolated action: " << ts;
                assert(trx.state() == TrxHandle::S_ABORTING);
            }
        }
        catch (...)
        {
            gu_throw_fatal << "unable to enter commit monitor: " << ts;
        }

    return retval;
}


wsrep_status_t
galera::ReplicatorSMM::to_isolation_end(TrxHandleMaster&         trx,
                                        const wsrep_buf_t* const err)
{
    TrxHandleSlavePtr ts_ptr(trx.ts());
    TrxHandleSlave& ts(*ts_ptr);

    log_debug << "Done executing TO isolated action: " << ts;

    assert(trx.state() == TrxHandle::S_COMMITTING ||
           trx.state() == TrxHandle::S_ABORTING);
    assert(ts.state() == TrxHandle::S_COMMITTING ||
           ts.state() == TrxHandle::S_ABORTING);

    if (NULL != err && NULL != err->ptr)
    {
        log_debug << "TO error message: " << gu::Hexdump(err->ptr, err->len, true);
        handle_apply_error(ts, *err, "Failed to execute TOI action ");
    }

    CommitOrder co(ts, co_mode_);
    if (co_mode_ != CommitOrder::BYPASS) commit_monitor_.leave(co);

    wsrep_seqno_t const safe_to_discard(cert_.set_trx_committed(ts));

    ApplyOrder ao(ts);
    apply_monitor_.leave(ao);

    if (ts.state() == TrxHandle::S_COMMITTING)
    {
        assert(trx.state() == TrxHandle::S_COMMITTING);
        TX_SET_STATE(trx, TrxHandle::S_COMMITTED);
        TX_SET_STATE(ts, TrxHandle::S_COMMITTED);

        if (trx.nbo_start() == false) st_.mark_safe();
    }
    else
    {
        assert(trx.state() == TrxHandle::S_ABORTING);
        assert(ts.state() == TrxHandle::S_ABORTING);
        TX_SET_STATE(trx, TrxHandle::S_ROLLED_BACK);
        TX_SET_STATE(ts, TrxHandle::S_ROLLING_BACK);
        TX_SET_STATE(ts, TrxHandle::S_ROLLED_BACK);
    }

    report_last_committed(safe_to_discard);

    return WSREP_OK;
}


namespace galera
{

static WriteSetOut*
writeset_from_handle (wsrep_po_handle_t&             handle,
                      const TrxHandleMaster::Params& trx_params)
{
    WriteSetOut* ret = static_cast<WriteSetOut*>(handle.opaque);

    if (NULL == ret)
    {
        try
        {
            ret = new WriteSetOut(
//                gu::String<256>(trx_params.working_dir_) << '/' << &handle,
                trx_params.working_dir_, wsrep_trx_id_t(&handle),
                /* key format is not essential since we're not adding keys */
                KeySet::version(trx_params.key_format_), NULL, 0, 0,
                trx_params.record_set_ver_,
                WriteSetNG::MAX_VERSION, DataSet::MAX_VERSION, DataSet::MAX_VERSION,
                trx_params.max_write_set_size_);

            handle.opaque = ret;
        }
        catch (std::bad_alloc& ba)
        {
            gu_throw_error(ENOMEM) << "Could not create WriteSetOut";
        }
    }

    return ret;
}

} /* namespace galera */

wsrep_status_t
galera::ReplicatorSMM::preordered_collect(wsrep_po_handle_t&            handle,
                                          const struct wsrep_buf* const data,
                                          size_t                  const count,
                                          bool                    const copy)
{
    WriteSetOut* const ws(writeset_from_handle(handle, trx_params_));

    for (size_t i(0); i < count; ++i)
    {
        ws->append_data(data[i].ptr, data[i].len, copy);
    }

    return WSREP_OK;
}


wsrep_status_t
galera::ReplicatorSMM::preordered_commit(wsrep_po_handle_t&         handle,
                                         const wsrep_uuid_t&        source,
                                         uint64_t             const flags,
                                         int                  const pa_range,
                                         bool                 const commit)
{
    WriteSetOut* const ws(writeset_from_handle(handle, trx_params_));

    if (gu_likely(true == commit))
    {
        assert(source != WSREP_UUID_UNDEFINED);

        ws->set_flags (WriteSetNG::wsrep_flags_to_ws_flags(flags) |
                       WriteSetNG::F_PREORDERED);

        /* by loooking at trx_id we should be able to detect gaps / lost events
         * (however resending is not implemented yet). Something like
         *
         * wsrep_trx_id_t const trx_id(cert_.append_preordered(source, ws));
         *
         * begs to be here. */
        wsrep_trx_id_t const trx_id(preordered_id_.add_and_fetch(1));

        WriteSetNG::GatherVector actv;

        size_t const actv_size(ws->gather(source, 0, trx_id, actv));

        ws->finalize_preordered(pa_range); // also adds checksum

        int rcode;
        do
        {
            rcode = gcs_.sendv(actv, actv_size, GCS_ACT_WRITESET, false, false);
        }
        while (rcode == -EAGAIN && (usleep(1000), true));

        if (rcode < 0)
            gu_throw_error(-rcode)
                << "Replication of preordered writeset failed.";
    }

    delete ws; // cleanup regardless of commit flag

    handle.opaque = NULL;

    return WSREP_OK;
}


wsrep_status_t
galera::ReplicatorSMM::sst_sent(const wsrep_gtid_t& state_id, int rcode)
{
    assert (rcode <= 0);
    assert (rcode == 0 || state_id.seqno == WSREP_SEQNO_UNDEFINED);
    assert (rcode != 0 || state_id.seqno >= 0);

    if (state_() != S_DONOR)
    {
        log_error << "sst sent called when not SST donor, state " << state_();
        return WSREP_CONN_FAIL;
    }

    if (state_id.uuid != state_uuid_ && rcode >= 0)
    {
        // state we have sent no longer corresponds to the current group state
        // mark an error
        rcode = -EREMCHG;
    }

    try {
        if (rcode == 0)
            gcs_.join(gu::GTID(state_id.uuid, state_id.seqno), rcode);
        else
            /* stamp error message with the current state */
            gcs_.join(gu::GTID(state_uuid_, commit_monitor_.last_left()), rcode);

        return WSREP_OK;
    }
    catch (gu::Exception& e)
    {
        log_error << "failed to recover from DONOR state: " << e.what();
        return WSREP_CONN_FAIL;
    }
}

void galera::ReplicatorSMM::process_trx(void* recv_ctx,
                                        const TrxHandleSlavePtr& ts_ptr)
{
    assert(recv_ctx != 0);
    assert(ts_ptr != 0);

    TrxHandleSlave& ts(*ts_ptr);

    assert(ts.local_seqno() > 0);
    assert(ts.global_seqno() > 0);
    assert(ts.last_seen_seqno() >= 0);
    assert(ts.depends_seqno() == -1 || ts.version() >= 4);
    assert(ts.state() == TrxHandle::S_REPLICATING);

    wsrep_status_t const retval(cert_and_catch(0, ts_ptr));
#if 0
    if (ts.nbo_start() == true || ts.nbo_end() == true)
    {
        log_info << "\n     SLAVE processing NBO_"
                 << (ts.nbo_start() ? "START(" : "END(")
                 << ts.global_seqno() << ")"
                 << (WSREP_OK == retval ? ", must apply" : ", skip")
                 << ", ends NBO: " << ts.ends_nbo();
    }
#endif
    switch (retval)
    {
    case WSREP_TRX_FAIL:
        assert(ts.state() == TrxHandle::S_ABORTING);
        /* fall through to apply_trx() */
    case WSREP_OK:
        try
        {
            if (ts.nbo_end() == true)
            {
                // NBO-end events are for internal operation only, not to be
                // consumed by application. If the NBO end happens with
                // different seqno than the current event's global seqno,
                // release monitors. In other case monitors will be grabbed
                // by local NBO handler threads.
                if (ts.ends_nbo() == WSREP_SEQNO_UNDEFINED)
                {
                    assert(WSREP_OK != retval);
                    assert(ts.state() == TrxHandle::S_ABORTING);
                }
                else
                {
                    assert(WSREP_OK == retval);
                    assert(ts.ends_nbo() > 0);
                    // Signal NBO waiter here after leaving local ordering
                    // critical section.
                    gu::shared_ptr<NBOCtx>::type nbo_ctx(
                        cert_.nbo_ctx(ts.ends_nbo()));
                    assert(nbo_ctx != 0);
                    nbo_ctx->set_ts(ts_ptr);
                    break;
                }
            }

            gu_trace(apply_trx(recv_ctx, ts));
        }
        catch (std::exception& e)
        {
            log_fatal << "Failed to apply trx: " << ts;
            log_fatal << e.what();
            log_fatal << "Node consistency compromized, leaving cluster...";
            mark_corrupt_and_close();
            assert(0); // this is an unexpected exception
            // keep processing events from the queue until provider is closed
        }
        break;
    case WSREP_TRX_MISSING: // must be skipped due to SST
        assert(ts.state() == TrxHandle::S_ABORTING);
        break;
    default:
        // this should not happen for remote actions
        gu_throw_error(EINVAL)
            << "unrecognized retval for remote trx certification: "
            << retval << " trx: " << ts;
    }
}


void galera::ReplicatorSMM::process_commit_cut(wsrep_seqno_t const seq,
                                               wsrep_seqno_t const seqno_l)
{
    assert(seq > 0);
    assert(seqno_l > 0);

    LocalOrder lo(seqno_l);

    gu_trace(local_monitor_.enter(lo));

    if (seq >= cc_seqno_) /* Refs #782. workaround for
                           * assert(seqno >= seqno_released_) in gcache. */
        cert_.purge_trxs_upto(seq, true);

    local_monitor_.leave(lo);
    log_debug << "Got commit cut from GCS: " << seq;
}


/* NB: the only use for this method is in cancel_seqnos() below */
void galera::ReplicatorSMM::cancel_seqno(wsrep_seqno_t const seqno)
{
    assert(seqno > 0);

    ApplyOrder ao(seqno, seqno - 1);
    apply_monitor_.self_cancel(ao);

    if (co_mode_ != CommitOrder::BYPASS)
    {
        CommitOrder co(seqno, co_mode_);
        commit_monitor_.self_cancel(co);
    }
}

/* NB: the only use for this method is to dismiss the slave queue
 *     in corrupt state */
void galera::ReplicatorSMM::cancel_seqnos(wsrep_seqno_t const seqno_l,
                                          wsrep_seqno_t const seqno_g)
{
    if (seqno_l > 0)
    {
        LocalOrder lo(seqno_l);
        local_monitor_.self_cancel(lo);
    }

    if (seqno_g > 0) cancel_seqno(seqno_g);
}


void galera::ReplicatorSMM::drain_monitors(wsrep_seqno_t const upto)
{
    apply_monitor_.drain(upto);
    if (co_mode_ != CommitOrder::BYPASS) commit_monitor_.drain(upto);
}


void galera::ReplicatorSMM::process_vote(wsrep_seqno_t const seqno_g,
                                         wsrep_seqno_t const seqno_l,
                                         int64_t       const code)
{
    assert(seqno_g > 0);
    assert(seqno_l > 0);

    std::ostringstream msg;

    LocalOrder lo(seqno_l);
    gu_trace(local_monitor_.enter(lo));

    gu::GTID const gtid(state_uuid_, seqno_g);

    if (code > 0)  /* vote request */
    {
        assert(GCS_VOTE_REQUEST == code);
        log_info << "Got vote request for seqno " << gtid; //remove
        /* make sure WS was either successfully applied or already voted */
        drain_monitors(seqno_g);
        if (st_.corrupt()) goto out;

        int const ret(gcs_.vote(gtid, 0, NULL, 0));

        switch (ret)
        {
        case 0:         /* majority agrees */
            log_info << "Vote 0 (success) on " << gtid
                     << " is consistent with group. Continue.";
            goto out;
        case -EALREADY: /* already voted */
            log_info << gtid << " already voted on. Continue.";
            goto out;
        case 1:         /* majority disagrees */
            msg << "Vote 0 (success) on " << gtid
                << " is inconsistent with group. Leaving cluster.";
            goto fail;
        default:        /* general error */
            assert(ret < 0);
            msg << "Failed to vote on request for " << gtid << ": "
                << -ret << " (" << ::strerror(-ret) << "). "
                "Assuming inconsistency";
            goto fail;
        }
    }
    else if (code < 0)
    {
        msg << "Got negative vote on successfully applied " << gtid;
    fail:
        log_error << msg.str();
        mark_corrupt_and_close();
    }
    else
    {
        /* seems we are in majority */
    }
out:
    local_monitor_.leave(lo);
}


void galera::ReplicatorSMM::set_initial_position(const wsrep_uuid_t&  uuid,
                                                 wsrep_seqno_t const seqno)
{
    update_state_uuid(uuid);

    apply_monitor_.set_initial_position(uuid, seqno);
    if (co_mode_ != CommitOrder::BYPASS)
        commit_monitor_.set_initial_position(uuid, seqno);
}

void galera::ReplicatorSMM::establish_protocol_versions (int proto_ver)
{
    trx_params_.record_set_ver_ = gu::RecordSet::VER1;

    switch (proto_ver)
    {
    case 1:
        trx_params_.version_ = 1;
        str_proto_ver_ = 0;
        break;
    case 2:
        trx_params_.version_ = 1;
        str_proto_ver_ = 1;
        break;
    case 3:
    case 4:
        trx_params_.version_ = 2;
        str_proto_ver_ = 1;
        break;
    case 5:
        trx_params_.version_ = 3;
        str_proto_ver_ = 1;
        break;
    case 6:
        trx_params_.version_  = 3;
        str_proto_ver_ = 2; // gcs intelligent donor selection.
        // include handling dangling comma in donor string.
        break;
    case 7:
        // Protocol upgrade to handle IST SSL backwards compatibility,
        // no effect to TRX or STR protocols.
        trx_params_.version_ = 3;
        str_proto_ver_ = 2;
        break;
    case 8:
        // Protocol upgrade to enforce 8-byte alignment in writesets and CCs
        trx_params_.version_ = 3;
        trx_params_.record_set_ver_ = gu::RecordSet::VER2;
        str_proto_ver_ = 2;
        break;
    case 9:
        // Protocol upgrade to enable support for semi-shared key type.
        trx_params_.version_ = 4;
        trx_params_.record_set_ver_ = gu::RecordSet::VER2;
        str_proto_ver_ = 2;
        break;
    case 10:
        // Protocol upgrade to enable support for:
        trx_params_.version_ = 5;// PA range preset in the writeset
        trx_params_.record_set_ver_ = gu::RecordSet::VER2;
        str_proto_ver_ = 3; // CC events in IST.
        break;
    default:
        log_fatal << "Configuration change resulted in an unsupported protocol "
            "version: " << proto_ver << ". Can't continue.";
        abort();
    };

    protocol_version_ = proto_ver;
    log_info << "REPL Protocols: " << protocol_version_ << " ("
             << trx_params_.version_ << ", " << str_proto_ver_ << ")";
}

void galera::ReplicatorSMM::record_cc_seqnos(wsrep_seqno_t cc_seqno,
                                             const char* source)
{
    cc_seqno_ = cc_seqno;
    cc_lowest_trx_seqno_ = cert_.lowest_trx_seqno();
    log_info << "Lowest cert indnex boundary for CC from " << source
             << ": " << cc_lowest_trx_seqno_;;
    log_info << "Min available from gcache for CC from " << source
             << ": " << gcache_.seqno_min();
    // GCache must contain some actions, at least this CC
    assert(gcache_.seqno_min() > 0);
    // Lowest TRX must not have been released from gcache at this
    // point.
    assert(cc_lowest_trx_seqno_ >= gcache_.seqno_min());
}

void
galera::ReplicatorSMM::update_incoming_list(const wsrep_view_info_t& view)
{
    static char const separator(',');

    ssize_t new_size(0);

    if (view.memb_num > 0)
    {
        new_size += view.memb_num - 1; // separators

        for (int i = 0; i < view.memb_num; ++i)
        {
            new_size += strlen(view.members[i].incoming);
        }
    }

    gu::Lock lock(incoming_mutex_);

    incoming_list_.clear();
    incoming_list_.resize(new_size);

    if (new_size <= 0) return;

    incoming_list_ = view.members[0].incoming;

    for (int i = 1; i < view.memb_num; ++i)
    {
        incoming_list_ += separator;
        incoming_list_ += view.members[i].incoming;
    }
}

static galera::Replicator::State state2repl(gcs_node_state const my_state,
                                            int const            my_idx)
{
    switch (my_state)
    {
    case GCS_NODE_STATE_NON_PRIM:
    case GCS_NODE_STATE_PRIM:
        return galera::Replicator::S_CONNECTED;
    case GCS_NODE_STATE_JOINER:
        return galera::Replicator::S_JOINING;
    case GCS_NODE_STATE_JOINED:
        return galera::Replicator::S_JOINED;
    case GCS_NODE_STATE_SYNCED:
        return galera::Replicator::S_SYNCED;
    case GCS_NODE_STATE_DONOR:
        return galera::Replicator::S_DONOR;
    case GCS_NODE_STATE_MAX:
        assert(0);
    }

    gu_throw_fatal << "unhandled gcs state: " << my_state;
    GU_DEBUG_NORETURN;
}

void
galera::ReplicatorSMM::submit_view_info(void*                    recv_ctx,
                                        const wsrep_view_info_t* view_info)
{
    wsrep_cb_status_t const rcode
        (view_cb_(app_ctx_, recv_ctx, view_info, 0, 0));

    if (WSREP_CB_SUCCESS != rcode)
    {
        assert(0);
        gu_throw_fatal << "View callback failed. "
            "This is unrecoverable, restart required.";
    }
}

void
galera::ReplicatorSMM::process_conf_change(void*                    recv_ctx,
                                           const struct gcs_action& cc)
{
    static int const ORDERED_CC = 10; /* repl protocol version which orders CC */
    assert(cc.seqno_l > -1);

    gcs_act_cchange const conf(cc.buf, cc.size);

    bool const from_IST(0 == cc.seqno_l);
    bool const ordered(conf.repl_proto_ver >= ORDERED_CC);

    log_info << "####### processing CC " << conf.seqno
             << (from_IST ? ", from IST" : ", local")
             << (ordered ? ", ordered" : ", unordered");

    LocalOrder lo(cc.seqno_l);

    if (!from_IST)
    {
        gu_trace(local_monitor_.enter(lo));
        gu_trace(process_pending_queue(cc.seqno_g));
    }

    wsrep_seqno_t const upto(cert_.position());
    log_info << "####### drain monitors upto " << upto;
    gu_trace(drain_monitors(upto));

    int const prev_protocol_version(protocol_version_);

    if (conf.conf_id >= 0) // Primary configuration
    {
        assert(!from_IST || conf.repl_proto_ver >= ORDERED_CC);
        establish_protocol_versions (conf.repl_proto_ver);
    }

    // if CC comes from IST uuid_ must be already defined
    assert(!from_IST       || WSREP_UUID_UNDEFINED != uuid_);
    // we must have either my_idx (passed in seqno_g) or uuid_ defined
    assert(cc.seqno_g >= 0 || WSREP_UUID_UNDEFINED != uuid_);

    wsrep_uuid_t new_uuid(uuid_);
    wsrep_view_info_t* const view_info
        (galera_view_info_create(conf,
                                 capabilities(conf.repl_proto_ver),
                                 (!from_IST ? cc.seqno_g : -1), new_uuid));

    if (view_info->status == WSREP_VIEW_PRIMARY)
    {
        safe_to_bootstrap_ = (view_info->memb_num == 1);
    }

    int const my_idx(view_info->my_idx);
    gcs_node_state_t const my_state
        (my_idx >= 0 ? conf.memb[my_idx].state_ : GCS_NODE_STATE_NON_PRIM);

    assert(my_state >= GCS_NODE_STATE_NON_PRIM);
    assert(my_state < GCS_NODE_STATE_MAX);

    wsrep_seqno_t const group_seqno(view_info->state_id.seqno);
    const wsrep_uuid_t& group_uuid (view_info->state_id.uuid);
    assert(group_seqno == conf.seqno);

    if (!from_IST)
    {
        bool first_view(false);
        if (WSREP_UUID_UNDEFINED == uuid_)
        {
            uuid_ = new_uuid;
            first_view = true;
        }
        else
        {
            if (view_info-> memb_num > 0 && view_info->my_idx < 0)
                // something went wrong, member must be present in own view
            {
                std::ostringstream msg;

                msg << "Node UUID " << uuid_ << " is absent from the view:\n";

                for (int m(0); m < view_info->memb_num; ++m)
                {
                    msg << '\t' << view_info->members[m].id << '\n';
                }

                msg << "most likely due to unexpected node identity change. "
                    "Aborting.";

                log_fatal << msg.str();

                abort();
            }
        }

        log_info << "####### My UUID: " << uuid_;

        // First view from the group or group uuid has changed,
        // call connected callback to notify application.
        if ((first_view || state_uuid_ != group_uuid) && connected_cb_)
        {
            wsrep_cb_status_t cret(connected_cb_(app_ctx_, view_info));
            if (cret != WSREP_CB_SUCCESS)
            {
                log_fatal << "Application returned error "
                          << cret
                          << " from connect callback, aborting";
                abort();
            }
        }

        if (conf.seqno != WSREP_SEQNO_UNDEFINED &&
            conf.seqno <= sst_seqno_)
        {
            assert(!from_IST);
            log_info << "####### skipping CC " << conf.seqno
                     << (from_IST ? ", from IST" : ", local");

            // applied already in SST/IST, skip
            gu_trace(local_monitor_.leave(lo));
            resume_recv();
            gcache_.free(const_cast<void*>(cc.buf));
            ::free(view_info);
            return;
        }
    } // !from_IST

    update_incoming_list(*view_info);

    bool const st_required
        (state_transfer_required(*view_info, my_state == GCS_NODE_STATE_PRIM));

    void*  app_req(0);
    size_t app_req_len(0);
#ifndef NDEBUG
    bool   app_waits_sst(false);
#endif

    if (st_required)
    {
        log_info << "State transfer required: "
                 << "\n\tGroup state: " << group_uuid << ":" << group_seqno
                 << "\n\tLocal state: " << state_uuid_<< ":" << STATE_SEQNO();

        assert(!from_IST);

        if (S_CONNECTED != state_()) state_.shift_to(S_CONNECTED);

        wsrep_cb_status_t const rcode(sst_request_cb_(app_ctx_,
                                                      &app_req, &app_req_len));

        if (WSREP_CB_SUCCESS != rcode)
        {
            assert(app_req_len <= 0);
            log_fatal << "SST request callback failed. This is unrecoverable, "
                      << "restart required.";
            abort();
        }
        else if (0 == app_req_len && state_uuid_ != group_uuid)
        {
            log_fatal << "Local state UUID " << state_uuid_
                      << " is different from group state UUID " << group_uuid
                      << ", and SST request is null: restart required.";
            abort();
        }
#ifndef NDEBUG
        app_waits_sst = (app_req_len > 0) &&
            (app_req_len != (strlen(WSREP_STATE_TRANSFER_NONE) + 1) ||
             memcmp(app_req, WSREP_STATE_TRANSFER_NONE, app_req_len));
#endif
    }
    else
    {
        log_info << "####### ST not required";
    }

    Replicator::State const next_state(state2repl(my_state, my_idx));

    if (conf.conf_id >= 0) // Primary configuration
    {
        // if protocol version >= ORDERED_CC, first CC already carries seqno 1,
        // so it can't be less than 1. For older protocols it can be 0.
        assert(group_seqno >= (protocol_version_ >= ORDERED_CC));

        //
        // Starting from protocol_version_ 8 joiner's cert index is rebuilt
        // from IST.
        //
        // The reasons to reset cert index:
        // - Protocol version lower than ORDERED_CC (ALL)
        // - Protocol upgrade                       (ALL)
        // - State transfer will take a place       (JOINER)
        //
        bool index_reset(protocol_version_ < ORDERED_CC ||
                         prev_protocol_version != protocol_version_ ||
                         // this last condition is a bit too strict. In fact
                         // checking for app_waits_sst would be enough, but in
                         // that case we'd have to skip cert index rebuilding
                         // when there is none.
                         // This would complicate the logic with little to no
                         // benefits...
                         st_required);

        if (index_reset)
        {
            gu::GTID position;

            if (protocol_version_ < ORDERED_CC)
            {
                position.set(group_uuid, group_seqno);
            }
            else
            {
                position.set(GU_UUID_NIL, 0);
            }

            /* 2 reasons for this here:
             * 1 - compatibility with protocols < ORDERED_CC
             * 2 - preparing cert index for preloading by setting seqno to 0 */
            log_info << "Cert index reset to " << position << " (proto: "
                     << protocol_version_ << "), state transfer needed: "
                     << (st_required ? "yes" : "no");
            /* flushes service thd, must be called before gcache_.seqno_reset()*/
            cert_.assign_initial_position(position, trx_params_.version_);
        }
        else
        {
            log_info << "Skipping cert index reset";
        }

        // This event can be processed 2 times:
        // 1) out-of-order when state transfer is required
        // 2) in-order (either when no state transfer or IST)
        // When doing it out of order, the event buffer is simply discarded
        if (st_required)
        {
            assert(!from_IST); // make sure we are never here from IST

            gu_trace(gcache_.free(const_cast<void*>(cc.buf)));

            // GCache::seqno_reset() happens here
            request_state_transfer (recv_ctx,
                                    group_uuid, group_seqno, app_req,
                                    app_req_len);
        }
        else if (conf.seqno > cert_.position())
        {
            assert(!app_waits_sst);

            /* since CC does not pass certification, need to adjust cert
             * position explicitly (when processed in order) */
            /* flushes service thd, must be called before gcache_.seqno_reset()*/
            cert_.adjust_position(*view_info, gu::GTID(group_uuid, group_seqno),
                                  trx_params_.version_);

            // Note: Monitor release/cancel happens after view event has been
            // processed.
            log_info << "####### Setting monitor position to " << group_seqno;
            set_initial_position(group_uuid, group_seqno - 1);

            if (!from_IST)
            {
                /* CCs from IST already have seqno assigned and cert. position
                 * adjusted */
                if (protocol_version_ >= ORDERED_CC)
                {
                    gu_trace(gcache_.seqno_assign(cc.buf, conf.seqno,
                                                  GCS_ACT_CCHANGE, false));
                }
                else /* before protocol ver 10 conf changes are not ordered */
                {
                    gu_trace(gcache_.free(const_cast<void*>(cc.buf)));
                }

                if (state_() == S_CONNECTED || state_() == S_DONOR)
                {
                    switch (next_state)
                    {
                    case S_JOINING:
                        state_.shift_to(S_JOINING);
                        break;
                    case S_DONOR:
                        if (state_() == S_CONNECTED)
                        {
                            state_.shift_to(S_DONOR);
                        }
                        break;
                    case S_JOINED:
                        state_.shift_to(S_JOINED);
                        break;
                    case S_SYNCED:
                        state_.shift_to(S_SYNCED);
                        if (synced_cb_(app_ctx_) != WSREP_CB_SUCCESS)
                        {
                            log_fatal << "Synced callback failed. This is "
                                      << "unrecoverable, restart required.";
                            abort();
                        }
                        break;
                    default:
                        log_debug << "next_state " << next_state;
                        break;
                    }
                }
            }

            // record CC related state seqnos, needed for IST on DONOR
            record_cc_seqnos(group_seqno, "group");

            st_.set(state_uuid_, WSREP_SEQNO_UNDEFINED, safe_to_bootstrap_);
        }
        else
        {
            assert(!from_IST);
        }

        if (!from_IST && state_() == S_JOINING && sst_state_ != SST_NONE)
        {
            /* There are two reasons we can be here:
             * 1) we just got state transfer in request_state_transfer() above;
             * 2) we failed here previously (probably due to partition).
             */
            try {
                gcs_.join(gu::GTID(state_uuid_, sst_seqno_), 0);
                sst_state_ = SST_NONE;
            }
            catch (gu::Exception& e)
            {
                log_error << "Failed to JOIN the cluster after SST";
            }
        }
    }
    else
    {
        // Non-primary configuration
        assert(conf.seqno == WSREP_SEQNO_UNDEFINED);
        assert(!from_IST);

        // reset sst_seqno_ every time we disconnct from PC
        sst_seqno_ = WSREP_SEQNO_UNDEFINED;

        gcache_.free(const_cast<void*>(cc.buf));

        gu::Lock lock(closing_mutex_);

        if (S_CONNECTED != next_state)
        {
            log_fatal << "Internal error: unexpected next state for "
                      << "non-prim: " << next_state
                      << ". Current state: " << state_() <<". Restart required.";
            abort();
        }

        if (state_() > S_CONNECTED)
        {
            assert(S_CONNECTED == next_state);
            state_.shift_to(S_CONNECTED);
        }
    }

    free(app_req);

    if (!from_IST /* A separate view from IST will be passed to ISTEventQueue */
        &&
        !st_required /* in-order processing  */)
    {
        try
        {
            submit_view_info(recv_ctx, view_info);
        }
        catch (gu::Exception& e)
        {
            log_fatal << e.what();
            abort();
        }
    }

    free(view_info);

    // Cancel monitors after view event has been processed by the
    // application. Otherwise last_committed_id() will return incorrect
    // value if called from view callback.
    // IST will release monitors after its view is processed
    if (!from_IST && !st_required && group_seqno > 0)
        cancel_seqno(group_seqno);

    if (!from_IST)
    {
        double foo, bar;
        size_t index_size;
        cert_.stats_get(foo, bar, index_size);
        local_monitor_.leave(lo);
        resume_recv();
    }

    if (conf.conf_id < 0 && conf.memb.size() == 0) {
        assert(!from_IST);
        log_debug << "Received SELF-LEAVE. Connection closed.";
        assert(cc.seqno_l > 0);

        gu::Lock lock(closing_mutex_);

        shift_to_CLOSED();
    }
}


void galera::ReplicatorSMM::process_join(wsrep_seqno_t seqno_j,
                                         wsrep_seqno_t seqno_l)
{
    LocalOrder lo(seqno_l);

    gu_trace(local_monitor_.enter(lo));

    wsrep_seqno_t const upto(cert_.position());
    drain_monitors(upto);

    if (seqno_j < 0 && S_JOINING == state_())
    {
        // #595, @todo: find a way to re-request state transfer
        log_fatal << "Failed to receive state transfer: " << seqno_j
                  << " (" << strerror (-seqno_j) << "), need to restart.";
        abort();
    }
    else
    {
        state_.shift_to(S_JOINED);
    }

    local_monitor_.leave(lo);
}


void galera::ReplicatorSMM::process_sync(wsrep_seqno_t seqno_l)
{
    LocalOrder lo(seqno_l);

    gu_trace(local_monitor_.enter(lo));

    wsrep_seqno_t const upto(cert_.position());
    drain_monitors(upto);

    state_.shift_to(S_SYNCED);
    if (synced_cb_(app_ctx_) != WSREP_CB_SUCCESS)
    {
        log_fatal << "Synced callback failed. This is unrecoverable, "
                  << "restart required.";
        abort();
    }
    local_monitor_.leave(lo);
}

wsrep_seqno_t galera::ReplicatorSMM::pause()
{
    // Grab local seqno for local_monitor_
    wsrep_seqno_t const local_seqno(
        static_cast<wsrep_seqno_t>(gcs_.local_sequence()));
    LocalOrder lo(local_seqno);
    local_monitor_.enter(lo);

    // Local monitor should take care that concurrent
    // pause requests are enqueued
    assert(pause_seqno_ == WSREP_SEQNO_UNDEFINED);
    pause_seqno_ = local_seqno;

    // Get drain seqno from cert index
    wsrep_seqno_t const upto(cert_.position());
    drain_monitors(upto);

    assert (apply_monitor_.last_left() >= upto);
    if (co_mode_ != CommitOrder::BYPASS)
    {
        assert (commit_monitor_.last_left() >= upto);
        assert (commit_monitor_.last_left() == apply_monitor_.last_left());
    }

    wsrep_seqno_t const ret(STATE_SEQNO());
    st_.set(state_uuid_, ret, safe_to_bootstrap_);

    log_info << "Provider paused at " << state_uuid_ << ':' << ret
             << " (" << pause_seqno_ << ")";

    return ret;
}

void galera::ReplicatorSMM::resume()
{
    if (pause_seqno_ == WSREP_SEQNO_UNDEFINED)
    {
        log_warn << "tried to resume unpaused provider";
        return;
    }

    st_.set(state_uuid_, WSREP_SEQNO_UNDEFINED, safe_to_bootstrap_);
    log_info << "resuming provider at " << pause_seqno_;
    LocalOrder lo(pause_seqno_);
    pause_seqno_ = WSREP_SEQNO_UNDEFINED;
    local_monitor_.leave(lo);
    log_info << "Provider resumed.";
}

void galera::ReplicatorSMM::desync()
{
    wsrep_seqno_t seqno_l;

    ssize_t const ret(gcs_.desync(seqno_l));

    if (seqno_l > 0)
    {
        LocalOrder lo(seqno_l); // need to process it regardless of ret value

        if (ret == 0)
        {
/* #706 - the check below must be state request-specific. We are not holding
          any locks here and must be able to wait like any other action.
          However practice may prove different, leaving it here as a reminder.
            if (local_monitor_.would_block(seqno_l))
            {
                gu_throw_error (-EDEADLK) << "Ran out of resources waiting to "
                                          << "desync the node. "
                                          << "The node must be restarted.";
            }
*/
            local_monitor_.enter(lo);
            if (state_() != S_DONOR) state_.shift_to(S_DONOR);
            local_monitor_.leave(lo);
        }
        else
        {
            local_monitor_.self_cancel(lo);
        }
    }

    if (ret)
    {
        gu_throw_error (-ret) << "Node desync failed.";
    }
}

void galera::ReplicatorSMM::resync()
{
    gcs_.join(gu::GTID(state_uuid_, commit_monitor_.last_left()), 0);
}


//////////////////////////////////////////////////////////////////////
//////////////////////////////////////////////////////////////////////
////                           Private
//////////////////////////////////////////////////////////////////////
//////////////////////////////////////////////////////////////////////

/* process pending queue events scheduled before seqno */
void galera::ReplicatorSMM::process_pending_queue(wsrep_seqno_t seqno)
{
    // pending_cert_queue_ contains all writesets that:
    //   a) were BF aborted before being certified
    //   b) are not going to be replayed even though
    //      cert_for_aborted() returned TEST_OK for them
    //
    // Before certifying the current seqno, check if
    // pending_cert_queue contains any smaller seqno.
    // This avoids the certification index to diverge
    // across nodes.
    TrxHandleSlavePtr aborted_ts;
    while ((aborted_ts = pending_cert_queue_.must_cert_next(seqno)) != NULL)
    {
        log_debug << "must cert next " << seqno << " aborted ts " << *aborted_ts;

        Certification::TestResult result;
        result = cert_.append_trx(aborted_ts);

        log_debug << "trx in pending cert queue certified, result: " << result;

        cert_.set_trx_committed(*aborted_ts);
    }
}

/* don't use this directly, use cert_and_catch() instead */
inline
wsrep_status_t galera::ReplicatorSMM::cert(TrxHandleMaster* trx,
                                           const TrxHandleSlavePtr& ts)
{
    assert(trx == 0 ||
           (trx->state() == TrxHandle::S_REPLICATING ||
            trx->state() == TrxHandle::S_MUST_REPLAY));
    assert(ts->state() == TrxHandle::S_REPLICATING);

    assert(ts->local_seqno()     != WSREP_SEQNO_UNDEFINED);
    assert(ts->global_seqno()    != WSREP_SEQNO_UNDEFINED);
    assert(ts->last_seen_seqno() >= 0);
    assert(ts->last_seen_seqno() < ts->global_seqno());

    LocalOrder lo(*ts);
    bool       interrupted(false);
    bool       in_replay(trx != 0 &&
                         trx->state() == TrxHandle::S_MUST_REPLAY);

    try
    {
        if (trx != 0)
        {
            if (in_replay == false) TX_SET_STATE(*trx, TrxHandle::S_CERTIFYING);
            trx->unlock();
        }

        if (in_replay == false || local_monitor_.entered(lo) == false)
        {
            gu_trace(local_monitor_.enter(lo));
        }

        if (trx != 0) trx->lock();

        assert(trx == 0 ||
               (trx->state() == TrxHandle::S_CERTIFYING ||
                trx->state() == TrxHandle::S_MUST_ABORT ||
                trx->state() == TrxHandle::S_MUST_REPLAY));

        TX_SET_STATE(*ts, TrxHandle::S_CERTIFYING);
    }
    catch (gu::Exception& e)
    {
        if (trx != 0) trx->lock();
        if (e.get_errno() == EINTR) { interrupted = true; }
        else throw;
    }

    wsrep_status_t retval(WSREP_OK);
    bool const applicable(ts->global_seqno() > STATE_SEQNO());
    assert(!ts->local() || applicable); // applicable can't be false for locals

    if (gu_unlikely (interrupted))
    {
        assert(trx != 0);
        retval = cert_for_aborted(ts);

        if (WSREP_TRX_FAIL != retval)
        {
            assert(ts->state() == TrxHandle::S_REPLICATING ||
                   ts->state() == TrxHandle::S_CERTIFYING);
            assert(WSREP_BF_ABORT == retval);
            assert(trx != 0);

            // If the transaction was committing, it must replay.
            if (ts->flags() & TrxHandle::F_COMMIT)
            {
                TX_SET_STATE(*trx, TrxHandle::S_MUST_REPLAY);
                return retval;
            }
            // if not - we need to rollback, so pretend that ceritficaiton
            // failed, but still update cert index to match slaves
            else
            {
                pending_cert_queue_.push(ts);
                TX_SET_STATE(*ts, TrxHandle::S_ABORTING);

                retval = WSREP_TRX_FAIL;
            }
        }
        else
        {
            assert(WSREP_TRX_FAIL == retval);
            assert(WSREP_SEQNO_UNDEFINED == ts->depends_seqno());
            pending_cert_queue_.push(ts);
        }

        assert(WSREP_TRX_FAIL == retval);
        assert(TrxHandle::S_ABORTING == ts->state());

        TX_SET_STATE(*trx, TrxHandle::S_ABORTING);

        local_monitor_.self_cancel(lo);
    }
    else
    {
        assert(ts->state() == TrxHandle::S_CERTIFYING);

        gu_trace(process_pending_queue(ts->global_seqno()));

        switch (cert_.append_trx(ts))
        {
        case Certification::TEST_OK:
            // NBO_END should certify positively only if it ends NBO
            assert(ts->ends_nbo() > 0 || !ts->nbo_end());
            if (gu_likely(applicable))
            {
                if (trx != 0 && trx->state() == TrxHandle::S_MUST_ABORT)
                {
                    if (ts->flags() & TrxHandle::F_COMMIT)
                    {
                        TX_SET_STATE(*trx, TrxHandle::S_MUST_REPLAY);
                        // apply monitor will be entered during replay
                    }
                    else
                    {
                        // Abort the transaction if non-committing
                        // fragment was BF aborted during certification.
                        TX_SET_STATE(*trx, TrxHandle::S_ABORTING);
                        TX_SET_STATE(*ts, TrxHandle::S_ABORTING);
                        apply_monitor_enter_immediately(*ts);
                    }
                    retval = WSREP_BF_ABORT;
                }
                else
                {
                    retval = WSREP_OK;
                }
                assert(ts->depends_seqno() >= 0);
            }
            else
            {
                // this can happen after SST position has been submitted
                // but not all actions preceding SST initial position
                // have been processed
                if (trx != 0) TX_SET_STATE(*trx, TrxHandle::S_ABORTING);
                TX_SET_STATE(*ts, TrxHandle::S_ABORTING);
                retval = WSREP_TRX_MISSING;
            }
            break;
        case Certification::TEST_FAILED:
            if (ts->nbo_end()) assert(ts->ends_nbo() == WSREP_SEQNO_UNDEFINED);
            assert(ts->state() == TrxHandle::S_ABORTING );
            // This check is not valid anymore. NBO may reserve resource
            // access for longer period, which must cause certification
            // to fail for all operations until the operation is over.
            // if (gu_unlikely(trx->is_toi() && applicable)) //small sanity check
            // {
            // may happen on configuration change
            //     log_warn << "Certification failed for TO isolated action: "
            //<< *trx;
            // assert(0);
            // }

            local_cert_failures_ += ts->local();
            if (trx != 0) TX_SET_STATE(*trx, TrxHandle::S_ABORTING);
            retval = applicable ? WSREP_TRX_FAIL : WSREP_TRX_MISSING;
            break;
        }

        // at this point we are about to leave local_monitor_. Make sure
        // trx checksum was alright before that.
        ts->verify_checksum();

        // we must do seqno assignment 'in order' for std::map reasons,
        // so keeping it inside the monitor. NBO end should never be skipped.
        bool const skip(ts->depends_seqno() < 0 && !ts->nbo_end());
        gcache_.seqno_assign (ts->action().first, ts->global_seqno(),
                              GCS_ACT_WRITESET, skip);

        if (gu_unlikely(WSREP_TRX_MISSING == retval))
        {
            assert(!applicable);
            /* this trx will never go through application chain */
            report_last_committed(cert_.set_trx_committed(*ts));
        }

        local_monitor_.leave(lo);
    }

    assert(WSREP_OK == retval || WSREP_TRX_FAIL == retval ||
           WSREP_TRX_MISSING == retval || WSREP_BF_ABORT == retval);

    if (gu_unlikely(WSREP_TRX_FAIL == retval))
    {
        assert(ts->state() == TrxHandle::S_ABORTING);
    }
    else
    {
        assert(WSREP_OK != retval || ts->depends_seqno() >= 0);
        if (WSREP_OK != retval && ts->local())
        {
            log_debug << "#############" << "Skipped cancel_monitors(): retval: "
                      << retval << ", trx: " << trx << ", ts: " << *ts;
        }
    }

#if 0
    uint16_t const sid(*reinterpret_cast<const uint16_t*>(&ts->source_id()));
    log_info << "######## certified g: " << ts->global_seqno()
             << ", s: " << ts->last_seen_seqno()
             << ", d: " << ts->depends_seqno()
             << ", sid: " << sid
             << ", retval: " << (retval == WSREP_OK);
#endif

    return retval;
}

/* pretty much any exception in cert() is fatal as it blocks local_monitor_ */
wsrep_status_t galera::ReplicatorSMM::cert_and_catch(
    TrxHandleMaster* trx,
    const TrxHandleSlavePtr& ts)
{
    try
    {
        return cert(trx, ts);
    }
    catch (std::exception& e)
    {
        log_fatal << "Certification exception: " << e.what();
    }
    catch (...)
    {
        log_fatal << "Unknown certification exception";
    }
    assert(0);
    abort();
}

/* This must be called BEFORE local_monitor_.self_cancel() due to
 * gcache_.seqno_assign() */
wsrep_status_t galera::ReplicatorSMM::cert_for_aborted(
    const TrxHandleSlavePtr& ts)
{
    // trx was BF aborted either while it was replicating or
    // while it was waiting for local monitor
    assert(ts->state() == TrxHandle::S_REPLICATING ||
           ts->state() == TrxHandle::S_CERTIFYING);

    Certification::TestResult const res(cert_.test(ts, false));

    switch (res)
    {
    case Certification::TEST_OK:
        return WSREP_BF_ABORT;

    case Certification::TEST_FAILED:
        // Next step will be monitors release. Make sure that ws was not
        // corrupted and cert failure is real before proceeding with that.
 //gcf788 - this must be moved to cert(), the caller method
        assert(ts->is_dummy());
        ts->verify_checksum();
        gcache_.seqno_assign (ts->action().first, ts->global_seqno(),
                              GCS_ACT_WRITESET, true);
        assert(!ts->nbo_end()); // should never be skipped in seqno_assign()
        return WSREP_TRX_FAIL;

    default:
        log_fatal << "Unexpected return value from Certification::test(): "
                  << res;
        abort();
    }
}


void
galera::ReplicatorSMM::update_state_uuid (const wsrep_uuid_t& uuid)
{
    if (state_uuid_ != uuid)
    {
        *(const_cast<wsrep_uuid_t*>(&state_uuid_)) = uuid;

        std::ostringstream os; os << state_uuid_;
        // Copy only non-nil terminated part of the source string
        // and terminate the string explicitly to silence a warning
        // generated by Wstringop-truncation
        char* str(const_cast<char*>(state_uuid_str_));
        strncpy(str, os.str().c_str(), sizeof(state_uuid_str_) - 1);
        str[sizeof(state_uuid_str_) - 1] = '\0';
    }

    st_.set(uuid, WSREP_SEQNO_UNDEFINED, safe_to_bootstrap_);
}

void
galera::ReplicatorSMM::abort()
{
    log_info << "ReplicatorSMM::abort()";
    gcs_.close();
    gu_abort();
}<|MERGE_RESOLUTION|>--- conflicted
+++ resolved
@@ -365,13 +365,7 @@
 
 wsrep_status_t galera::ReplicatorSMM::async_recv(void* recv_ctx)
 {
-<<<<<<< HEAD
-    assert(recv_ctx != 0);
-
     if (state_() <= S_CLOSED)
-=======
-    if (state_() == S_CLOSED || state_() == S_CLOSING)
->>>>>>> 647a907d
     {
         log_error <<"async recv cannot start, provider in CLOSED state";
         return WSREP_FATAL;
