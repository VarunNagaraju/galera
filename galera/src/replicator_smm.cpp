--- conflicted
+++ resolved
@@ -15,9 +15,10 @@
 #include <sstream>
 #include <iostream>
 
-<<<<<<< HEAD
+
 #define TX_SET_STATE(t_,s_) (t_).set_state(s_, __LINE__)
-=======
+
+
 wsrep_cap_t
 galera::ReplicatorSMM::capabilities(int protocol_version)
 {
@@ -33,15 +34,18 @@
                                   WSREP_CAP_UNORDERED            |
                                   WSREP_CAP_PREORDERED);
 
+    static uint64_t const v8_caps(WSREP_CAP_STREAMING);
+
     assert(protocol_version >= 4);
 
     uint64_t caps(v4_caps);
 
     if (protocol_version >= 5) caps |= v5_caps;
+    if (protocol_version >= 8) caps |= v8_caps;
 
     return caps;
 }
->>>>>>> fed6ad33
+
 
 std::ostream& galera::operator<<(std::ostream& os, ReplicatorSMM::State state)
 {
@@ -403,7 +407,6 @@
 
         if (state_() > S_CLOSED && !closing_)
         {
-<<<<<<< HEAD
             assert(WSREP_CONN_FAIL == retval);
             /* Last recv thread exiting due to error but replicator is not
              * closed. We need to at least gracefully leave the cluster.*/
@@ -419,24 +422,9 @@
             gcs_act_cchange const cc;
             wsrep_uuid_t tmp(uuid_);
             wsrep_view_info_t* const err_view
-                (galera_view_info_create(cc, -1, tmp));
+                (galera_view_info_create(cc, 0, -1, tmp));
             view_cb_(app_ctx_, recv_ctx, err_view, 0, 0);
             free(err_view);
-=======
-            if (retval == WSREP_OK)
-            {
-                log_warn << "Broken shutdown sequence, provider state: "
-                         << state_() << ", retval: " << retval;
-                assert (0);
-            }
-            else
-            {
-                // Generate zero view before exit to notify application
-                wsrep_view_info_t* err_view(galera_view_info_create(0, 0,false));
-                view_cb_(app_ctx_, recv_ctx, err_view, 0, 0);
-                free(err_view);
-            }
->>>>>>> fed6ad33
 
             shift_to_CLOSED();
         }
@@ -2084,14 +2072,7 @@
     log_info << "####### processing CC " << conf.seqno
              << (from_IST ? ", from IST" : ", local");
 
-<<<<<<< HEAD
     LocalOrder lo(cc.seqno_l);
-=======
-    wsrep_view_info_t* const view_info
-        (galera_view_info_create(&conf,
-                                 capabilities(conf.repl_proto_ver),
-                                 conf.my_state == GCS_NODE_STATE_PRIM));
->>>>>>> fed6ad33
 
     if (!from_IST)
     {
@@ -2113,7 +2094,10 @@
 
     wsrep_uuid_t new_uuid(uuid_);
     wsrep_view_info_t* const view_info
-        (galera_view_info_create(conf, (!from_IST ? cc.seqno_g : -1), new_uuid));
+        (galera_view_info_create(conf,
+                                 capabilities(conf.repl_proto_ver),
+                                 (!from_IST ? cc.seqno_g : -1), new_uuid));
+
     if (view_info->status == WSREP_VIEW_PRIMARY)
     {
         safe_to_bootstrap_ = (view_info->memb_num == 1);
@@ -2201,12 +2185,7 @@
     update_incoming_list(*view_info);
 
     bool const st_required
-<<<<<<< HEAD
         (state_transfer_required(*view_info, my_state == GCS_NODE_STATE_PRIM));
-=======
-        (state_transfer_required(*view_info,
-                                 conf.my_state == GCS_NODE_STATE_PRIM));
->>>>>>> fed6ad33
 
     void*  app_req(0);
     size_t app_req_len(0);
