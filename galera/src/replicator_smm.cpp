--- conflicted
+++ resolved
@@ -250,28 +250,13 @@
         seqno = args->state_id->seqno;
     }
 
-<<<<<<< HEAD
-    log_info << "End state: " << uuid << ':' << seqno << " #################";
+    log_debug << "End state: " << uuid << ':' << seqno << " #################";
 
     cc_seqno_ = seqno; // is it needed here?
 
     set_initial_position(uuid, seqno);
-=======
-    log_debug << "End state: " << uuid << ':' << seqno << " #################";
-
-    update_state_uuid (uuid);
-    gcache_.seqno_reset(to_gu_uuid(uuid), seqno);
+    gcache_.seqno_reset(gu::GTID(uuid, seqno));
     // update gcache position to one supplied by app.
-
-    cc_seqno_ = seqno; // is it needed here?
-
-    // the following initialization is needed only to pass seqno to
-    // connect() call. Ideally this should be done only on receving conf change.
-    apply_monitor_.set_initial_position(seqno);
-    if (co_mode_ != CommitOrder::BYPASS)
-        commit_monitor_.set_initial_position(seqno);
-    cert_.assign_initial_position(seqno, trx_proto_ver());
->>>>>>> 5ad612e2
 
     build_stats_vars(wsrep_stats_);
 }
@@ -2064,7 +2049,6 @@
     {
         log_info << "####### ST not required";
 
-<<<<<<< HEAD
         wsrep_cb_status_t const rcode
             (view_cb_(app_ctx_, recv_ctx, view_info, 0, 0));
 
@@ -2080,7 +2064,9 @@
 
     if (conf.conf_id >= 0) // Primary configuration
     {
-        assert(group_seqno > 0);
+        // if protocol version >= 8, first CC already carries seqno 1,
+        // so it can't be less than 1. For older protocols it can be 0.
+        assert(group_seqno >= (protocol_version_ >= 8));
 
         //
         // Starting from protocol_version_ 8 joiner's cert index  is rebuilt
@@ -2104,22 +2090,10 @@
         if (index_reset)
         {
             gu::GTID position;
-=======
-        // at this point there is no ongoing master or slave transactions
-        // and no new requests to service thread should be possible
-        service_thd_.flush();             // make sure service thd is idle
-
-        // we have to reset cert initial position here, SST does not contain
-        // cert index yet (see #197).
-        cert_.assign_initial_position(group_seqno, trx_params_.version_);
-
-        if (STATE_SEQNO() > 0) gcache_.seqno_release(STATE_SEQNO());
-        // make sure all gcache buffers are released
->>>>>>> 5ad612e2
 
             if (protocol_version_ < 8)
             {
-                position.set(group_uuid, STATE_SEQNO());
+                position.set(group_uuid, group_seqno);
             }
             else
             {
@@ -2132,12 +2106,8 @@
             log_info << "Cert index reset to " << position << " (proto: "
                      << protocol_version_ << "), state transfer needed: "
                      << (st_required ? "yes" : "no");
+            /* flushes service thd, must be called before gcache_.seqno_reset()*/
             cert_.assign_initial_position(position, trx_params_.version_);
-
-            // at this point there is no ongoing master or slave transactions
-            // and no new requests to service thread should be possible
-            if (STATE_SEQNO() > 0) gcache_.seqno_release(STATE_SEQNO());
-            // make sure all gcache buffers are released
         }
         else
         {
@@ -2161,35 +2131,25 @@
         }
         else if (conf.seqno > cert_.position())
         {
-<<<<<<< HEAD
             assert(!app_waits_sst);
-            assert(group_uuid  == conf.uuid);
-            assert(group_seqno == conf.seqno);
 
             /* since CC does not pass certification, need to adjust cert
              * position explicitly (when processed in order) */
-            cert_.adjust_position(*view_info, gu::GTID(conf.uuid, conf.seqno),
+            /* flushes service thd, must be called before gcache_.seqno_reset()*/
+            cert_.adjust_position(*view_info, gu::GTID(group_uuid, group_seqno),
                                   trx_params_.version_);
 
-            log_info << "####### Setting monitor position to "
-                     << group_seqno;
+            log_info << "####### Setting monitor position to " << group_seqno;
             set_initial_position(group_uuid, group_seqno - 1);
             cancel_seqno(group_seqno); // cancel CC seqno
-=======
-            if (view_info.view == 1 || !app_wants_st)
-            {
-                update_state_uuid (group_uuid);
-                gcache_.seqno_reset(to_gu_uuid(group_uuid), group_seqno);
-                apply_monitor_.set_initial_position(group_seqno);
-                if (co_mode_ != CommitOrder::BYPASS)
-                    commit_monitor_.set_initial_position(group_seqno);
-            }
->>>>>>> 5ad612e2
 
             if (!from_IST)
             {
                 /* CCs from IST already have seqno assigned and cert. position
                  * adjusted */
+
+                gcache_.seqno_reset(gu::GTID(conf.uuid, conf.seqno - 1));
+
                 if (protocol_version_ >= 8)
                 {
                     gu_trace(gcache_.seqno_assign(cc.buf, conf.seqno,
