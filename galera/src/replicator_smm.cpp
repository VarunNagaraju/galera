//
<<<<<<< HEAD
// Copyright (C) 2010-2016 Codership Oy <info@codership.com>
=======
// Copyright (C) 2010-2017 Codership Oy <info@codership.com>
>>>>>>> 4fe7d4e7
//

#include "galera_common.hpp"
#include "replicator_smm.hpp"
#include "gcs_action_source.hpp"
#include "galera_exception.hpp"

#include "galera_info.hpp"

#include <gu_debug_sync.hpp>
#include <gu_abort.h>

#include <sstream>
#include <iostream>

std::ostream& galera::operator<<(std::ostream& os, ReplicatorSMM::State state)
{
    switch (state)
    {
    case ReplicatorSMM::S_DESTROYED: return (os << "DESTROYED");
    case ReplicatorSMM::S_CLOSED:    return (os << "CLOSED");
    case ReplicatorSMM::S_CONNECTED: return (os << "CONNECTED");
    case ReplicatorSMM::S_JOINING:   return (os << "JOINING");
    case ReplicatorSMM::S_JOINED:    return (os << "JOINED");
    case ReplicatorSMM::S_SYNCED:    return (os << "SYNCED");
    case ReplicatorSMM::S_DONOR:     return (os << "DONOR");
    }

    gu_throw_fatal << "invalid state " << static_cast<int>(state);
}

//////////////////////////////////////////////////////////////////////
//////////////////////////////////////////////////////////////////////
//                           Public
//////////////////////////////////////////////////////////////////////
//////////////////////////////////////////////////////////////////////

galera::ReplicatorSMM::ReplicatorSMM(const struct wsrep_init_args* args)
    :
    ist_event_queue_    (),
    init_lib_           (reinterpret_cast<gu_log_cb_t>(args->logger_cb)),
    config_             (),
    init_config_        (config_, args->node_address, args->data_dir),
    parse_options_      (*this, config_, args->options),
    init_ssl_           (config_),
    str_proto_ver_      (-1),
    protocol_version_   (-1),
    proto_max_          (gu::from_string<int>(config_.get(Param::proto_max))),
    state_              (S_CLOSED),
    closing_mutex_      (),
    closing_cond_       (),
    closing_            (false),
    sst_state_          (SST_NONE),
    co_mode_            (CommitOrder::from_string(
                             config_.get(Param::commit_order))),
    state_file_         (config_.get(BASE_DIR)+'/'+GALERA_STATE_FILE),
    st_                 (state_file_),
    safe_to_bootstrap_  (true),
    trx_params_         (config_.get(BASE_DIR), -1,
                         KeySet::version(config_.get(Param::key_format)),
                         gu::from_string<int>(config_.get(
                             Param::max_write_set_size))),
    uuid_               (WSREP_UUID_UNDEFINED),
    state_uuid_         (WSREP_UUID_UNDEFINED),
    state_uuid_str_     (),
    cc_seqno_           (WSREP_SEQNO_UNDEFINED),
    cc_lowest_trx_seqno_(WSREP_SEQNO_UNDEFINED),
    pause_seqno_        (WSREP_SEQNO_UNDEFINED),
    app_ctx_            (args->app_ctx),
    connected_cb_       (args->connected_cb),
    view_cb_            (args->view_cb),
    sst_request_cb_     (args->sst_request_cb),
    apply_cb_           (args->apply_cb),
    commit_cb_          (args->commit_cb),
    unordered_cb_       (args->unordered_cb),
    sst_donate_cb_      (args->sst_donate_cb),
    synced_cb_          (args->synced_cb),
    sst_donor_          (),
    sst_uuid_           (WSREP_UUID_UNDEFINED),
    sst_seqno_          (WSREP_SEQNO_UNDEFINED),
    sst_mutex_          (),
    sst_cond_           (),
    sst_retry_sec_      (1),
    sst_received_       (false),
    gcache_             (config_, config_.get(BASE_DIR)),
    gcs_                (config_, gcache_, proto_max_, args->proto_ver,
                         args->node_name, args->node_incoming),
    service_thd_        (gcs_, gcache_),
    slave_pool_         (sizeof(TrxHandleSlave), 1024, "TrxHandleSlave"),
    as_                 (new GcsActionSource(slave_pool_, gcs_, *this, gcache_)),
    ist_receiver_       (config_, gcache_, slave_pool_, *this, args->node_address),
    ist_senders_        (gcache_),
    wsdb_               (),
    cert_               (config_, &service_thd_),
    local_monitor_      (),
    apply_monitor_      (),
    commit_monitor_     (),
    causal_read_timeout_(config_.get(Param::causal_read_timeout)),
    receivers_          (),
    replicated_         (),
    replicated_bytes_   (),
    keys_count_         (),
    keys_bytes_         (),
    data_bytes_         (),
    unrd_bytes_         (),
    local_commits_      (),
    local_rollbacks_    (),
    local_cert_failures_(),
    local_replays_      (),
    causal_reads_       (),
    preordered_id_      (),
    incoming_list_      (""),
    incoming_mutex_     (),
    wsrep_stats_        ()
{
    // @todo add guards (and perhaps actions)
    state_.add_transition(Transition(S_CLOSED,  S_DESTROYED));
    state_.add_transition(Transition(S_CLOSED,  S_CONNECTED));

    state_.add_transition(Transition(S_CONNECTED, S_CLOSED));
    state_.add_transition(Transition(S_CONNECTED, S_CONNECTED));
    state_.add_transition(Transition(S_CONNECTED, S_JOINING));
    // the following is possible only when bootstrapping new cluster
    // (trivial wsrep_cluster_address)
    state_.add_transition(Transition(S_CONNECTED, S_JOINED));
    // the following are possible on PC remerge
    state_.add_transition(Transition(S_CONNECTED, S_DONOR));
    state_.add_transition(Transition(S_CONNECTED, S_SYNCED));

    state_.add_transition(Transition(S_JOINING, S_CLOSED));
    // the following is possible if one non-prim conf follows another
    state_.add_transition(Transition(S_JOINING, S_CONNECTED));
    state_.add_transition(Transition(S_JOINING, S_JOINED));

    state_.add_transition(Transition(S_JOINED, S_CLOSED));
    state_.add_transition(Transition(S_JOINED, S_CONNECTED));
    state_.add_transition(Transition(S_JOINED, S_SYNCED));
    // the following is possible if one desync() immediately follows another
    state_.add_transition(Transition(S_JOINED, S_DONOR));

    state_.add_transition(Transition(S_SYNCED, S_CLOSED));
    state_.add_transition(Transition(S_SYNCED, S_CONNECTED));
    state_.add_transition(Transition(S_SYNCED, S_DONOR));

    state_.add_transition(Transition(S_DONOR, S_CLOSED));
    state_.add_transition(Transition(S_DONOR, S_CONNECTED));
    state_.add_transition(Transition(S_DONOR, S_JOINED));

    local_monitor_.set_initial_position(WSREP_UUID_UNDEFINED, 0);

    wsrep_uuid_t  uuid;
    wsrep_seqno_t seqno;

    st_.get (uuid, seqno, safe_to_bootstrap_);

    if (0 != args->state_id &&
        args->state_id->uuid != WSREP_UUID_UNDEFINED &&
        args->state_id->uuid == uuid                 &&
        seqno                == WSREP_SEQNO_UNDEFINED)
    {
        /* non-trivial recovery information provided on startup, and db is safe
         * so use recovered seqno value */
        seqno = args->state_id->seqno;
    }

    log_debug << "End state: " << uuid << ':' << seqno << " #################";

    cc_seqno_ = seqno; // is it needed here?

    set_initial_position(uuid, seqno);
    gcache_.seqno_reset(gu::GTID(uuid, seqno));
    // update gcache position to one supplied by app.

    build_stats_vars(wsrep_stats_);
}

void galera::ReplicatorSMM::start_closing()
{
    assert(closing_mutex_.locked());
    assert(state_() >= S_CONNECTED);
    if (!closing_)
    {
        closing_ = true;
        gcs_.close();
    }
}

void galera::ReplicatorSMM::shift_to_CLOSED()
{
    assert(closing_mutex_.locked());
    assert(closing_);

    state_.shift_to(S_CLOSED);

    /* Cleanup for re-opening. */
    uuid_ = WSREP_UUID_UNDEFINED;
    closing_ = false;
    if (st_.corrupt())
    {
        /* this is a synchronization hack to make sure all receivers are done
         * with their work and won't access cert module any more. The usual
         * monitor drain is not enough here. */
        while (receivers_() > 1) usleep(1000);

        // this should erase the memory of a pre-existing state.
        set_initial_position(WSREP_UUID_UNDEFINED, WSREP_SEQNO_UNDEFINED);
        cert_.assign_initial_position(gu::GTID(GU_UUID_NIL, -1),
                                      trx_params_.version_);
        sst_uuid_            = WSREP_UUID_UNDEFINED;
        sst_seqno_           = WSREP_SEQNO_UNDEFINED;
        cc_seqno_            = WSREP_SEQNO_UNDEFINED;
        cc_lowest_trx_seqno_ = WSREP_SEQNO_UNDEFINED;
        pause_seqno_         = WSREP_SEQNO_UNDEFINED;
    }

    closing_cond_.broadcast();
}

void galera::ReplicatorSMM::wait_for_CLOSED(gu::Lock& lock)
{
    assert(closing_mutex_.locked());
    assert(closing_);
    while (state_() > S_CLOSED) lock.wait(closing_cond_);
    assert(!closing_);
    assert(WSREP_UUID_UNDEFINED == uuid_);
}

galera::ReplicatorSMM::~ReplicatorSMM()
{
    log_info << "dtor state: " << state_();

    gu::Lock lock(closing_mutex_);

    switch (state_())
    {
    case S_CONNECTED:
    case S_JOINING:
    case S_JOINED:
    case S_SYNCED:
    case S_DONOR:
        start_closing();
        wait_for_CLOSED(lock);
    case S_CLOSED:
        ist_senders_.cancel();
        break;
    case S_DESTROYED:
        break;
    }

    delete as_;
}


wsrep_status_t galera::ReplicatorSMM::connect(const std::string& cluster_name,
                                              const std::string& cluster_url,
                                              const std::string& state_donor,
                                              bool  const        bootstrap)
{
    sst_donor_ = state_donor;
    service_thd_.reset();

    // make sure there was a proper initialization/cleanup
    assert(WSREP_UUID_UNDEFINED == uuid_);

    ssize_t err;
    wsrep_status_t ret(WSREP_OK);
    wsrep_seqno_t const seqno(STATE_SEQNO());
    wsrep_uuid_t  const gcs_uuid(seqno < 0 ? WSREP_UUID_UNDEFINED :state_uuid_);
    gu::GTID      const inpos(gcs_uuid, seqno);

    log_info << "Setting GCS initial position to " << inpos;

    if ((bootstrap == true || cluster_url == "gcomm://")
        && safe_to_bootstrap_ == false)
    {
        log_error << "It may not be safe to bootstrap the cluster from this node. "
                  << "It was not the last one to leave the cluster and may "
                  << "not contain all the updates. To force cluster bootstrap "
                  << "with this node, edit the grastate.dat file manually and "
                  << "set safe_to_bootstrap to 1 .";
        ret = WSREP_NODE_FAIL;
    }

    if (ret == WSREP_OK && (err = gcs_.set_initial_position(inpos)) != 0)
    {
        log_error << "gcs init failed:" << strerror(-err);
        ret = WSREP_NODE_FAIL;
    }

    if (ret == WSREP_OK &&
        (err = gcs_.connect(cluster_name, cluster_url, bootstrap)) != 0)
    {
        log_error << "gcs connect failed: " << strerror(-err);
        ret = WSREP_NODE_FAIL;
    }

    if (ret == WSREP_OK)
    {
        state_.shift_to(S_CONNECTED);
    }

    return ret;
}


wsrep_status_t galera::ReplicatorSMM::close()
{
    gu::Lock lock(closing_mutex_);

    if (state_() > S_CLOSED)
    {
        start_closing();
        wait_for_CLOSED(lock);
    }

    return WSREP_OK;
}


wsrep_status_t galera::ReplicatorSMM::async_recv(void* recv_ctx)
{
    assert(recv_ctx != 0);

    if (state_() <= S_CLOSED)
    {
        log_error <<"async recv cannot start, provider in CLOSED state";
        return WSREP_FATAL;
    }

    ++receivers_;

    bool exit_loop(false);
    wsrep_status_t retval(WSREP_OK);

    while (WSREP_OK == retval && state_() > S_CLOSED)
    {
        ssize_t rc;

        while (gu_unlikely((rc = as_->process(recv_ctx, exit_loop))
                           == -ECANCELED))
        {
            recv_IST(recv_ctx);
            // hack: prevent fast looping until ist controlling thread
            // resumes gcs prosessing
            usleep(10000);
        }

        if (gu_unlikely(rc <= 0))
        {
            retval = WSREP_CONN_FAIL;
        }
        else if (gu_unlikely(exit_loop == true))
        {
            assert(WSREP_OK == retval);

            if (receivers_.sub_and_fetch(1) > 0)
            {
                log_info << "Slave thread exiting on request.";
                break;
            }

            ++receivers_;
            log_warn << "Refusing exit for the last slave thread.";
        }
    }

    /* exiting loop already did proper checks */
    if (!exit_loop && receivers_.sub_and_fetch(1) == 0)
    {
        gu::Lock lock(closing_mutex_);

        if (state_() > S_CLOSED && !closing_)
        {
            assert(WSREP_CONN_FAIL == retval);
            /* Last recv thread exiting due to error but replicator is not
             * closed. We need to at least gracefully leave the cluster.*/

            log_warn << "Broken shutdown sequence, provider state: "
                     << state_() << ", retval: " << retval;
            assert (0);

            /* avoid abort in production */
            start_closing();

            // Generate zero view before exit to notify application
            gcs_act_cchange const cc;
            wsrep_uuid_t tmp(uuid_);
            wsrep_view_info_t* const err_view
                (galera_view_info_create(cc, -1, tmp));
            view_cb_(app_ctx_, recv_ctx, err_view, 0, 0);
            free(err_view);

            shift_to_CLOSED();
        }
    }

    log_debug << "Slave thread exit. Return code: " << retval;

    return retval;
}

void galera::ReplicatorSMM::apply_trx(void* recv_ctx, TrxHandleSlave& ts)
{
    assert(ts.global_seqno() > 0);
    if (!ts.skip_event())
    {
        assert(ts.trx_id() != uint64_t(-1) || ts.is_toi());
        assert(ts.certified() /*Repl*/ || ts.preordered() /*IST*/);
        assert(ts.local() == false ||
               (ts.flags() & TrxHandle::F_ROLLBACK));
    }

    ApplyException ae;

    ApplyOrder ao(ts);
    CommitOrder co(ts, co_mode_);

    uint32_t commit_flags(TrxHandle::trx_flags_to_wsrep_flags(ts.flags()));
    bool const aborting(TrxHandle::S_ABORTING == ts.state());
    bool const applying(!aborting || ts.pa_unsafe());

    if (gu_likely(applying))
    {
        gu_trace(apply_monitor_.enter(ao));
    }

    ts.set_state(TrxHandle::S_APPLYING);

    wsrep_trx_meta_t meta = { { state_uuid_,    ts.global_seqno() },
                              { ts.source_id(), ts.trx_id(), ts.conn_id() },
                              ts.depends_seqno() };

    try { gu_trace(ts.apply(recv_ctx, apply_cb_, meta)); }
    catch (ApplyException& e)
    {
        assert(0 != e.status());
        assert(NULL != e.data() || 0 == e.data_len());
        assert(0 != e.data_len() || NULL == e.data());

        if (ts.is_toi())
        {
            log_warn << "Ignoring error for TO isolated action: " << ts;
            e.free();
        }
        else
        {
            ae = e;
        }
    }
    /* at this point any other exception is fatal, not catching anything else. */

    wsrep_bool_t exit_loop(false);

    if (gu_likely(co_mode_ != CommitOrder::BYPASS))
    {
        gu_trace(commit_monitor_.enter(co));
        assert(ts.global_seqno() > STATE_SEQNO());
    }
    ts.set_state(TrxHandle::S_COMMITTING);

    TrxHandle::State end_state(aborting ?
                               TrxHandle::S_ROLLED_BACK :TrxHandle::S_COMMITTED);

    if (gu_likely(0 == ae.status()))
    {
        assert(NULL == ae.data());
        assert(0    == ae.data_len());
    }
    else
    {
        assert(NULL == ae.data() || ae.data_len() > 0);
        commit_flags |= WSREP_FLAG_ROLLBACK;
        end_state = TrxHandle::S_ROLLED_BACK;

        if (!st_.corrupt()) mark_corrupt_and_close();

        ae.free();
    }

    wsrep_cb_status_t const rcode(commit_cb_(recv_ctx, commit_flags,
                                             &meta, &exit_loop));

    if (gu_unlikely (rcode != WSREP_CB_SUCCESS))
        gu_throw_fatal << (commit_flags & WSREP_FLAG_ROLLBACK ?
                           "Rollback" : "Commit")
                       << " failed. Trx: " << ts;

    log_debug << "Slave " << (commit_flags & WSREP_FLAG_ROLLBACK ?
                              "rolled back " : "committed ")
              << ts.global_seqno();

    if (gu_likely(co_mode_ != CommitOrder::BYPASS))
    {
        commit_monitor_.leave(co);
    }

    ts.set_state(end_state);

    if (ts.local() == false)
    {
        GU_DBUG_SYNC_WAIT("after_commit_slave_sync");
    }

    wsrep_seqno_t const safe_to_discard(cert_.set_trx_committed(ts));
    if (gu_likely(ts.local_seqno() != -1 && 0 == ae.status()))
    {
        // trx with local seqno -1 originates from IST (or other source not gcs)
        report_last_committed(safe_to_discard);
    }

    if (gu_likely(applying))
    {
        /* For now need to keep it inside apply monitor to ensure all processing
         * ends by the time monitors are drained because of potential gcache
         * cleanup (and loss of the writeset buffer). Perhaps unordered monitor
         * is needed here. */
        ts.unordered(recv_ctx, unordered_cb_);

        apply_monitor_.leave(ao);
    }

    ts.set_exit_loop(exit_loop);
}


wsrep_status_t galera::ReplicatorSMM::send(TrxHandleMaster* trx,
                                           wsrep_trx_meta_t* meta)
{
    assert(trx->locked());
    if (state_() < S_JOINED) return WSREP_TRX_FAIL;

    // SR rollback
    const bool rollback(trx->flags() & TrxHandle::F_ROLLBACK);

    if (rollback)
    {
        assert(trx->state() == TrxHandle::S_ABORTING);
        assert((trx->flags() & TrxHandle::F_BEGIN) == 0);
        TrxHandleSlavePtr ts(TrxHandleSlave::New(true, slave_pool_),
                             TrxHandleSlaveDeleter());
        ts->set_global_seqno(0);
        trx->add_replicated(ts);
    }

    WriteSetNG::GatherVector actv;

    assert(trx->version() >= WS_NG_VERSION);
    size_t act_size = trx->write_set_out().gather(trx->source_id(),
                                                  trx->conn_id(),
                                                  trx->trx_id(),
                                                  actv);
    ssize_t rcode(0);
    do
    {
        const bool scheduled(!rollback);

        if (scheduled)
        {
            const ssize_t gcs_handle(gcs_.schedule());

            if (gu_unlikely(gcs_handle < 0))
            {
                log_debug << "gcs schedule " << strerror(-gcs_handle);
                rcode = gcs_handle;
                goto out;
            }
            trx->set_gcs_handle(gcs_handle);
        }

        assert(trx->version() >= WS_NG_VERSION);
        trx->finalize(last_committed());
        trx->unlock();
        // On rollback fragment, we instruct sendv to use gcs_sm_grab()
        // to avoid the scenario where trx is BF aborted but can't send
        // ROLLBACK fragment due to flow control, which results in
        // deadlock.
        // Otherwise sendv call was scheduled above, and we instruct
        // the call to use regular gcs_sm_enter()
        const bool grab(rollback);
        rcode = gcs_.sendv(actv, act_size,
                           GCS_ACT_WRITESET,
                           scheduled, grab);
        GU_DBUG_SYNC_WAIT("after_send_sync");
        trx->lock();
    }
    // TODO: Break loop after some timeout
    while (rcode == -EAGAIN && (usleep(1000), true));

    trx->set_gcs_handle(-1);

out:

    if (rcode <= 0)
    {
        log_debug << "ReplicatorSMM::send failed: " << -rcode;
    }

    return (rcode > 0 ? WSREP_OK : WSREP_TRX_FAIL);
}


wsrep_status_t galera::ReplicatorSMM::replicate(TrxHandleMaster* trx,
                                                wsrep_trx_meta_t* meta)
{
    assert(trx->locked());

    assert(trx->state() == TrxHandle::S_EXECUTING ||
           trx->state() == TrxHandle::S_MUST_ABORT);

    if (state_() < S_JOINED || trx->state() == TrxHandle::S_MUST_ABORT)
    {
    must_abort:
        if (trx->state() == TrxHandle::S_EXECUTING ||
            trx->state() == TrxHandle::S_REPLICATING)
            trx->set_state(TrxHandle::S_MUST_ABORT);

        trx->set_state(TrxHandle::S_ABORTING);

        if (trx->ts() != 0)
        {
            assert(trx->ts()->state() == TrxHandle::S_COMMITTED);
            trx->reset_ts();
        }

        return (st_.corrupt() ? WSREP_NODE_FAIL : WSREP_CONN_FAIL);
    }

    WriteSetNG::GatherVector actv;

    gcs_action act;
    act.type = GCS_ACT_WRITESET;
#ifndef NDEBUG
    act.seqno_g = GCS_SEQNO_ILL;
#endif

    assert(trx->version() >= WS_NG_VERSION);
    act.buf  = NULL;
    act.size = trx->write_set_out().gather(trx->source_id(),
                                           trx->conn_id(),
                                           trx->trx_id(),
                                           actv);

    trx->set_state(TrxHandle::S_REPLICATING);

    ssize_t rcode(-1);

    do
    {
        assert(act.seqno_g == GCS_SEQNO_ILL);

        const ssize_t gcs_handle(gcs_.schedule());

        if (gu_unlikely(gcs_handle < 0))
        {
            log_debug << "gcs schedule " << strerror(-gcs_handle);
            goto must_abort;
        }

        trx->set_gcs_handle(gcs_handle);

        assert(trx->version() >= WS_NG_VERSION);
        trx->finalize(last_committed());
        trx->unlock();
        assert (act.buf == NULL); // just a sanity check
        rcode = gcs_.replv(actv, act, true);

        GU_DBUG_SYNC_WAIT("after_replicate_sync")
        trx->lock();
    }
    while (rcode == -EAGAIN && trx->state() != TrxHandle::S_MUST_ABORT &&
           (usleep(1000), true));

    trx->set_gcs_handle(-1);

    if (rcode < 0)
    {
        if (rcode != -EINTR)
        {
            log_debug << "gcs_repl() failed with " << strerror(-rcode)
                      << " for trx " << *trx;
        }

        assert(rcode != -EINTR || trx->state() == TrxHandle::S_MUST_ABORT);
        assert(act.seqno_l == GCS_SEQNO_ILL && act.seqno_g == GCS_SEQNO_ILL);
        assert(NULL == act.buf);

        if (trx->state() != TrxHandle::S_MUST_ABORT)
        {
            trx->set_state(TrxHandle::S_MUST_ABORT);
        }

        goto must_abort;
    }

    assert(act.buf != NULL);
    assert(act.size == rcode);
    assert(act.seqno_l > 0);
    assert(act.seqno_g > 0);

    TrxHandleSlavePtr ts(TrxHandleSlave::New(true, slave_pool_),
                         TrxHandleSlaveDeleter());

    gu_trace(ts->unserialize<true>(act));
    ts->set_local(true);

    ts->update_stats(keys_count_, keys_bytes_, data_bytes_, unrd_bytes_);

    trx->add_replicated(ts);

    ++replicated_;
    replicated_bytes_ += rcode;

    assert(trx->version() >= WS_NG_VERSION);

    assert(trx->source_id() == ts->source_id());
    assert(trx->conn_id()   == ts->conn_id());
    assert(trx->trx_id()    == ts->trx_id());

    assert(ts->global_seqno() == act.seqno_g);
    assert(ts->last_seen_seqno() >= 0);

    assert(trx->ts() == ts);

    wsrep_status_t retval(WSREP_TRX_FAIL);

    // ROLLBACK event shortcut to avoid blocking in monitors or
    // getting BF aborted inside provider
    if (gu_unlikely(trx->flags() & TrxHandle::F_ROLLBACK))
    {
        assert(ts->depends_seqno() > 0); // must be set at unserialization
        ts->cert_bypass(true);
        ts->mark_certified();
        gcache_.seqno_assign(ts->action().first, ts->global_seqno(),
                             GCS_ACT_WRITESET, false);
        cancel_monitors<true>(*ts);

        trx->set_state(TrxHandle::S_MUST_ABORT);
        trx->set_state(TrxHandle::S_ABORTING);
        ts->set_state(TrxHandle::S_ABORTING); // to pass asserts in post_rollback

        goto out;
    }

    if (gu_unlikely(trx->state() == TrxHandle::S_MUST_ABORT))
    {
        retval = cert_for_aborted(ts);

        if (retval != WSREP_BF_ABORT)
        {
            cancel_monitors<true>(*ts);

            assert(trx->state() == TrxHandle::S_MUST_ABORT);
            trx->set_state(TrxHandle::S_ABORTING);
            assert(ts->is_dummy());
            assert(WSREP_OK != retval);
        }
        else
        {
            // If the transaction was committing, it must replay.
            if (ts->flags() & TrxHandle::F_COMMIT)
            {
                trx->set_state(TrxHandle::S_MUST_CERT_AND_REPLAY);
            }
            else
            {
                cancel_monitors<true>(*ts);

                trx->set_state(TrxHandle::S_ABORTING);
                ts->mark_dummy();

                retval = WSREP_TRX_FAIL;
            }
        }
    }
    else
    {
        assert(trx->state() == TrxHandle::S_REPLICATING);
        retval = WSREP_OK;
    }

out:
    assert(trx->state() != TrxHandle::S_MUST_ABORT);
    assert(ts->global_seqno() >  0);
    assert(ts->global_seqno() == act.seqno_g);

    if (meta != 0) // whatever the retval, we must update GTID in meta
    {
        meta->gtid.uuid  = state_uuid_;
        meta->gtid.seqno = ts->global_seqno();
        meta->depends_on = ts->depends_seqno();
    }

    return retval;
}

void
galera::ReplicatorSMM::abort_trx(TrxHandleMaster* trx, wsrep_seqno_t bf_seqno)
{
    assert(trx != 0);
    assert(trx->local() == true);
    assert(trx->locked());

    const TrxHandleSlavePtr ts(trx->ts());

    if (ts)
    {
        log_debug << "aborting ts  " << *ts;
        if (ts->global_seqno() < bf_seqno)
        {
            log_debug << "seqno " << bf_seqno
                      << " trying to abort seqno " << ts->global_seqno();

            if ((((ts->flags() & TrxHandle::F_BEGIN) == 0) &&
                 ((ts->flags() & TrxHandle::F_COMMIT) != 0)) &&
                (trx->state() == TrxHandle::S_APPLYING ||
                 trx->state() == TrxHandle::S_COMMITTING))
            {
                log_debug << "ts abort skipped";
                return;
            }
        }
    }
    else
    {
        log_debug << "aborting trx " << *trx;
    }

    switch (trx->state())
    {
    case TrxHandle::S_MUST_ABORT:
    case TrxHandle::S_ABORTING:
        // trx was aready BF aborted or it failed certification
        return;
    case TrxHandle::S_EXECUTING:
        trx->set_state(TrxHandle::S_MUST_ABORT);
        break;
    case TrxHandle::S_REPLICATING:
    {
        // @note: it is important to place set_state() into beginning of
        // every case, because state must be changed AFTER switch() and
        // BEFORE entering monitors or taking any other action.
        trx->set_state(TrxHandle::S_MUST_ABORT);
        int rc;
        if (trx->gcs_handle() > 0 &&
            ((rc = gcs_.interrupt(trx->gcs_handle()))) != 0)
        {
            log_debug << "gcs_interrupt(): handle "
                      << trx->gcs_handle()
                      << " trx id " << trx->trx_id()
                      << ": " << strerror(-rc);
        }
        break;
    }
    case TrxHandle::S_CERTIFYING:
    {
        // trx is waiting in local monitor
        assert(ts);
        assert(ts->global_seqno() > 0);
        log_debug << "aborting ts: " << *ts << "; BF seqno: " << bf_seqno
                  << "; local position: " << local_monitor_.last_left();
        trx->set_state(TrxHandle::S_MUST_ABORT);
        LocalOrder lo(*ts);
        local_monitor_.interrupt(lo);
        break;
    }
    case TrxHandle::S_APPLYING:
    {
        // trx is waiting in apply monitor
        assert(ts);
        assert(ts->global_seqno() > 0);
        log_debug << "aborting ts: " << *ts << "; BF seqno: " << bf_seqno
                  << "; apply window: " << apply_monitor_.last_left() << " - "
                  << apply_monitor_.last_entered();
        trx->set_state(TrxHandle::S_MUST_ABORT);
        ApplyOrder ao(*ts);
        apply_monitor_.interrupt(ao);
        break;
    }
    case TrxHandle::S_COMMITTING:
    {
        // Trx is waiting in commit monitor
        assert(ts);
        assert(ts->global_seqno() > 0);
        log_debug << "aborting ts: " << *ts << "; BF seqno: " << bf_seqno
                  << "; commit position: " << last_committed();
        if (co_mode_ != CommitOrder::BYPASS)
        {
            CommitOrder co(*ts, co_mode_);
            commit_monitor_.interrupt(co);
        }
        break;
    }
    default:
        log_warn << "invalid state " << trx->state()
                 << " in abort_trx for trx"
                 << *trx;
        assert(0);
    }
}


wsrep_status_t galera::ReplicatorSMM::pre_commit(TrxHandleMaster*  trx,
                                                 wsrep_trx_meta_t* meta)
{
    assert(trx->state() == TrxHandle::S_REPLICATING);

    TrxHandleSlavePtr ts(trx->ts());
    assert(ts->state() == TrxHandle::S_REPLICATING);

    // Rollback should complete with post_rollback
    assert((ts->flags() & TrxHandle::F_ROLLBACK) == 0);

    assert(ts->local_seqno()  > 0);
    assert(ts->global_seqno() > 0);
    assert(ts->last_seen_seqno() >= 0);
    assert(ts->depends_seqno() >= -1);

    if (meta != 0)
    {
        assert(meta->gtid.uuid  == state_uuid_);
        assert(meta->gtid.seqno == ts->global_seqno());
        assert(meta->depends_on == ts->depends_seqno());
    }
    // State should not be checked here: If trx has been replicated,
    // it has to be certified and potentially applied. #528
    // if (state_() < S_JOINED) return WSREP_TRX_FAIL;

    wsrep_status_t retval(cert_and_catch(trx, ts));

    assert((ts->flags() & TrxHandle::F_ROLLBACK) == 0 ||
           trx->state() == TrxHandle::S_ABORTING);

    if (gu_unlikely(retval != WSREP_OK))
    {
        switch(retval)
        {
        case WSREP_BF_ABORT:
            assert(ts->depends_seqno() >= 0);
            assert(trx->state() == TrxHandle::S_MUST_CERT_AND_REPLAY ||
                   trx->state() == TrxHandle::S_MUST_REPLAY_AM);
            break;
        case WSREP_TRX_FAIL:
            assert(ts->depends_seqno() < 0);
            assert(trx->state() == TrxHandle::S_ABORTING);
            break;
        default:
            assert(0);
        }

        return retval;
    }

    assert(ts->global_seqno() > STATE_SEQNO());
    assert(ts->depends_seqno() >= 0);

    trx->set_state(TrxHandle::S_APPLYING);

    ApplyOrder  ao(*ts);
    CommitOrder co(*ts, co_mode_);
    bool interrupted(false);

    try
    {
        trx->unlock();
        GU_DBUG_SYNC_WAIT("before_pre_commit_apply_monitor_enter");
        gu_trace(apply_monitor_.enter(ao));
        GU_DBUG_SYNC_WAIT("after_pre_commit_apply_monitor_enter");
        trx->lock();
        assert(trx->state() == TrxHandle::S_APPLYING ||
               trx->state() == TrxHandle::S_MUST_ABORT);
    }
    catch (gu::Exception& e)
    {
        trx->lock();
        if (e.get_errno() == EINTR)
        {
            interrupted = true;
        }
        else throw;
    }

    if (gu_unlikely(interrupted || trx->state() == TrxHandle::S_MUST_ABORT))
    {
        assert(trx->state() == TrxHandle::S_MUST_ABORT);
        if (ts->flags() & TrxHandle::F_COMMIT)
        {
            trx->set_state(TrxHandle::S_MUST_REPLAY_AM);
        }
        else
        {
            if (interrupted == true)
            {
                apply_monitor_.self_cancel(ao);
            }
            else if (apply_monitor_.entered(ao))
            {
                apply_monitor_.leave(ao);
            }

            ts->set_state(TrxHandle::S_ABORTING);
            trx->set_state(TrxHandle::S_ABORTING);
        }
        retval = WSREP_BF_ABORT;
    }
    else
    {
        assert(apply_monitor_.entered(ao));
//gcf788        ts->set_state(TrxHandle::S_APPLYING);
        // this is a departure from the convention that ts state is set to
        // APPLYING as soon as apply_monitor_ is entered. But I'd hate to add
        // APPLYING->ABORTING transition that we need in one case below as we
        // already have ABORTING->APPLYING transition
        trx->set_state(TrxHandle::S_COMMITTING);

        if (co_mode_ != CommitOrder::BYPASS)
        {
            try
            {
                trx->unlock();
                GU_DBUG_SYNC_WAIT("before_pre_commit_commit_monitor_enter");
                gu_trace(commit_monitor_.enter(co));
                trx->lock();
                assert(trx->state() == TrxHandle::S_COMMITTING);
            }
            catch (gu::Exception& e)
            {
                trx->lock();
                if (e.get_errno() == EINTR)
                {
                    interrupted = true;
                }
                else throw;
            }

            assert(trx->state() == TrxHandle::S_COMMITTING);

            if (gu_unlikely(interrupted))
            {
                trx->set_state(TrxHandle::S_MUST_ABORT);

                if (ts->flags() & TrxHandle::F_COMMIT)
                {
                    ts->set_state(TrxHandle::S_APPLYING);
                    trx->set_state(TrxHandle::S_MUST_REPLAY_CM);
                    retval = WSREP_BF_ABORT;
                }
                else
                {
                    apply_monitor_.leave(ao);

                    ts->set_state(TrxHandle::S_ABORTING);
                    trx->set_state(TrxHandle::S_ABORTING);
                    retval = WSREP_TRX_FAIL;
                }
            }
            else
            {
                /* successfully entered TO critical section */
                ts->set_state(TrxHandle::S_APPLYING);
                ts->set_state(TrxHandle::S_COMMITTING);
            }
        }
    }

    assert((retval == WSREP_OK && (ts->state() == TrxHandle::S_COMMITTING ||
                                   trx->state() == TrxHandle::S_EXECUTING))
           ||
           (retval == WSREP_BF_ABORT && (
               trx->state() == TrxHandle::S_MUST_REPLAY_AM ||
               trx->state() == TrxHandle::S_MUST_REPLAY_CM ||
               trx->state() == TrxHandle::S_ABORTING))
           ||
           (retval == WSREP_TRX_FAIL && trx->state() == TrxHandle::S_ABORTING)
        );

    if (meta) meta->depends_on = ts->depends_seqno();

    return retval;
}


wsrep_status_t galera::ReplicatorSMM::replay_trx(TrxHandleMaster* trx,
                                                 void*            trx_ctx)
{
    assert(trx->state() == TrxHandle::S_MUST_CERT_AND_REPLAY ||
           trx->state() == TrxHandle::S_MUST_REPLAY_AM       ||
           trx->state() == TrxHandle::S_MUST_REPLAY_CM);
    assert(trx->trx_id() != static_cast<wsrep_trx_id_t>(-1));

    TrxHandleSlavePtr ts(trx->ts());
    assert(ts);
    assert(ts->global_seqno() > STATE_SEQNO());

    log_debug << "replay trx: " << *trx << " ts: " << *ts;

    wsrep_status_t retval(WSREP_OK);

    // Note: We set submit NULL trx pointer below to avoid
    // interrupting replaying in any monitor during replay.

    switch (trx->state())
    {
    case TrxHandle::S_MUST_CERT_AND_REPLAY:
        retval = cert_and_catch(trx, ts);
        if (retval != WSREP_OK)
        {
            assert(retval == WSREP_TRX_FAIL);
            assert(trx->state() == TrxHandle::S_ABORTING);
            // apply monitor is self canceled in cert
            break;
        }
        trx->set_state(TrxHandle::S_MUST_REPLAY_AM);
        // fall through
    case TrxHandle::S_MUST_REPLAY_AM:
    {
        // safety measure to make sure that all preceding trxs finish before
        // replaying
        ts->set_depends_seqno(ts->global_seqno() - 1);
        ApplyOrder ao(*ts);
        if (apply_monitor_.entered(ao) == false)
        {
            gu_trace(apply_monitor_.enter(ao));
        }
        ts->set_state(TrxHandle::S_APPLYING);
        trx->set_state(TrxHandle::S_MUST_REPLAY_CM);
        // fall through
    }
    case TrxHandle::S_MUST_REPLAY_CM:
        if (co_mode_ != CommitOrder::BYPASS)
        {
            CommitOrder co(*ts, co_mode_);
            if (commit_monitor_.entered(co) == false)
            {
                gu_trace(commit_monitor_.enter(co));
            }
        }
        ts->set_state(TrxHandle::S_COMMITTING);
        trx->set_state(TrxHandle::S_MUST_REPLAY);
        // fall through
    case TrxHandle::S_MUST_REPLAY:
        ++local_replays_;

        trx->set_state(TrxHandle::S_REPLAYING);
        try
        {
            // Only committing transactions should be replayed
            assert(trx->flags() & TrxHandle::F_COMMIT);
            TrxHandleSlavePtr ts(trx->ts());

            wsrep_trx_meta_t meta = {{ state_uuid_,     ts->global_seqno() },
                                     { ts->source_id(), ts->trx_id(),
                                       ts->conn_id()                       },
                                     ts->depends_seqno()};

            /* failure to replay own trx is certainly a sign of inconsistency,
             * not trying to catch anything here */
            gu_trace(ts->apply(trx_ctx, apply_cb_, meta));

            uint32_t const commit_flags
                (TrxHandle::trx_flags_to_wsrep_flags(ts->flags()));
            wsrep_bool_t unused(false);
            wsrep_cb_status_t const rcode
                (commit_cb_(trx_ctx, commit_flags, &meta, &unused));

            if (gu_unlikely(rcode != WSREP_CB_SUCCESS))
                gu_throw_fatal << (commit_flags & WSREP_FLAG_ROLLBACK ?
                                   "Rollback" : "Commit")
                               << " failed. Trx: " << *ts;

            log_debug << "replayed " << ts->global_seqno();
            // trx, ts states will be set to COMMITTED in post_commit()
        }
        catch (gu::Exception& e)
        {
            mark_corrupt_and_close();
            throw;
        }

        // apply, commit monitors are released in post commit
        return WSREP_OK;
    default:
        assert(0);
        gu_throw_fatal << "Invalid state in replay for trx " << *trx;
    }

    log_debug << "replaying failed for trx " << *trx;
    assert(trx->state() == TrxHandle::S_ABORTING);

    return retval;
}


wsrep_status_t galera::ReplicatorSMM::post_rollback(TrxHandleMaster* trx)
{
    // * Cert failure or BF abort while inside pre_commit() call or
    // * BF abort between pre_commit() and pre_rollback() call
    assert(trx->state() == TrxHandle::S_EXECUTING ||
           trx->state() == TrxHandle::S_ABORTING  ||
           trx->state() == TrxHandle::S_MUST_ABORT);

    if (trx->state() == TrxHandle::S_MUST_ABORT)
    {
        trx->set_state(TrxHandle::S_ABORTING);
    }

    TrxHandleSlavePtr ts(trx->ts());

    if (ts)
    {
        assert(ts->global_seqno() > 0); // BF'ed
        assert(trx->state() == TrxHandle::S_ABORTING);
        // We shold not care about ts state here, ts may have
        // been replicated succesfully and the transaction
        // has been BF aborted after ts has been applied.
        // assert(ts->state()  == TrxHandle::S_ABORTING);

        // There are two ways we can end up here:
        // 1) writeset must be skipped/trx rolled back
        // 2) trx passed certification and must commit,
        //    but was BF aborted and must replay
        assert((ts->flags() & TrxHandle::F_ROLLBACK) ||
               (ts->depends_seqno() >= 0));

        if (ts->pa_unsafe())
        {
            ApplyOrder ao(*ts);
            apply_monitor_.enter(ao);
        }

        if (co_mode_ != CommitOrder::BYPASS)
        {
            CommitOrder co(*ts, co_mode_);
            commit_monitor_.enter(co);
        }
    }

    return WSREP_OK;
}


wsrep_status_t galera::ReplicatorSMM::release_commit(TrxHandleMaster* trx)
{
    TrxHandleSlavePtr ts(trx->ts());

    assert(ts);

    log_debug << "release_commit() for trx: " << *trx << " ts: " << *ts;

    assert((ts->flags() & TrxHandle::F_ROLLBACK) == 0);
    assert(trx->state() == TrxHandle::S_COMMITTING ||
           trx->state() == TrxHandle::S_REPLAYING);
    assert(ts->state() == TrxHandle::S_COMMITTING);
    assert(ts->local_seqno() > -1 && ts->global_seqno() > -1);

    CommitOrder co(*ts, co_mode_);
    if (co_mode_ != CommitOrder::BYPASS) commit_monitor_.leave(co);

    ApplyOrder ao(*ts);
    apply_monitor_.leave(ao);

    ts->set_state(TrxHandle::S_COMMITTED);

    report_last_committed(cert_.set_trx_committed(*ts));

    if (gu_likely((ts->flags() & TrxHandle::F_COMMIT) != 0))
    {
        trx->set_state(TrxHandle::S_COMMITTED);
    }
    else
    {
        // continue streaming
        trx->set_state(TrxHandle::S_EXECUTING);
    }

    ++local_commits_;

    return WSREP_OK;
}


wsrep_status_t galera::ReplicatorSMM::release_rollback(TrxHandleMaster* trx)
{
    if (trx->state() == TrxHandle::S_MUST_ABORT) // BF abort before replicaiton
        trx->set_state(TrxHandle::S_ABORTING);

    assert(trx->state() == TrxHandle::S_EXECUTING || // voluntary rollback
           trx->state() == TrxHandle::S_ABORTING);   // BF abort / cert. failure

    TrxHandleSlavePtr ts(trx->ts());

    // Release monitors if ts was not committed. We may enter here
    // with ts->state() == TrxHandle::S_COMMITTED if transaction
    // replicated a fragment succesfully and then voluntarily rolled
    // back by sending async rollback event via ReplicatorSMM::send()
    if (ts && ts->state() != TrxHandle::S_COMMITTED)
    {
        log_debug << "release_rollback() trx: " << *trx << ", ts: " << *ts;
        assert(ts->global_seqno() > 0); // BF'ed
        assert(trx->state() == TrxHandle::S_ABORTING);
        // We shold not care about ts state here, ts may have
        // been replicated succesfully and the transaction
        // has been BF aborted after ts has been applied.
        // assert(ts->state()  == TrxHandle::S_ABORTING);

        log_debug << "Master rolled back " << ts->global_seqno();

        ApplyOrder ao(*ts);
        if (ts->pa_unsafe()) /* apply_monitor_ was entered */
        {
            assert(apply_monitor_.entered(ao));
            apply_monitor_.leave(ao);
        }
        else
        {
            assert(!apply_monitor_.entered(ao));
        }

        if (co_mode_ != CommitOrder::BYPASS)
        {
            CommitOrder co(*ts, co_mode_);
            assert(commit_monitor_.entered(co));
            commit_monitor_.leave(co);
        }

        ts->set_state(TrxHandle::S_ROLLED_BACK);

        report_last_committed(cert_.set_trx_committed(*ts));
    }
    else
    {
        log_debug << "release_rollback() trx: " << *trx;
    }

    trx->set_state(TrxHandle::S_ROLLED_BACK);

    // Trx was either rolled back by user or via certification failure,
    // last committed report not needed since cert index state didn't change.
    // report_last_committed();
    ++local_rollbacks_;

    return WSREP_OK;
}


wsrep_status_t galera::ReplicatorSMM::sync_wait(wsrep_gtid_t* upto,
                                                int           tout,
                                                wsrep_gtid_t* gtid)
{
    gu::GTID wait_gtid;

    if (upto == 0)
    {
        long ret = gcs_.caused(wait_gtid);
        if (ret < 0)
        {
            log_warn << "gcs_caused() returned " << ret
                     << " ("  << strerror(-ret) << ')';
            return WSREP_TRX_FAIL;
        }
    }
    else
    {
        wait_gtid.set(upto->uuid, upto->seqno);
    }

    try
    {
        // @note: Using timed wait for monitor is currently a hack
        // to avoid deadlock resulting from race between monitor wait
        // and drain during configuration change. Instead of this,
        // monitor should have proper mechanism to interrupt waiters
        // at monitor drain and disallowing further waits until
        // configuration change related operations (SST etc) have been
        // finished.
        gu::datetime::Period timeout(causal_read_timeout_);
        if (tout != -1)
        {
            timeout = gu::datetime::Period(tout * gu::datetime::Sec);
        }
        gu::datetime::Date wait_until(gu::datetime::Date::calendar() + timeout);

        if (gu_likely(co_mode_ != CommitOrder::BYPASS))
        {
            commit_monitor_.wait(wait_gtid, wait_until);
        }
        else
        {
            apply_monitor_.wait(wait_gtid, wait_until);
        }
        if (gtid != 0)
        {
            commit_monitor_.last_left_gtid(*gtid);
        }
        ++causal_reads_;
        return WSREP_OK;
    }
    catch (gu::NotFound& e)
    {
        log_debug << "monitor wait failed for sync_wait: UUID mismatch";
        return WSREP_TRX_MISSING;
    }
    catch (gu::Exception& e)
    {
        log_debug << "monitor wait failed for sync_wait: " << e.what();
        return WSREP_TRX_FAIL;
    }
}

wsrep_status_t galera::ReplicatorSMM::last_committed_id(wsrep_gtid_t* gtid)
{
    commit_monitor_.last_left_gtid(*gtid);
    return WSREP_OK;
}




wsrep_status_t galera::ReplicatorSMM::to_isolation_begin(TrxHandleMaster&  trx,
                                                         wsrep_trx_meta_t* meta)
{
    assert(trx.locked());

    TrxHandleSlavePtr ts_ptr(trx.ts());
    TrxHandleSlave& ts(*ts_ptr);

    if (meta != 0)
    {
        assert(meta->gtid.seqno > 0);
        assert(meta->gtid.seqno == ts.global_seqno());
        assert(meta->depends_on == ts.depends_seqno());
    }

    assert(trx.state() == TrxHandle::S_REPLICATING);
    assert(trx.trx_id() == static_cast<wsrep_trx_id_t>(-1));
    assert(ts.local_seqno() > -1 && ts.global_seqno() > -1);
    assert(ts.global_seqno() > STATE_SEQNO());

    CommitOrder co(ts, co_mode_);
    wsrep_status_t const retval(cert_and_catch(&trx, ts_ptr));
    switch (retval)
    {
    case WSREP_OK:
    {
        ApplyOrder ao(ts);
        gu_trace(apply_monitor_.enter(ao));

        trx.set_state(TrxHandle::S_APPLYING);
        ts.set_state(TrxHandle::S_APPLYING);
        trx.set_state(TrxHandle::S_COMMITTING);
        ts.set_state(TrxHandle::S_COMMITTING);
        break;
    }
    case WSREP_TRX_FAIL:
        // Apply monitor is released in cert() in case of failure.
        assert(trx.state() == TrxHandle::S_ABORTING);
        break;
    default:
        assert(0);
        gu_throw_fatal << "unrecognized retval " << retval
                       << " for to isolation certification for " << ts;
        break;
    }

    if (co_mode_ != CommitOrder::BYPASS)
        try
        {
            commit_monitor_.enter(co);

            if (ts.state() == TrxHandle::S_COMMITTING)
            {
                log_debug << "Executing TO isolated action: " << ts;
                st_.mark_unsafe();
            }
            else
            {
                log_debug << "Grabbed TO for failed isolated action: " << ts;
                assert(trx.state() == TrxHandle::S_ABORTING);
            }
        }
        catch (...)
        {
            gu_throw_fatal << "unable to enter commit monitor: " << ts;
        }

    return retval;
}


wsrep_status_t
galera::ReplicatorSMM::to_isolation_end(TrxHandleMaster&         trx,
                                        const wsrep_buf_t* const err)
{
    TrxHandleSlavePtr ts_ptr(trx.ts());
    TrxHandleSlave& ts(*ts_ptr);

    log_debug << "Done executing TO isolated action: " << ts
              << ", error message: " << gu::Hexdump(err->ptr, err->len, true);
    assert(trx.state() == TrxHandle::S_COMMITTING ||
           trx.state() == TrxHandle::S_ABORTING);
    assert(ts.state() == TrxHandle::S_COMMITTING ||
           ts.state() == TrxHandle::S_ABORTING);

    CommitOrder co(ts, co_mode_);
    if (co_mode_ != CommitOrder::BYPASS) commit_monitor_.leave(co);
    report_last_committed(cert_.set_trx_committed(ts));

    if (ts.state() == TrxHandle::S_COMMITTING)
    {
        ApplyOrder ao(ts);
        apply_monitor_.leave(ao);
        assert(trx.state() == TrxHandle::S_COMMITTING);
        trx.set_state(TrxHandle::S_COMMITTED);
        ts.set_state(TrxHandle::S_COMMITTED);

        st_.mark_safe();
    }
    else
    {
        // apply_monitor_ was canceled in cert()
        assert(trx.state() == TrxHandle::S_ABORTING);
        assert(ts.state() == TrxHandle::S_ABORTING);
        trx.set_state(TrxHandle::S_ROLLED_BACK);
        ts.set_state(TrxHandle::S_ROLLED_BACK);
    }

    return WSREP_OK;
}


namespace galera
{

static WriteSetOut*
writeset_from_handle (wsrep_po_handle_t&             handle,
                      const TrxHandleMaster::Params& trx_params)
{
    WriteSetOut* ret = reinterpret_cast<WriteSetOut*>(handle.opaque);

    if (NULL == ret)
    {
        try
        {
            ret = new WriteSetOut(
//                gu::String<256>(trx_params.working_dir_) << '/' << &handle,
                trx_params.working_dir_, wsrep_trx_id_t(&handle),
                /* key format is not essential since we're not adding keys */
                KeySet::version(trx_params.key_format_), NULL, 0, 0,
                WriteSetNG::MAX_VERSION, DataSet::MAX_VERSION, DataSet::MAX_VERSION,
                trx_params.max_write_set_size_);

            handle.opaque = ret;
        }
        catch (std::bad_alloc& ba)
        {
            gu_throw_error(ENOMEM) << "Could not create WriteSetOut";
        }
    }

    return ret;
}

} /* namespace galera */

wsrep_status_t
galera::ReplicatorSMM::preordered_collect(wsrep_po_handle_t&            handle,
                                          const struct wsrep_buf* const data,
                                          size_t                  const count,
                                          bool                    const copy)
{
    if (gu_unlikely(trx_params_.version_ < WS_NG_VERSION))
        return WSREP_NOT_IMPLEMENTED;

    WriteSetOut* const ws(writeset_from_handle(handle, trx_params_));

    for (size_t i(0); i < count; ++i)
    {
        ws->append_data(data[i].ptr, data[i].len, copy);
    }

    return WSREP_OK;
}


wsrep_status_t
galera::ReplicatorSMM::preordered_commit(wsrep_po_handle_t&         handle,
                                         const wsrep_uuid_t&        source,
                                         uint64_t             const flags,
                                         int                  const pa_range,
                                         bool                 const commit)
{
    if (gu_unlikely(trx_params_.version_ < WS_NG_VERSION))
        return WSREP_NOT_IMPLEMENTED;

    WriteSetOut* const ws(writeset_from_handle(handle, trx_params_));

    if (gu_likely(true == commit))
    {
        assert(source != WSREP_UUID_UNDEFINED);

        ws->set_flags (WriteSetNG::wsrep_flags_to_ws_flags(flags) |
                       WriteSetNG::F_PREORDERED);

        /* by loooking at trx_id we should be able to detect gaps / lost events
         * (however resending is not implemented yet). Something like
         *
         * wsrep_trx_id_t const trx_id(cert_.append_preordered(source, ws));
         *
         * begs to be here. */
        wsrep_trx_id_t const trx_id(preordered_id_.add_and_fetch(1));

        WriteSetNG::GatherVector actv;

        size_t const actv_size(ws->gather(source, 0, trx_id, actv));

        ws->finalize_preordered(pa_range); // also adds checksum

        int rcode;
        do
        {
            rcode = gcs_.sendv(actv, actv_size, GCS_ACT_WRITESET, false, false);
        }
        while (rcode == -EAGAIN && (usleep(1000), true));

        if (rcode < 0)
            gu_throw_error(-rcode)
                << "Replication of preordered writeset failed.";
    }

    delete ws; // cleanup regardless of commit flag

    handle.opaque = NULL;

    return WSREP_OK;
}


wsrep_status_t
galera::ReplicatorSMM::sst_sent(const wsrep_gtid_t& state_id, int rcode)
{
    assert (rcode <= 0);
    assert (rcode == 0 || state_id.seqno == WSREP_SEQNO_UNDEFINED);
    assert (rcode != 0 || state_id.seqno >= 0);

    if (state_() != S_DONOR)
    {
        log_error << "sst sent called when not SST donor, state " << state_();
        return WSREP_CONN_FAIL;
    }

    if (state_id.uuid != state_uuid_ && rcode >= 0)
    {
        // state we have sent no longer corresponds to the current group state
        // mark an error
        rcode = -EREMCHG;
    }

    try {
        if (rcode == 0)
            gcs_.join(gu::GTID(state_id.uuid, state_id.seqno), rcode);
        else
            /* stamp error message with the current state */
            gcs_.join(gu::GTID(state_uuid_, commit_monitor_.last_left()), rcode);

        return WSREP_OK;
    }
    catch (gu::Exception& e)
    {
        log_error << "failed to recover from DONOR state: " << e.what();
        return WSREP_CONN_FAIL;
    }
}

void galera::ReplicatorSMM::process_trx(void* recv_ctx,
                                        const TrxHandleSlavePtr& ts_ptr)
{
    assert(recv_ctx != 0);
    assert(ts_ptr != 0);

    TrxHandleSlave& ts(*ts_ptr);

    assert(ts.local_seqno() > 0);
    assert(ts.global_seqno() > 0);
    assert(ts.last_seen_seqno() >= 0);
    assert(ts.depends_seqno() == -1 || ts.version() >= 4);
    assert(ts.state() == TrxHandle::S_REPLICATING);

    wsrep_status_t const retval(cert_and_catch(0, ts_ptr));
    switch (retval)
    {
    case WSREP_TRX_FAIL:
        assert(ts.state() == TrxHandle::S_ABORTING);
        /* fall through to apply_trx() */
    case WSREP_OK:
        try
        {
            gu_trace(apply_trx(recv_ctx, ts));
        }
        catch (std::exception& e)
        {
            log_fatal << "Failed to apply trx: " << ts;
            log_fatal << e.what();
            log_fatal << "Node consistency compromized, leaving cluster...";
            mark_corrupt_and_close();
            assert(0); // this is an unexpected exception
            // keep processing events from the queue until provider is closed
        }
        break;
    case WSREP_TRX_MISSING: // must be skipped due to SST
        assert(ts.state() == TrxHandle::S_ABORTING);
        report_last_committed(cert_.set_trx_committed(ts));
        break;
    default:
        // this should not happen for remote actions
        gu_throw_error(EINVAL)
            << "unrecognized retval for remote trx certification: "
            << retval << " trx: " << ts;
    }
}


void galera::ReplicatorSMM::process_commit_cut(wsrep_seqno_t const seq,
                                               wsrep_seqno_t const seqno_l)
{
    assert(seq > 0);
    assert(seqno_l > 0);

    LocalOrder lo(seqno_l);

    gu_trace(local_monitor_.enter(lo));

    if (seq >= cc_seqno_) /* Refs #782. workaround for
                           * assert(seqno >= seqno_released_) in gcache. */
        cert_.purge_trxs_upto(seq, true);

    local_monitor_.leave(lo);
    log_debug << "Got commit cut from GCS: " << seq;
}


/* NB: the only use for this method is in cancel_seqnos() below */
void galera::ReplicatorSMM::cancel_seqno(wsrep_seqno_t const seqno)
{
    // To enter monitors we need to fake trx object
    TrxHandleSlavePtr dummy(TrxHandleSlave::New(true, slave_pool_),
                            TrxHandleSlaveDeleter());
    dummy->set_global_seqno(seqno);
    dummy->set_depends_seqno(dummy->global_seqno() - 1);

    ApplyOrder  ao(*dummy);
    apply_monitor_.self_cancel(ao);

    if (co_mode_ != CommitOrder::BYPASS)
    {
        CommitOrder co(*dummy, co_mode_);
        commit_monitor_.self_cancel(co);
    }
}

/* NB: the only use for this method is to dismiss the slave queue
 *     in corrupt state */
void galera::ReplicatorSMM::cancel_seqnos(wsrep_seqno_t const seqno_l,
                                          wsrep_seqno_t const seqno_g)
{
    if (seqno_l > 0)
    {
        LocalOrder lo(seqno_l);
        local_monitor_.self_cancel(lo);
    }

    if (seqno_g > 0) cancel_seqno(seqno_g);
}


void galera::ReplicatorSMM::drain_monitors(wsrep_seqno_t const upto)
{
    apply_monitor_.drain(upto);
    if (co_mode_ != CommitOrder::BYPASS) commit_monitor_.drain(upto);
}


void galera::ReplicatorSMM::set_initial_position(const wsrep_uuid_t&  uuid,
                                                 wsrep_seqno_t const seqno)
{
    update_state_uuid(uuid);

    apply_monitor_.set_initial_position(uuid, seqno);
    if (co_mode_ != CommitOrder::BYPASS)
        commit_monitor_.set_initial_position(uuid, seqno);
}

void galera::ReplicatorSMM::establish_protocol_versions (int proto_ver)
{
    switch (proto_ver)
    {
    case 1:
        trx_params_.version_ = 1;
        str_proto_ver_ = 0;
        break;
    case 2:
        trx_params_.version_ = 1;
        str_proto_ver_ = 1;
        break;
    case 3:
    case 4:
        trx_params_.version_ = 2;
        str_proto_ver_ = 1;
        break;
    case 5:
        trx_params_.version_ = 3;
        str_proto_ver_ = 1;
        break;
    case 6:
        trx_params_.version_  = 3;
        str_proto_ver_ = 2; // gcs intelligent donor selection.
        // include handling dangling comma in donor string.
        break;
    case 7:
        // Protocol upgrade to handle IST SSL backwards compatibility,
        // no effect to TRX or STR protocols.
        trx_params_.version_ = 3;
        str_proto_ver_ = 2;
        break;
    case 8:
        trx_params_.version_ = 4;
        str_proto_ver_ = 3;
        break;
    default:
        log_fatal << "Configuration change resulted in an unsupported protocol "
            "version: " << proto_ver << ". Can't continue.";
        abort();
    };

    protocol_version_ = proto_ver;
    log_info << "REPL Protocols: " << protocol_version_ << " ("
             << trx_params_.version_ << ", " << str_proto_ver_ << ")";
}

void
galera::ReplicatorSMM::update_incoming_list(const wsrep_view_info_t& view)
{
    static char const separator(',');

    ssize_t new_size(0);

    if (view.memb_num > 0)
    {
        new_size += view.memb_num - 1; // separators

        for (int i = 0; i < view.memb_num; ++i)
        {
            new_size += strlen(view.members[i].incoming);
        }
    }

    gu::Lock lock(incoming_mutex_);

    incoming_list_.clear();
    incoming_list_.resize(new_size);

    if (new_size <= 0) return;

    incoming_list_ = view.members[0].incoming;

    for (int i = 1; i < view.memb_num; ++i)
    {
        incoming_list_ += separator;
        incoming_list_ += view.members[i].incoming;
    }
}

static galera::Replicator::State state2repl(gcs_node_state const my_state,
                                            int const            my_idx)
{
    switch (my_state)
    {
    case GCS_NODE_STATE_NON_PRIM:
    case GCS_NODE_STATE_PRIM:
        return galera::Replicator::S_CONNECTED;
    case GCS_NODE_STATE_JOINER:
        return galera::Replicator::S_JOINING;
    case GCS_NODE_STATE_JOINED:
        return galera::Replicator::S_JOINED;
    case GCS_NODE_STATE_SYNCED:
        return galera::Replicator::S_SYNCED;
    case GCS_NODE_STATE_DONOR:
        return galera::Replicator::S_DONOR;
    case GCS_NODE_STATE_MAX:
        assert(0);
    }

    gu_throw_fatal << "unhandled gcs state: " << my_state;
    GU_DEBUG_NORETURN;
}

void
galera::ReplicatorSMM::process_conf_change(void*                    recv_ctx,
                                           const struct gcs_action& cc)
{
    assert(cc.seqno_l > -1);

    gcs_act_cchange const conf(cc.buf, cc.size);

    bool const from_IST(0 == cc.seqno_l);

    LocalOrder lo(cc.seqno_l);

    if (!from_IST)
    {
        gu_trace(local_monitor_.enter(lo));
    }

    assert(!from_IST || WSREP_UUID_UNDEFINED != uuid_);

    int const prev_protocol_version(protocol_version_);

    if (conf.conf_id >= 0) // Primary configuration
    {
        establish_protocol_versions (conf.repl_proto_ver);
        assert(!from_IST || conf.repl_proto_ver >= 8);
    }

    // we must have either my_idx or uuid_ defined
    assert(cc.seqno_g >= 0 || uuid_ != WSREP_UUID_UNDEFINED);

    wsrep_uuid_t new_uuid(uuid_);
    wsrep_view_info_t* const view_info
        (galera_view_info_create(conf, (!from_IST ? cc.seqno_g : -1), new_uuid));
    if (view_info->status == WSREP_VIEW_PRIMARY)
    {
        safe_to_bootstrap_ = (view_info->memb_num == 1);
    }

    int const my_idx(view_info->my_idx);
    gcs_node_state_t const my_state
        (my_idx >= 0 ? conf.memb[my_idx].state_ : GCS_NODE_STATE_NON_PRIM);

    assert(my_state >= GCS_NODE_STATE_NON_PRIM);
    assert(my_state < GCS_NODE_STATE_MAX);

    wsrep_seqno_t const group_seqno(view_info->state_id.seqno);
    const wsrep_uuid_t& group_uuid (view_info->state_id.uuid);
    assert(group_seqno == conf.seqno);

    if (!from_IST)
    {
        bool first_view(false);
        if (WSREP_UUID_UNDEFINED == uuid_)
        {
            uuid_ = new_uuid;
            first_view = true;
        }
        else
        {
            if (view_info-> memb_num > 0 && view_info->my_idx < 0)
                // something went wrong, member must be present in own view
            {
                std::stringstream msg;

                msg << "Node UUID " << uuid_ << " is absent from the view:\n";

                for (int m(0); m < view_info->memb_num; ++m)
                {
                    msg << '\t' << view_info->members[m].id << '\n';
                }

                msg << "most likely due to unexpected node identity change. "
                    "Aborting.";

                log_fatal << msg.str();

                abort();
            }
        }

        log_info << "####### My UUID: " << uuid_;

        if (conf.seqno != WSREP_SEQNO_UNDEFINED &&
            conf.seqno <= sst_seqno_)
        {
            log_info << "####### skipping CC " << conf.seqno
                     << (from_IST ? ", from IST" : ", local");

            // applied already in SST/IST, skip
            gu_trace(local_monitor_.leave(lo));
            resume_recv();
            gcache_.free(const_cast<void*>(cc.buf));
            return;
        }
        else
        {
            wsrep_seqno_t const upto(cert_.position());
            gu_trace(drain_monitors(upto));
            // IST recv thread drains monitors itself
        }

        // First view from the group or group uuid has changed,
        // call connected callback to notify application.
        if ((first_view || state_uuid_ != group_uuid) && connected_cb_)
        {
            wsrep_cb_status_t cret(connected_cb_(0, view_info));
            if (cret != WSREP_CB_SUCCESS)
            {
                log_fatal << "Application returned error "
                          << cret
                          << " from connect callback, aborting";
                abort();
            }
        }
    }

    update_incoming_list(*view_info);

    log_info << "####### processing CC " << conf.seqno
             << (from_IST ? ", from IST" : ", local");

    bool const st_required
        (state_transfer_required(*view_info, my_state == GCS_NODE_STATE_PRIM));

    void*  app_req(0);
    size_t app_req_len(0);
#ifndef NDEBUG
    bool   app_waits_sst(false);
#endif

    if (st_required)
    {
        assert(!from_IST);

        log_info << "State transfer required: "
                 << "\n\tGroup state: " << group_uuid << ":" << group_seqno
                 << "\n\tLocal state: " << state_uuid_<< ":" << STATE_SEQNO();

        if (S_CONNECTED != state_()) state_.shift_to(S_CONNECTED);

        wsrep_cb_status_t const rcode(sst_request_cb_(&app_req, &app_req_len));

        if (WSREP_CB_SUCCESS != rcode)
        {
            assert(app_req_len <= 0);
            log_fatal << "SST request callback failed. This is unrecoverable, "
                      << "restart required.";
            abort();
        }
        else if (0 == app_req_len && state_uuid_ != group_uuid)
        {
            log_fatal << "Local state UUID " << state_uuid_
                      << " is different from group state UUID " << group_uuid
                      << ", and SST request is null: restart required.";
            abort();
        }
#ifndef NDEBUG
        app_waits_sst = (app_req_len > 0) &&
            (app_req_len != (strlen(WSREP_STATE_TRANSFER_NONE) + 1) ||
             memcmp(app_req, WSREP_STATE_TRANSFER_NONE, app_req_len));
#endif
    }
    else
    {
        log_info << "####### ST not required";

        wsrep_cb_status_t const rcode
            (view_cb_(app_ctx_, recv_ctx, view_info, 0, 0));

        if (WSREP_CB_SUCCESS != rcode) // is this really fatal now?
        {
            log_fatal << "View callback failed. This is unrecoverable, "
                      << "restart required.";
            abort();
        }
    }

    Replicator::State const next_state(state2repl(my_state, my_idx));

    if (conf.conf_id >= 0) // Primary configuration
    {
        // if protocol version >= 8, first CC already carries seqno 1,
        // so it can't be less than 1. For older protocols it can be 0.
        assert(group_seqno >= (protocol_version_ >= 8));

        //
        // Starting from protocol_version_ 8 joiner's cert index is rebuilt
        // from IST.
        //
        // The reasons to reset cert index:
        // - Protocol version lower than 8    (ALL)
        // - Protocol upgrade                 (ALL)
        // - State transfer will take a place (JOINER)
        //
        bool index_reset(protocol_version_ < 8 ||
                         prev_protocol_version != protocol_version_ ||
                         // this last condition is a bit too strict. In fact
                         // checking for app_waits_sst would be enough, but in
                         // that case we'd have to skip cert index rebuilding
                         // when there is none.
                         // This would complicate the logic with little to no
                         // benefits...
                         st_required);

        if (index_reset)
        {
            gu::GTID position;

            if (protocol_version_ < 8)
            {
                position.set(group_uuid, group_seqno);
            }
            else
            {
                position.set(GU_UUID_NIL, 0);
            }

            /* 2 reasons for this here:
             * 1 - compatibility with protocols < 8
             * 2 - preparing cert index for preloading by setting seqno to 0 */
            log_info << "Cert index reset to " << position << " (proto: "
                     << protocol_version_ << "), state transfer needed: "
                     << (st_required ? "yes" : "no");
            /* flushes service thd, must be called before gcache_.seqno_reset()*/
            cert_.assign_initial_position(position, trx_params_.version_);
        }
        else
        {
            log_info << "Skipping cert index reset";
        }

        // This event can be processed 2 times:
        // 1) out-of-order when state transfer is required
        // 2) in-order (either when no state transfer or IST)
        // When doing it out of order, the event buffer is simply discarded
        if (st_required)
        {
            assert(!from_IST); // make sure we are never here from IST

            gu_trace(gcache_.free(const_cast<void*>(cc.buf)));

            // GCache::seqno_reset() happens here
            request_state_transfer (recv_ctx,
                                    group_uuid, group_seqno, app_req,
                                    app_req_len);
        }
        else if (conf.seqno > cert_.position())
        {
            assert(!app_waits_sst);

            /* since CC does not pass certification, need to adjust cert
             * position explicitly (when processed in order) */
            /* flushes service thd, must be called before gcache_.seqno_reset()*/
            cert_.adjust_position(*view_info, gu::GTID(group_uuid, group_seqno),
                                  trx_params_.version_);

            log_info << "####### Setting monitor position to " << group_seqno;
            set_initial_position(group_uuid, group_seqno - 1);
            cancel_seqno(group_seqno); // cancel CC seqno

            if (!from_IST)
            {
                /* CCs from IST already have seqno assigned and cert. position
                 * adjusted */

                gcache_.seqno_reset(gu::GTID(conf.uuid, conf.seqno - 1));

                if (protocol_version_ >= 8)
                {
                    gu_trace(gcache_.seqno_assign(cc.buf, conf.seqno,
                                                  GCS_ACT_CCHANGE, false));
                }
                else /* before protocol ver 8 conf changes are not ordered */
                {
                    gu_trace(gcache_.free(const_cast<void*>(cc.buf)));
                }

                if (state_() == S_CONNECTED || state_() == S_DONOR)
                {
                    switch (next_state)
                    {
                    case S_JOINING:
                        state_.shift_to(S_JOINING);
                        break;
                    case S_DONOR:
                        if (state_() == S_CONNECTED)
                        {
                            state_.shift_to(S_DONOR);
                        }
                        break;
                    case S_JOINED:
                        state_.shift_to(S_JOINED);
                        break;
                    case S_SYNCED:
                        state_.shift_to(S_SYNCED);
                        if (synced_cb_(app_ctx_) != WSREP_CB_SUCCESS)
                        {
                            log_fatal << "Synced callback failed. This is "
                                      << "unrecoverable, restart required.";
                            abort();
                        }
                        break;
                    default:
                        log_debug << "next_state " << next_state;
                        break;
                    }
                }
            }

            // record state seqno, needed for IST on DONOR
            cc_seqno_ = group_seqno;
            // Record lowest trx seqno in cert index to set cert index
            // rebuild flag appropriately in IST. Notice that if cert index
            // was completely reset above, the value returned is zero and
            // no rebuild should happen.
            cc_lowest_trx_seqno_ = cert_.lowest_trx_seqno();
            log_info << "####### Lowest cert index boundary: "
                     << cc_lowest_trx_seqno_;
            log_info << "####### Min available from gcache: "
                     << gcache_.seqno_min();
            assert(gcache_.seqno_min() > 0);
            assert(cc_lowest_trx_seqno_ >= gcache_.seqno_min());

            st_.set(state_uuid_, WSREP_SEQNO_UNDEFINED, safe_to_bootstrap_);
        }
        else
        {
            assert(!from_IST);
        }

        if (!from_IST && state_() == S_JOINING && sst_state_ != SST_NONE)
        {
            /* There are two reasons we can be here:
             * 1) we just got state transfer in request_state_transfer() above;
             * 2) we failed here previously (probably due to partition).
             */
            try {
                gcs_.join(gu::GTID(state_uuid_, sst_seqno_), 0);
                sst_state_ = SST_NONE;
            }
            catch (gu::Exception& e)
            {
                log_error << "Failed to JOIN the cluster after SST";
            }
        }
    }
    else
    {
        // Non-primary configuration
        assert(conf.seqno == WSREP_SEQNO_UNDEFINED);

        // reset sst_seqno_ every time we disconnct from PC
        sst_seqno_ = WSREP_SEQNO_UNDEFINED;

        if (state_uuid_ != WSREP_UUID_UNDEFINED)
        {
            st_.set (state_uuid_, STATE_SEQNO(), safe_to_bootstrap_);
        }

        gcache_.free(const_cast<void*>(cc.buf));

        gu::Lock lock(closing_mutex_);

        if (S_CONNECTED != next_state)
        {
            log_fatal << "Internal error: unexpected next state for "
                      << "non-prim: " << next_state
                      << ". Current state: " << state_() <<". Restart required.";
            abort();
        }

        if (state_() > S_CONNECTED)
        {
            assert(S_CONNECTED == next_state);
            state_.shift_to(S_CONNECTED);
        }
    }

    free(app_req);
    free(view_info);

    if (!from_IST)
    {
        double foo, bar;
        size_t index_size;
        cert_.stats_get(foo, bar, index_size);
        local_monitor_.leave(lo);
        resume_recv();
    }

    if (conf.conf_id < 0 && conf.memb.size() == 0) {
        log_debug << "Received SELF-LEAVE. Connection closed.";
        assert(cc.seqno_l > 0);

        gu::Lock lock(closing_mutex_);

        shift_to_CLOSED();
    }
}


void galera::ReplicatorSMM::process_join(wsrep_seqno_t seqno_j,
                                         wsrep_seqno_t seqno_l)
{
    LocalOrder lo(seqno_l);

    gu_trace(local_monitor_.enter(lo));

    wsrep_seqno_t const upto(cert_.position());
    drain_monitors(upto);

    if (seqno_j < 0 && S_JOINING == state_())
    {
        // #595, @todo: find a way to re-request state transfer
        log_fatal << "Failed to receive state transfer: " << seqno_j
                  << " (" << strerror (-seqno_j) << "), need to restart.";
        abort();
    }
    else
    {
        state_.shift_to(S_JOINED);
    }

    local_monitor_.leave(lo);
}


void galera::ReplicatorSMM::process_sync(wsrep_seqno_t seqno_l)
{
    LocalOrder lo(seqno_l);

    gu_trace(local_monitor_.enter(lo));

    wsrep_seqno_t const upto(cert_.position());
    drain_monitors(upto);

    state_.shift_to(S_SYNCED);
    if (synced_cb_(app_ctx_) != WSREP_CB_SUCCESS)
    {
        log_fatal << "Synced callback failed. This is unrecoverable, "
                  << "restart required.";
        abort();
    }
    local_monitor_.leave(lo);
}

wsrep_seqno_t galera::ReplicatorSMM::pause()
{
    // Grab local seqno for local_monitor_
    wsrep_seqno_t const local_seqno(
        static_cast<wsrep_seqno_t>(gcs_.local_sequence()));
    LocalOrder lo(local_seqno);
    local_monitor_.enter(lo);

    // Local monitor should take care that concurrent
    // pause requests are enqueued
    assert(pause_seqno_ == WSREP_SEQNO_UNDEFINED);
    pause_seqno_ = local_seqno;

    // Get drain seqno from cert index
    wsrep_seqno_t const upto(cert_.position());
    drain_monitors(upto);

    assert (apply_monitor_.last_left() >= upto);
    if (co_mode_ != CommitOrder::BYPASS)
    {
        assert (commit_monitor_.last_left() >= upto);
        assert (commit_monitor_.last_left() == apply_monitor_.last_left());
    }

    wsrep_seqno_t const ret(STATE_SEQNO());
    st_.set(state_uuid_, ret, safe_to_bootstrap_);

    log_info << "Provider paused at " << state_uuid_ << ':' << ret
             << " (" << pause_seqno_ << ")";

    return ret;
}

void galera::ReplicatorSMM::resume()
{
    if (pause_seqno_ == WSREP_SEQNO_UNDEFINED)
    {
        log_warn << "tried to resume unpaused provider";
        return;
    }

    st_.set(state_uuid_, WSREP_SEQNO_UNDEFINED, safe_to_bootstrap_);
    log_info << "resuming provider at " << pause_seqno_;
    LocalOrder lo(pause_seqno_);
    pause_seqno_ = WSREP_SEQNO_UNDEFINED;
    local_monitor_.leave(lo);
    log_info << "Provider resumed.";
}

void galera::ReplicatorSMM::desync()
{
    wsrep_seqno_t seqno_l;

    ssize_t const ret(gcs_.desync(seqno_l));

    if (seqno_l > 0)
    {
        LocalOrder lo(seqno_l); // need to process it regardless of ret value

        if (ret == 0)
        {
/* #706 - the check below must be state request-specific. We are not holding
          any locks here and must be able to wait like any other action.
          However practice may prove different, leaving it here as a reminder.
            if (local_monitor_.would_block(seqno_l))
            {
                gu_throw_error (-EDEADLK) << "Ran out of resources waiting to "
                                          << "desync the node. "
                                          << "The node must be restarted.";
            }
*/
            local_monitor_.enter(lo);
            if (state_() != S_DONOR) state_.shift_to(S_DONOR);
            local_monitor_.leave(lo);
        }
        else
        {
            local_monitor_.self_cancel(lo);
        }
    }

    if (ret)
    {
        gu_throw_error (-ret) << "Node desync failed.";
    }
}

void galera::ReplicatorSMM::resync()
{
    gcs_.join(gu::GTID(state_uuid_, commit_monitor_.last_left()), 0);
}


//////////////////////////////////////////////////////////////////////
//////////////////////////////////////////////////////////////////////
////                           Private
//////////////////////////////////////////////////////////////////////
//////////////////////////////////////////////////////////////////////

/* don't use this directly, use cert_and_catch() instead */
inline
wsrep_status_t galera::ReplicatorSMM::cert(TrxHandleMaster* trx,
                                           const TrxHandleSlavePtr& ts)
{
    assert(trx == 0 ||
           (trx->state() == TrxHandle::S_REPLICATING ||
            trx->state() == TrxHandle::S_MUST_CERT_AND_REPLAY));
    assert(ts->state() == TrxHandle::S_REPLICATING ||
           ts->state() == TrxHandle::S_CERTIFYING);

    assert(ts->local_seqno()     != WSREP_SEQNO_UNDEFINED);
    assert(ts->global_seqno()    != WSREP_SEQNO_UNDEFINED);
    assert(ts->last_seen_seqno() >= 0);
    assert(ts->last_seen_seqno() < ts->global_seqno());

    LocalOrder lo(*ts);
    bool       interrupted(false);
    bool       in_replay(trx != 0 &&
                         trx->state() == TrxHandle::S_MUST_CERT_AND_REPLAY);

    try
    {
        if (trx != 0)
        {
            if (in_replay == false) trx->set_state(TrxHandle::S_CERTIFYING);
            trx->unlock();
        }
        if (in_replay == false || local_monitor_.entered(lo) == false)
        {
            gu_trace(local_monitor_.enter(lo));
        }
        if (trx != 0) trx->lock();
        assert(trx == 0 ||
               (trx->state() == TrxHandle::S_CERTIFYING ||
                trx->state() == TrxHandle::S_MUST_ABORT ||
                trx->state() == TrxHandle::S_MUST_CERT_AND_REPLAY));
    }
    catch (gu::Exception& e)
    {
        if (trx != 0) trx->lock();
        if (e.get_errno() == EINTR) { interrupted = true; }
        else throw;
    }

    wsrep_status_t retval(WSREP_OK);
    bool const applicable(ts->global_seqno() > STATE_SEQNO());
    assert(!ts->local() || applicable); // applicable can't be false for locals

    if (gu_unlikely (interrupted ||
                     (trx != 0 && trx->state() == TrxHandle::S_MUST_ABORT)))
    {
        assert(trx == 0 || trx->state() == TrxHandle::S_MUST_ABORT);
        retval = cert_for_aborted(ts);

        if (WSREP_TRX_FAIL == retval)
        {
            assert(WSREP_SEQNO_UNDEFINED == ts->depends_seqno());
            assert(TrxHandle::S_ABORTING == ts->state());

            if (interrupted == true)
            {
                local_monitor_.self_cancel(lo);
            }
            else
            {
                local_monitor_.leave(lo);
            }

            if (trx != 0) trx->set_state(TrxHandle::S_ABORTING);
        }
        else
        {
            assert(ts->state() == TrxHandle::S_REPLICATING ||
                   ts->state() == TrxHandle::S_CERTIFYING);
            assert(WSREP_BF_ABORT == retval);
            assert(trx != 0);
            if (trx != 0)
            {
                // If the transaction was committing, it must replay.
                if (ts->flags() & TrxHandle::F_COMMIT)
                {
                    trx->set_state(TrxHandle::S_MUST_CERT_AND_REPLAY);
                    return retval;
                }
                else
                {
                    if (interrupted == true)
                    {
                        local_monitor_.self_cancel(lo);
                    }
                    else
                    {
                        local_monitor_.leave(lo);
                    }

                    trx->set_state(TrxHandle::S_ABORTING);
                    ts->mark_dummy();
                    retval = WSREP_TRX_FAIL;
                }
            }
            else return retval;
        }
    }
    else
    {
        ts->set_state(TrxHandle::S_CERTIFYING);
        switch (cert_.append_trx(ts))
        {
        case Certification::TEST_OK:
            if (gu_likely(applicable))
            {
                retval = WSREP_OK;
                assert(ts->depends_seqno() >= 0);
            }
            else
            {
                // this can happen after SST position has been submitted
                // but not all actions preceding SST initial position
                // have been processed
                if (trx != 0) trx->set_state(TrxHandle::S_ABORTING);
                ts->set_state(TrxHandle::S_ABORTING);
                retval = WSREP_TRX_MISSING;
            }
            break;
        case Certification::TEST_FAILED:
            if (gu_unlikely(ts->is_toi() && applicable)) // small sanity check
            {
                // may happen on configuration change
                log_warn << "Certification failed for TO isolated action: "
                         << *trx;
                assert(0);
            }
            local_cert_failures_ += ts->local();
            if (trx != 0) trx->set_state(TrxHandle::S_ABORTING);
            retval = applicable ? WSREP_TRX_FAIL : WSREP_TRX_MISSING;
            break;
        }

        // at this point we are about to leave local_monitor_. Make sure
        // trx checksum was alright before that.
        ts->verify_checksum();

        // we must do it 'in order' for std::map reasons, so keeping
        // it inside the monitor
        bool const skip(ts->depends_seqno() < 0);
        gcache_.seqno_assign (ts->action().first, ts->global_seqno(),
                              GCS_ACT_WRITESET, skip);
        local_monitor_.leave(lo);
    }

    assert(WSREP_OK == retval || WSREP_TRX_FAIL == retval ||
           WSREP_TRX_MISSING == retval);

    if (gu_unlikely(WSREP_TRX_FAIL == retval && applicable))
    {
        assert(ts->state() == TrxHandle::S_ABORTING);
        // applicable but failed certification: self-cancel monitors
        cancel_monitors<false>(*ts);
    }
    else
    {
        assert(WSREP_OK != retval || ts->depends_seqno() >= 0);
    }

#if 0
    uint16_t const sid(*reinterpret_cast<const uint16_t*>(&ts->source_id()));
    log_info << "######## certified g: " << ts->global_seqno()
             << ", s: " << ts->last_seen_seqno()
             << ", d: " << ts->depends_seqno()
             << ", sid: " << sid;
#endif

    return retval;
}

/* pretty much any exception in cert() is fatal as it blocks local_monitor_ */
wsrep_status_t galera::ReplicatorSMM::cert_and_catch(
    TrxHandleMaster* trx,
    const TrxHandleSlavePtr& ts)
{
    try
    {
        return cert(trx, ts);
    }
    catch (std::exception& e)
    {
        log_fatal << "Certification exception: " << e.what();
    }
    catch (...)
    {
        log_fatal << "Unknown certification exception";
    }
    assert(0);
    abort();
}

/* This must be called BEFORE local_monitor_.self_cancel() due to
 * gcache_.seqno_assign() */
wsrep_status_t galera::ReplicatorSMM::cert_for_aborted(
    const TrxHandleSlavePtr& ts)
{
    // trx was BF aborted either while it was replicating or
    // while it was waiting for local monitor
    assert(ts->state() == TrxHandle::S_REPLICATING ||
           ts->state() == TrxHandle::S_CERTIFYING);

    Certification::TestResult const res(cert_.test(ts, false));

    switch (res)
    {
    case Certification::TEST_OK:
        return WSREP_BF_ABORT;

    case Certification::TEST_FAILED:
        // Next step will be monitors release. Make sure that ws was not
        // corrupted and cert failure is real before proceeding with that.
 //gcf788 - this must be moved to cert(), the caller method
        assert(ts->is_dummy());
        ts->verify_checksum();
        gcache_.seqno_assign (ts->action().first, ts->global_seqno(),
                              GCS_ACT_WRITESET, true);
        return WSREP_TRX_FAIL;

    default:
        log_fatal << "Unexpected return value from Certification::test(): "
                  << res;
        abort();
    }
}


void
galera::ReplicatorSMM::update_state_uuid (const wsrep_uuid_t& uuid)
{
    if (state_uuid_ != uuid)
    {
        *(const_cast<wsrep_uuid_t*>(&state_uuid_)) = uuid;

        std::ostringstream os; os << state_uuid_;

        strncpy(const_cast<char*>(state_uuid_str_), os.str().c_str(),
                sizeof(state_uuid_str_));
    }

    st_.set(uuid, WSREP_SEQNO_UNDEFINED, safe_to_bootstrap_);
}

void
galera::ReplicatorSMM::abort()
{
    log_info << "ReplicatorSMM::abort()";
    gcs_.close();
    gu_abort();
}<|MERGE_RESOLUTION|>--- conflicted
+++ resolved
@@ -1,9 +1,5 @@
 //
-<<<<<<< HEAD
-// Copyright (C) 2010-2016 Codership Oy <info@codership.com>
-=======
 // Copyright (C) 2010-2017 Codership Oy <info@codership.com>
->>>>>>> 4fe7d4e7
 //
 
 #include "galera_common.hpp"
