--- conflicted
+++ resolved
@@ -961,10 +961,7 @@
     }
 
     gu::Lock lock(sst_mutex_);
-<<<<<<< HEAD
-=======
-
->>>>>>> d0d591b9
+
     sst_uuid_  = uuid;
     sst_seqno_ = seqno;
     sst_cond_.signal();
@@ -1270,12 +1267,7 @@
             state_uuid_ = sst_uuid_;
             apply_monitor_.set_initial_position(-1);
             apply_monitor_.set_initial_position(sst_seqno_);
-<<<<<<< HEAD
-            gcache_.seqno_init(sst_seqno_);
-            log_debug << "Initial state " << state_uuid_ << ":" << sst_seqno_;
-=======
             log_debug << "Initial state: " << state_uuid_ << ":" << sst_seqno_;
->>>>>>> d0d591b9
             sst_state_ = SST_NONE;
             gcs_.join(sst_seqno_);
         }
@@ -1361,6 +1353,7 @@
 
         if (st_req == true)
         {
+            gcache_.seqno_init(conf->seqno);
             retval = request_sst(*group_uuid, group_seqno, app_req,app_req_len);
         }
         else
