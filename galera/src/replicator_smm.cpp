//
// Copyright (C) 2010-2012 Codership Oy <info@codership.com>
//

#include "galera_common.hpp"
#include "replicator_smm.hpp"
#include "galera_exception.hpp"
#include "uuid.hpp"

extern "C"
{
#include "galera_info.h"
}

#include <sstream>
#include <iostream>


static inline void
apply_wscoll(void*                    recv_ctx,
             wsrep_apply_cb_t         apply_cb,
<<<<<<< HEAD
             const galera::TrxHandle& trx,
             const wsrep_trx_meta_t&  meta)
    throw (galera::ApplyException, gu::Exception)
=======
             const galera::TrxHandle& trx)
>>>>>>> 5a707736
{
    const gu::byte_t* buf(trx.write_set_buffer().first);
    const size_t buf_len(trx.write_set_buffer().second);
    size_t offset(0);
    while (offset < buf_len)
    {
        // Skip key segment
        std::pair<size_t, size_t> k(
            galera::WriteSet::segment(buf, buf_len, offset));
        offset = k.first + k.second;
        // Data part
        std::pair<size_t, size_t> d(
            galera::WriteSet::segment(buf, buf_len, offset));
        offset = d.first + d.second;

        wsrep_status_t err = apply_cb (recv_ctx,
                                       buf + d.first,
                                       d.second,
                                       &meta);

        if (gu_unlikely(err != WSREP_OK))
        {
            const char* const err_str(galera::wsrep_status_str(err));
            std::ostringstream os;

            os << "Failed to apply app buffer: "
               << "seqno: "<< trx.global_seqno() << ", status: " << err_str;

            galera::ApplyException ae(os.str(), err);

            GU_TRACE(ae);

            throw ae;
        }
    }

    assert(offset == buf_len);

    return;
}


static void
apply_trx_ws(void*                    recv_ctx,
             wsrep_apply_cb_t         apply_cb,
             wsrep_commit_cb_t        commit_cb,
<<<<<<< HEAD
             const galera::TrxHandle& trx,
             const wsrep_trx_meta_t&  meta)
    throw (galera::ApplyException, gu::Exception)
=======
             const galera::TrxHandle& trx)
>>>>>>> 5a707736
{
    static const size_t max_apply_attempts(10);
    size_t attempts(1);
    do
    {
        try
        {
            if (trx.is_toi())
            {
                log_debug << "Executing TO isolated action: " << trx;
            }
            gu_trace(apply_wscoll(recv_ctx, apply_cb, trx, meta));
            if (trx.is_toi())
            {
                log_debug << "Done executing TO isolated action: "
                         << trx.global_seqno();
            }
            break;
        }
        catch (galera::ApplyException& e)
        {
            if (trx.is_toi())
            {
                log_warn << "Ignoring error for TO isolated action: " << trx;
                break;
            }
            else
            {
                wsrep_status_t err = e.wsrep_status();

                if (WSREP_TRX_FAIL == err)
                {
                    int const rcode(commit_cb(recv_ctx, &meta, false));
                    if (WSREP_OK != rcode)
                    {
                        gu_throw_fatal << "Rollback failed. Trx: " << trx;
                    }

                    ++attempts;

                    if (attempts <= max_apply_attempts)
                    {
                        log_warn << e.what()
                                 << "\nRetrying " << attempts << "th time";
                    }
                }
                else
                {
                    GU_TRACE(e);
                    throw;
                }
            }
        }
    }
    while (attempts <= max_apply_attempts);

    if (gu_unlikely(attempts > max_apply_attempts))
    {
        std::ostringstream msg;

        msg << "Failed to apply trx " << trx.global_seqno() << " "
            << max_apply_attempts << " times";

        throw galera::ApplyException(msg.str(), WSREP_TRX_FAIL);
    }

    return;
}


std::ostream& galera::operator<<(std::ostream& os, ReplicatorSMM::State state)
{
    switch (state)
    {
    case ReplicatorSMM::S_DESTROYED: return (os << "DESTROYED");
    case ReplicatorSMM::S_CLOSED:    return (os << "CLOSED");
    case ReplicatorSMM::S_CLOSING:   return (os << "CLOSING");
    case ReplicatorSMM::S_CONNECTED: return (os << "CONNECTED");
    case ReplicatorSMM::S_JOINING:   return (os << "JOINING");
    case ReplicatorSMM::S_JOINED:    return (os << "JOINED");
    case ReplicatorSMM::S_SYNCED:    return (os << "SYNCED");
    case ReplicatorSMM::S_DONOR:     return (os << "DONOR");
    }

    gu_throw_fatal << "invalid state " << static_cast<int>(state);
    throw;
}

//////////////////////////////////////////////////////////////////////
//////////////////////////////////////////////////////////////////////
//                           Public
//////////////////////////////////////////////////////////////////////
//////////////////////////////////////////////////////////////////////

galera::ReplicatorSMM::ReplicatorSMM(const struct wsrep_init_args* args)
    :
    logger_             (reinterpret_cast<gu_log_cb_t>(args->logger_cb)),
    config_             (args->options),
    set_defaults_       (config_, defaults, args->node_address),
    trx_proto_ver_      (-1),
    str_proto_ver_      (-1),
    protocol_version_   (-1),
    state_              (S_CLOSED),
    sst_state_          (SST_NONE),
    co_mode_            (CommitOrder::from_string(
                             config_.get(Param::commit_order))),
    data_dir_           (args->data_dir ? args->data_dir : ""),
    state_file_         (data_dir_.length() ?
                         data_dir_+'/'+GALERA_STATE_FILE : GALERA_STATE_FILE),
    st_                 (state_file_),
    uuid_               (WSREP_UUID_UNDEFINED),
    state_uuid_         (WSREP_UUID_UNDEFINED),
    state_uuid_str_     (),
    cc_seqno_           (WSREP_SEQNO_UNDEFINED),
    app_ctx_            (args->app_ctx),
    view_cb_            (args->view_handler_cb),
    apply_cb_           (args->apply_cb),
    commit_cb_          (args->commit_cb),
    sst_donate_cb_      (args->sst_donate_cb),
    synced_cb_          (args->synced_cb),
    sst_donor_          (),
    sst_uuid_           (WSREP_UUID_UNDEFINED),
    sst_seqno_          (WSREP_SEQNO_UNDEFINED),
    sst_mutex_          (),
    sst_cond_           (),
    sst_retry_sec_      (1),
    ist_sst_            (false),
    gcache_             (config_, data_dir_),
    gcs_                (config_, gcache_, MAX_PROTO_VER, args->proto_ver,
                         args->node_name, args->node_incoming),
    service_thd_        (gcs_),
    as_                 (0),
    gcs_as_             (gcs_, *this, gcache_),
    ist_receiver_       (config_, args->node_address),
    ist_senders_        (gcs_, gcache_),
    wsdb_               (),
    cert_               (config_),
    local_monitor_      (),
    apply_monitor_      (),
    commit_monitor_     (),
    causal_read_timeout_(config_.get(Param::causal_read_timeout)),
    receivers_          (),
    replicated_         (),
    replicated_bytes_   (),
    local_commits_      (),
    local_rollbacks_    (),
    local_cert_failures_(),
    local_bf_aborts_    (),
    local_replays_      (),
    incoming_list_      (""),
    incoming_mutex_     (),
    wsrep_stats_        ()
{
    // @todo add guards (and perhaps actions)
    state_.add_transition(Transition(S_CLOSED,  S_DESTROYED));
    state_.add_transition(Transition(S_CLOSED,  S_CONNECTED));
    state_.add_transition(Transition(S_CLOSING, S_CLOSED));

    state_.add_transition(Transition(S_CONNECTED, S_CLOSING));
    state_.add_transition(Transition(S_CONNECTED, S_CONNECTED));
    state_.add_transition(Transition(S_CONNECTED, S_JOINING));
    // the following is possible only when bootstrapping new cluster
    // (trivial wsrep_cluster_address)
    state_.add_transition(Transition(S_CONNECTED, S_JOINED));
    // the following are possible on PC remerge
    state_.add_transition(Transition(S_CONNECTED, S_DONOR));
    state_.add_transition(Transition(S_CONNECTED, S_SYNCED));

    state_.add_transition(Transition(S_JOINING, S_CLOSING));
    // the following is possible if one non-prim conf follows another
    state_.add_transition(Transition(S_JOINING, S_CONNECTED));
    state_.add_transition(Transition(S_JOINING, S_JOINED));

    state_.add_transition(Transition(S_JOINED, S_CLOSING));
    state_.add_transition(Transition(S_JOINED, S_CONNECTED));
    state_.add_transition(Transition(S_JOINED, S_SYNCED));

    state_.add_transition(Transition(S_SYNCED, S_CLOSING));
    state_.add_transition(Transition(S_SYNCED, S_CONNECTED));
    state_.add_transition(Transition(S_SYNCED, S_DONOR));

    state_.add_transition(Transition(S_DONOR, S_CLOSING));
    state_.add_transition(Transition(S_DONOR, S_CONNECTED));
    state_.add_transition(Transition(S_DONOR, S_JOINED));

    local_monitor_.set_initial_position(0);

    wsrep_uuid_t  uuid;
    wsrep_seqno_t seqno;

    st_.get (uuid, seqno);

    if (0 != args->state_uuid &&
        *args->state_uuid != WSREP_UUID_UNDEFINED &&
        *args->state_uuid == uuid &&
        seqno == WSREP_SEQNO_UNDEFINED)
    {
        /* non-trivial recovery information provided on startup, and db is safe
         * so use recovered seqno value */
        seqno = args->state_seqno;
    }
    log_debug << "End state: " << uuid << ':' << seqno << " #################";
    update_state_uuid (uuid);

    cc_seqno_ = seqno; // is it needed here?
    apply_monitor_.set_initial_position(seqno);
    if (co_mode_ != CommitOrder::BYPASS)
        commit_monitor_.set_initial_position(seqno);
    cert_.assign_initial_position(seqno, trx_proto_ver_);

    build_stats_vars(wsrep_stats_);
}

galera::ReplicatorSMM::~ReplicatorSMM()
{
    log_info << "dtor state: " << state_();
    switch (state_())
    {
    case S_CONNECTED:
    case S_JOINING:
    case S_JOINED:
    case S_SYNCED:
    case S_DONOR:
        close();
    case S_CLOSING:
        // @todo wait that all users have left the building
    case S_CLOSED:
        ist_senders_.cancel();
        break;
    case S_DESTROYED:
        break;
    }
}


wsrep_status_t galera::ReplicatorSMM::connect(const std::string& cluster_name,
                                              const std::string& cluster_url,
                                              const std::string& state_donor,
                                              bool  const        bootstrap)
{
    sst_donor_ = state_donor;
    service_thd_.reset();

    ssize_t err;
    wsrep_status_t ret(WSREP_OK);
    wsrep_seqno_t const seqno(cert_.position());
    wsrep_uuid_t  const gcs_uuid(seqno < 0 ? WSREP_UUID_UNDEFINED :state_uuid_);

    log_info << "Setting initial position to " << gcs_uuid << ':' << seqno;

    if ((err = gcs_.set_initial_position(gcs_uuid, seqno)) != 0)
    {
        log_error << "gcs init failed:" << strerror(-err);
        ret = WSREP_NODE_FAIL;
    }

    gcache_.reset();

    if (ret == WSREP_OK &&
        (err = gcs_.connect(cluster_name, cluster_url, bootstrap)) != 0)
    {
        log_error << "gcs connect failed: " << strerror(-err);
        ret = WSREP_NODE_FAIL;
    }

    if (ret == WSREP_OK)
    {
        state_.shift_to(S_CONNECTED);
    }

    return ret;
}


wsrep_status_t galera::ReplicatorSMM::close()
{
    if (state_() != S_CLOSED)
    {
        gcs_.close();
    }

    return WSREP_OK;
}


wsrep_status_t galera::ReplicatorSMM::async_recv(void* recv_ctx)
{
    assert(recv_ctx != 0);

    if (state_() == S_CLOSED || state_() == S_CLOSING)
    {
        log_error <<"async recv cannot start, provider in closed/closing state";
        return WSREP_FATAL;
    }

    ++receivers_;
    as_ = &gcs_as_;

    wsrep_status_t retval(WSREP_OK);

    while (state_() != S_CLOSING)
    {
        ssize_t rc;

        while ((rc = as_->process(recv_ctx)) == -ECANCELED)
        {
            recv_IST(recv_ctx);
            // hack: prevent fast looping until ist controlling thread
            // resumes gcs prosessing
            usleep(10000);
        }

        if (rc <= 0)
        {
            retval = WSREP_CONN_FAIL;
        }
    }

    if (receivers_.sub_and_fetch(1) == 0)
    {
        state_.shift_to(S_CLOSED);
    }

    return retval;
}

galera::TrxHandle*
galera::ReplicatorSMM::local_trx(wsrep_trx_id_t trx_id)
{
    return wsdb_.get_trx(trx_proto_ver_, uuid_, trx_id, false);
}

galera::TrxHandle*
galera::ReplicatorSMM::local_trx(wsrep_trx_handle_t* handle, bool create)
{
    TrxHandle* trx;
    assert(handle != 0);

    if (handle->opaque != 0)
    {
        trx = reinterpret_cast<TrxHandle*>(handle->opaque);
        assert(trx->trx_id() == handle->trx_id);
        trx->ref();
    }
    else
    {
        trx = wsdb_.get_trx(trx_proto_ver_, uuid_, handle->trx_id, create);
        handle->opaque = trx;
    }

    return trx;
}


void galera::ReplicatorSMM::unref_local_trx(TrxHandle* trx)
{
    wsdb_.unref_trx(trx);
}


void galera::ReplicatorSMM::discard_local_trx(wsrep_trx_id_t trx_id)
{
    wsdb_.discard_trx(trx_id);
}


galera::TrxHandle*
galera::ReplicatorSMM::local_conn_trx(wsrep_conn_id_t conn_id, bool create)
{
    return wsdb_.get_conn_query(trx_proto_ver_, uuid_, conn_id, create);
}


void galera::ReplicatorSMM::discard_local_conn_trx(wsrep_conn_id_t conn_id)
{
    wsdb_.discard_conn_query(conn_id);
}


void galera::ReplicatorSMM::discard_local_conn(wsrep_conn_id_t conn_id)
{
    wsdb_.discard_conn(conn_id);
}


void galera::ReplicatorSMM::apply_trx(void* recv_ctx, TrxHandle* trx)
{
    assert(trx != 0);
    assert(trx->global_seqno() > 0);
    assert(trx->is_certified() == true);
    assert(trx->global_seqno() > apply_monitor_.last_left());
    assert(trx->is_local() == false);

    ApplyOrder ao(*trx);
    CommitOrder co(*trx, co_mode_);

    gu_trace(apply_monitor_.enter(ao));
    trx->set_state(TrxHandle::S_APPLYING);

    wsrep_trx_meta_t meta = {{state_uuid_, trx->global_seqno() },
                             trx->depends_seqno()};
    gu_trace(apply_trx_ws(recv_ctx, apply_cb_, commit_cb_, *trx, meta));
    // at this point any exception in apply_trx_ws() is fatal, not
    // catching anything.
    if (gu_likely(co_mode_ != CommitOrder::BYPASS))
    {
        gu_trace(commit_monitor_.enter(co));
        trx->set_state(TrxHandle::S_COMMITTING);
        if (gu_unlikely (WSREP_OK != commit_cb_(recv_ctx, &meta, true)))
            gu_throw_fatal << "Commit failed. Trx: " << trx;

        commit_monitor_.leave(co);
        trx->set_state(TrxHandle::S_COMMITTED);
    }
    else
    {
        trx->set_state(TrxHandle::S_COMMITTING);
        if (gu_unlikely (WSREP_OK != commit_cb_(recv_ctx, &meta, true)))
            gu_throw_fatal << "Commit failed. Trx: " << trx;
        trx->set_state(TrxHandle::S_COMMITTED);
    }
    apply_monitor_.leave(ao);

    if (trx->local_seqno() != -1)
    {
        // trx with local seqno -1 originates from IST (or other source not gcs)
        cert_.set_trx_committed(trx);
    }
    report_last_committed();
}

wsrep_status_t galera::ReplicatorSMM::replicate(TrxHandle* trx)
{
    if (state_() < S_JOINED) return WSREP_TRX_FAIL;

    assert(trx->state() == TrxHandle::S_EXECUTING ||
           trx->state() == TrxHandle::S_MUST_ABORT);
    assert(trx->local_seqno() == WSREP_SEQNO_UNDEFINED &&
           trx->global_seqno() == WSREP_SEQNO_UNDEFINED);

    wsrep_status_t retval(WSREP_TRX_FAIL);

    if (trx->state() == TrxHandle::S_MUST_ABORT)
    {
    must_abort:
        trx->set_state(TrxHandle::S_ABORTING);
        return retval;
    }

    trx->set_last_seen_seqno(last_committed());
    trx->flush(0);
    trx->set_state(TrxHandle::S_REPLICATING);

    const MappedBuffer& wscoll(trx->write_set_collection());
    ssize_t rcode;

    gcs_action act;
    act.size = wscoll.size();
    act.type = GCS_ACT_TORDERED;
#ifndef NDEBUG
    act.seqno_g = GCS_SEQNO_ILL;
#endif

    do
    {
        act.buf = &wscoll[0];
        assert(act.buf);
        assert(act.seqno_g == GCS_SEQNO_ILL);

        const ssize_t gcs_handle(gcs_.schedule());

        if (gu_unlikely(gcs_handle < 0))
        {
            log_debug << "gcs schedule " << strerror(-gcs_handle);
            trx->set_state(TrxHandle::S_MUST_ABORT);
            goto must_abort;
        }

        trx->set_gcs_handle(gcs_handle);
        trx->unlock();

        rcode = gcs_.repl(act, true);

        trx->lock();
    }
    while (rcode == -EAGAIN && trx->state() != TrxHandle::S_MUST_ABORT &&
           (usleep(1000), true));

    if (rcode < 0)
    {
        if (rcode != -EINTR)
        {
            log_debug << "gcs_repl() failed with " << strerror(-rcode)
                      << " for trx " << *trx;
        }

        assert(rcode != -EINTR || trx->state() == TrxHandle::S_MUST_ABORT);
        assert(act.seqno_l == GCS_SEQNO_ILL && act.seqno_g == GCS_SEQNO_ILL);

        if (trx->state() != TrxHandle::S_MUST_ABORT)
        {
            trx->set_state(TrxHandle::S_MUST_ABORT);
        }

        trx->set_gcs_handle(-1);
        goto must_abort;
    }

    assert(act.buf);
    assert(act.seqno_l != GCS_SEQNO_ILL && act.seqno_g != GCS_SEQNO_ILL);

    ++replicated_;
    replicated_bytes_ += wscoll.size();
    trx->set_gcs_handle(-1);
    trx->set_received(act.buf, act.seqno_l, act.seqno_g);

    if (trx->state() == TrxHandle::S_MUST_ABORT)
    {
        retval = cert_for_aborted(trx);

        if (retval != WSREP_BF_ABORT)
        {
            LocalOrder  lo(*trx);
            ApplyOrder  ao(*trx);
            CommitOrder co(*trx, co_mode_);
            local_monitor_.self_cancel(lo);
            apply_monitor_.self_cancel(ao);
            if (co_mode_ !=CommitOrder::BYPASS) commit_monitor_.self_cancel(co);
        }

        if (trx->state() == TrxHandle::S_MUST_ABORT) goto must_abort;
    }
    else
    {
        retval = WSREP_OK;
    }

    return retval;
}

void
galera::ReplicatorSMM::abort_trx(TrxHandle* trx)
{
    assert(trx != 0);
    assert(trx->is_local() == true);

    log_debug << "aborting trx " << *trx << " " << trx;

    ++local_bf_aborts_;

    switch (trx->state())
    {
    case TrxHandle::S_MUST_ABORT:
    case TrxHandle::S_ABORTING: // guess this is here because we can have a race
        return;
    case TrxHandle::S_EXECUTING:
        trx->set_state(TrxHandle::S_MUST_ABORT);
        break;
    case TrxHandle::S_REPLICATING:
    {
        trx->set_state(TrxHandle::S_MUST_ABORT);
        // trx is in gcs repl
        int rc;
        if (trx->gcs_handle() > 0 &&
            ((rc = gcs_.interrupt(trx->gcs_handle()))) != 0)
        {
            log_debug << "gcs_interrupt(): handle "
                      << trx->gcs_handle()
                      << " trx id " << trx->trx_id()
                      << ": " << strerror(-rc);
        }
        break;
    }
    case TrxHandle::S_CERTIFYING:
    {
        trx->set_state(TrxHandle::S_MUST_ABORT);
        // trx is waiting in local monitor
        LocalOrder lo(*trx);
        trx->unlock();
        local_monitor_.interrupt(lo);
        trx->lock();
        break;
    }
    case TrxHandle::S_APPLYING:
    {
        trx->set_state(TrxHandle::S_MUST_ABORT);
        // trx is waiting in apply monitor
        ApplyOrder ao(*trx);
        trx->unlock();
        apply_monitor_.interrupt(ao);
        trx->lock();
        break;
    }
    case TrxHandle::S_COMMITTING:
        trx->set_state(TrxHandle::S_MUST_ABORT);
        if (co_mode_ != CommitOrder::BYPASS)
        {
            // trx waiting in commit monitor
            CommitOrder co(*trx, co_mode_);
            trx->unlock();
            commit_monitor_.interrupt(co);
            trx->lock();
        }
        break;
    default:
        gu_throw_fatal << "invalid state " << trx->state();
        throw;
    }
}


wsrep_status_t galera::ReplicatorSMM::pre_commit(TrxHandle*        trx,
                                                 wsrep_trx_meta_t* meta)
{
    if (meta != 0)
    {
        meta->gtid.uuid  = state_uuid_;
        meta->gtid.seqno = trx->global_seqno();
        meta->depends_on = trx->depends_seqno();
    }
    // State should not be checked here: If trx has been replicated,
    // it has to be certified and potentially applied. #528
    // if (state_() < S_JOINED) return WSREP_TRX_FAIL;

    assert(trx->state() == TrxHandle::S_REPLICATING);
    assert(trx->local_seqno() > -1 && trx->global_seqno() > -1);

    wsrep_status_t retval(cert(trx));

    if (gu_unlikely(retval != WSREP_OK))
    {
        assert(trx->state() == TrxHandle::S_MUST_ABORT ||
               trx->state() == TrxHandle::S_MUST_REPLAY_AM ||
               trx->state() == TrxHandle::S_MUST_CERT_AND_REPLAY);

        if (trx->state() == TrxHandle::S_MUST_ABORT)
        {
            trx->set_state(TrxHandle::S_ABORTING);
        }

        return retval;
    }

    assert(trx->state() == TrxHandle::S_CERTIFYING);
    assert(trx->global_seqno() > apply_monitor_.last_left());
    trx->set_state(TrxHandle::S_APPLYING);

    ApplyOrder ao(*trx);
    CommitOrder co(*trx, co_mode_);
    bool interrupted(false);

    try
    {
        gu_trace(apply_monitor_.enter(ao));
    }
    catch (gu::Exception& e)
    {
        if (e.get_errno() == EINTR) { interrupted = true; }
        else throw;
    }

    if (gu_unlikely(interrupted) || trx->state() == TrxHandle::S_MUST_ABORT)
    {
        assert(trx->state() == TrxHandle::S_MUST_ABORT);
        if (interrupted) trx->set_state(TrxHandle::S_MUST_REPLAY_AM);
        else             trx->set_state(TrxHandle::S_MUST_REPLAY_CM);
        retval = WSREP_BF_ABORT;
    }
    else if ((trx->flags() & TrxHandle::F_COMMIT) != 0)
    {
        trx->set_state(TrxHandle::S_COMMITTING);
        if (co_mode_ != CommitOrder::BYPASS)
        {
            try
            {
                gu_trace(commit_monitor_.enter(co));
            }
            catch (gu::Exception& e)
            {
                if (e.get_errno() == EINTR) { interrupted = true; }
                else throw;
            }

            if (gu_unlikely(interrupted) ||
                trx->state() == TrxHandle::S_MUST_ABORT)
            {
                assert(trx->state() == TrxHandle::S_MUST_ABORT);
                if (interrupted) trx->set_state(TrxHandle::S_MUST_REPLAY_CM);
                else             trx->set_state(TrxHandle::S_MUST_REPLAY);
                retval = WSREP_BF_ABORT;
            }
        }
    }
    else
    {
        trx->set_state(TrxHandle::S_EXECUTING);
    }

    assert((retval == WSREP_OK && (trx->state() == TrxHandle::S_COMMITTING ||
                                   trx->state() == TrxHandle::S_EXECUTING))
           ||
           (retval == WSREP_TRX_FAIL && trx->state() == TrxHandle::S_ABORTING)
           ||
           (retval == WSREP_BF_ABORT && (
               trx->state() == TrxHandle::S_MUST_REPLAY_AM ||
               trx->state() == TrxHandle::S_MUST_REPLAY_CM ||
               trx->state() == TrxHandle::S_MUST_REPLAY)));

    return retval;
}

wsrep_status_t galera::ReplicatorSMM::replay_trx(TrxHandle* trx, void* trx_ctx)
{
    assert(trx->state() == TrxHandle::S_MUST_CERT_AND_REPLAY ||
           trx->state() == TrxHandle::S_MUST_REPLAY_AM       ||
           trx->state() == TrxHandle::S_MUST_REPLAY_CM       ||
           trx->state() == TrxHandle::S_MUST_REPLAY);
    assert(trx->trx_id() != static_cast<wsrep_trx_id_t>(-1));
    assert(trx->global_seqno() > apply_monitor_.last_left());

    wsrep_status_t retval(WSREP_OK);

    switch (trx->state())
    {
    case TrxHandle::S_MUST_CERT_AND_REPLAY:
        retval = cert(trx);
        if (retval != WSREP_OK)
        {
            // apply monitor is self canceled in cert
            break;
        }
        trx->set_state(TrxHandle::S_MUST_REPLAY_AM);
        // fall through
    case TrxHandle::S_MUST_REPLAY_AM:
    {
        // safety measure to make sure that all preceding trxs finish before
        // replaying
        trx->set_depends_seqno(trx->global_seqno() - 1);
        ApplyOrder ao(*trx);
        gu_trace(apply_monitor_.enter(ao));
        trx->set_state(TrxHandle::S_MUST_REPLAY_CM);
        // fall through
    }
    case TrxHandle::S_MUST_REPLAY_CM:
        if (co_mode_ != CommitOrder::BYPASS)
        {
            CommitOrder co(*trx, co_mode_);
            gu_trace(commit_monitor_.enter(co));
        }
        trx->set_state(TrxHandle::S_MUST_REPLAY);
        // fall through
    case TrxHandle::S_MUST_REPLAY:
        ++local_replays_;
        trx->set_state(TrxHandle::S_REPLAYING);

        try
        {
            wsrep_trx_meta_t meta = {{state_uuid_, trx->global_seqno() },
                                     trx->depends_seqno()};
            gu_trace(apply_trx_ws(trx_ctx, apply_cb_, commit_cb_, *trx, meta));

            if (gu_unlikely(WSREP_OK != commit_cb_(trx_ctx, &meta, true)))
                gu_throw_fatal << "Commit failed. Trx: " << trx;
        }
        catch (gu::Exception& e)
        {
            st_.mark_corrupt();
            throw;
        }

        // apply, commit monitors are released in post commit
        return WSREP_OK;
    default:
        gu_throw_fatal << "Invalid state in replay for trx " << *trx;
    }

    log_debug << "replaying failed for trx " << *trx;
    trx->set_state(TrxHandle::S_ABORTING);

    return retval;
}


wsrep_status_t galera::ReplicatorSMM::post_commit(TrxHandle* trx)
{
    if (trx->state() == TrxHandle::S_MUST_ABORT)
    {
        // This is possible in case of ALG: BF applier BF aborts
        // trx that has already grabbed commit monitor and is committing.
        // However, this should be acceptable assuming that commit
        // operation does not reserve any more resources and is able
        // to release already reserved resources.
        log_debug << "trx was BF aborted during commit: " << *trx;
        // manipulate state to avoid crash
        trx->set_state(TrxHandle::S_MUST_REPLAY);
        trx->set_state(TrxHandle::S_REPLAYING);
    }
    assert(trx->state() == TrxHandle::S_COMMITTING ||
           trx->state() == TrxHandle::S_REPLAYING);
    assert(trx->local_seqno() > -1 && trx->global_seqno() > -1);

    CommitOrder co(*trx, co_mode_);
    if (co_mode_ != CommitOrder::BYPASS) commit_monitor_.leave(co);

    ApplyOrder ao(*trx);
    apply_monitor_.leave(ao);

    cert_.set_trx_committed(trx);
    trx->set_state(TrxHandle::S_COMMITTED);

    report_last_committed();
    ++local_commits_;

    return WSREP_OK;
}


wsrep_status_t galera::ReplicatorSMM::post_rollback(TrxHandle* trx)
{
    if (trx->state() == TrxHandle::S_MUST_ABORT)
    {
        trx->set_state(TrxHandle::S_ABORTING);
    }

    assert(trx->state() == TrxHandle::S_ABORTING ||
           trx->state() == TrxHandle::S_EXECUTING);

    trx->set_state(TrxHandle::S_ROLLED_BACK);

    report_last_committed();
    ++local_rollbacks_;

    return WSREP_OK;
}


wsrep_status_t galera::ReplicatorSMM::causal_read(wsrep_gtid_t* gtid)
{
    wsrep_seqno_t cseq(static_cast<wsrep_seqno_t>(gcs_.caused()));

    if (cseq < 0)
    {
        log_warn << "gcs_caused() returned " << cseq << " (" << strerror(-cseq)
                 << ')';
        return WSREP_TRX_FAIL;
    }

    try
    {
        // @note: Using timed wait for monitor is currently a hack
        // to avoid deadlock resulting from race between monitor wait
        // and drain during configuration change. Instead of this,
        // monitor should have proper mechanism to interrupt waiters
        // at monitor drain and disallowing further waits until
        // configuration change related operations (SST etc) have been
        // finished.
        gu::datetime::Date wait_until(gu::datetime::Date::calendar()
                                      + causal_read_timeout_);
        if (gu_likely(co_mode_ != CommitOrder::BYPASS))
        {
            commit_monitor_.wait(cseq, wait_until);
        }
        else
        {
            apply_monitor_.wait(cseq, wait_until);
        }
        if (gtid != 0)
        {
            gtid->uuid = state_uuid_;
            gtid->seqno = cseq;
        }
        ++causal_reads_;
        return WSREP_OK;
    }
    catch (gu::Exception& e)
    {
        log_debug << "monitor wait failed for causal read: " << e.what();
        return WSREP_TRX_FAIL;
    }
}


wsrep_status_t galera::ReplicatorSMM::to_isolation_begin(TrxHandle*        trx,
                                                         wsrep_trx_meta_t* meta)
{
    if (meta != 0)
    {
        meta->gtid.uuid  = state_uuid_;
        meta->gtid.seqno = trx->global_seqno();
        meta->depends_on = trx->depends_seqno();
    }
    assert(trx->state() == TrxHandle::S_REPLICATING);
    assert(trx->trx_id() == static_cast<wsrep_trx_id_t>(-1));
    assert(trx->local_seqno() > -1 && trx->global_seqno() > -1);
    assert(trx->global_seqno() > apply_monitor_.last_left());

    wsrep_status_t retval;
    switch ((retval = cert(trx)))
    {
    case WSREP_OK:
    {
        ApplyOrder ao(*trx);
        CommitOrder co(*trx, co_mode_);

        gu_trace(apply_monitor_.enter(ao));

        if (co_mode_ != CommitOrder::BYPASS)
            try
            {
                commit_monitor_.enter(co);
            }
            catch (...)
            {
                gu_throw_fatal << "unable to enter commit monitor: " << *trx;
            }

        trx->set_state(TrxHandle::S_APPLYING);
        log_debug << "Executing TO isolated action: " << *trx;
        st_.mark_unsafe();
        break;
    }
    case WSREP_TRX_FAIL:
        // Apply monitor is released in cert() in case of failure.
        trx->set_state(TrxHandle::S_ABORTING);
        report_last_committed();
        break;
    default:
        log_error << "unrecognized retval "
                  << retval
                  << " for to isolation certification for "
                  << *trx;
        retval = WSREP_FATAL;
        break;
    }

    return retval;
}


wsrep_status_t galera::ReplicatorSMM::to_isolation_end(TrxHandle* trx)
{
    assert(trx->state() == TrxHandle::S_APPLYING);

    log_debug << "Done executing TO isolated action: " << *trx;

    CommitOrder co(*trx, co_mode_);
    if (co_mode_ != CommitOrder::BYPASS) commit_monitor_.leave(co);
    ApplyOrder ao(*trx);
    apply_monitor_.leave(ao);

    st_.mark_safe();
    cert_.set_trx_committed(trx);
    report_last_committed();

    return WSREP_OK;
}


wsrep_status_t
galera::ReplicatorSMM::sst_sent(const wsrep_uuid_t& uuid, wsrep_seqno_t seqno)
{
    if (state_() != S_DONOR)
    {
        log_error << "sst sent called when not SST donor, state " << state_();
        return WSREP_CONN_FAIL;
    }

    if (uuid != state_uuid_ && seqno >= 0)
    {
        // state we have sent no longer corresponds to the current group state
        // mark an error
        seqno = -EREMCHG;
    }

    try {
        // #557 - remove this if() when we return back to joining after SST
        if (!ist_sst_ || seqno < 0) gcs_.join(seqno);
        ist_sst_ = false;
        return WSREP_OK;
    }
    catch (gu::Exception& e)
    {
        log_error << "failed to recover from DONOR state: " << e.what();
        return WSREP_CONN_FAIL;
    }
}


void galera::ReplicatorSMM::process_trx(void* recv_ctx, TrxHandle* trx)
{
    assert(recv_ctx != 0);
    assert(trx != 0);
    assert(trx->local_seqno() > 0);
    assert(trx->global_seqno() > 0);
    assert(trx->last_seen_seqno() >= 0);
    assert(trx->depends_seqno() == -1);
    assert(trx->state() == TrxHandle::S_REPLICATING);

    wsrep_status_t const retval(cert(trx));

    switch (retval)
    {
    case WSREP_OK:
        try
        {
            gu_trace(apply_trx(recv_ctx, trx));
        }
        catch (std::exception& e)
        {
            st_.mark_corrupt();

            log_fatal << "Failed to apply trx: " << *trx;
            log_fatal << e.what();
            log_fatal << "Node consistency compromized, aborting...";
            abort();
        }
        break;
    case WSREP_TRX_FAIL:
        // certification failed, apply monitor has been canceled
        trx->set_state(TrxHandle::S_ABORTING);
        trx->set_state(TrxHandle::S_ROLLED_BACK);
        break;
    default:
        // this should not happen for remote actions
        gu_throw_error(EINVAL)
            << "unrecognized retval for remote trx certification: "
            << retval << " trx: " << *trx;
    }
}


void galera::ReplicatorSMM::process_commit_cut(wsrep_seqno_t seq,
                                               wsrep_seqno_t seqno_l)
{
    assert(seq > 0);
    assert(seqno_l > 0);
    LocalOrder lo(seqno_l);

    gu_trace(local_monitor_.enter(lo));
    cert_.purge_trxs_upto(seq);
    local_monitor_.leave(lo);
    log_debug << "Got commit cut from GCS: " << seq;
}

void galera::ReplicatorSMM::establish_protocol_versions (int proto_ver)
{
    switch (proto_ver)
    {
    case 1:
        trx_proto_ver_ = 1;
        str_proto_ver_ = 0;
        break;
    case 2:
        trx_proto_ver_ = 1;
        str_proto_ver_ = 1;
        break;
    case 3:
    case 4:
        trx_proto_ver_ = 2;
        str_proto_ver_ = 1;
        break;
    default:
        log_fatal << "Configuration change resulted in an unsupported protocol "
            "version: " << proto_ver << ". Can't continue.";
        abort();
    };

    protocol_version_ = proto_ver;
    log_debug << "REPL Protocols: " << protocol_version_ << " ("
              << trx_proto_ver_ << ", " << str_proto_ver_ << ")";
}

static bool
app_wants_state_transfer (const void* const req, ssize_t const req_len)
{
    return (req_len != (strlen(WSREP_STATE_TRANSFER_NONE) + 1) ||
            memcmp(req, WSREP_STATE_TRANSFER_NONE, req_len));
}

void
galera::ReplicatorSMM::update_incoming_list(const wsrep_view_info_t& view)
{
    static char const separator(',');

    ssize_t new_size(0);

    if (view.memb_num > 0)
    {
        new_size += view.memb_num - 1; // separators

        for (int i = 0; i < view.memb_num; ++i)
        {
            new_size += strlen(view.members[i].incoming);
        }
    }

    gu::Lock lock(incoming_mutex_);

    incoming_list_.clear();
    incoming_list_.resize(new_size);

    if (new_size <= 0) return;

    incoming_list_ = view.members[0].incoming;

    for (int i = 1; i < view.memb_num; ++i)
    {
        incoming_list_ += separator;
        incoming_list_ += view.members[i].incoming;
    }
}

void
galera::ReplicatorSMM::process_conf_change(void*                    recv_ctx,
                                           const wsrep_view_info_t& view_info,
                                           int                      repl_proto,
                                           State                    next_state,
                                           wsrep_seqno_t            seqno_l)
{
    assert(seqno_l > -1);

    update_incoming_list(view_info);

    LocalOrder lo(seqno_l);
    gu_trace(local_monitor_.enter(lo));

    wsrep_seqno_t const upto(cert_.position());

    apply_monitor_.drain(upto);

    if (co_mode_ != CommitOrder::BYPASS) commit_monitor_.drain(upto);

    if (view_info.my_idx >= 0)
    {
        uuid_ = view_info.members[view_info.my_idx].id;
    }

    bool const          st_required(state_transfer_required(view_info));
    wsrep_seqno_t const group_seqno(view_info.seqno);
    const wsrep_uuid_t& group_uuid (view_info.uuid);

    if (st_required)
    {
        log_info << "State transfer required: "
                 << "\n\tGroup state: " << group_uuid << ":" << group_seqno
                 << "\n\tLocal state: " << state_uuid_<< ":"
                 << apply_monitor_.last_left();

        if (S_CONNECTED != state_()) state_.shift_to(S_CONNECTED);
    }

    void*   app_req(0);
    ssize_t app_req_len(0);

    const_cast<wsrep_view_info_t&>(view_info).state_gap = st_required;
    view_cb_(app_ctx_, recv_ctx, &view_info, 0, 0, &app_req, &app_req_len);

    if (app_req_len < 0)
    {
        close();
        gu_throw_fatal << "View callback failed: " << -app_req_len << " ("
                       << strerror(-app_req_len) << "). This is unrecoverable, "
                       << "restart required.";
    }
    else if (st_required && 0 == app_req_len && state_uuid_ != group_uuid)
    {
        close();
        gu_throw_fatal << "Local state UUID " << state_uuid_
                       << " is different from group state UUID " << group_uuid
                       << ", and SST request is null: restart required.";
    }

    if (view_info.view >= 0) // Primary configuration
    {
        establish_protocol_versions (repl_proto);

        // we have to reset cert initial position here, SST does not contain
        // cert index yet (see #197).
        cert_.assign_initial_position(group_seqno, trx_proto_ver_);

        // record state seqno, needed for IST on DONOR
        cc_seqno_ = group_seqno;

        bool const app_wants_st(app_wants_state_transfer(app_req, app_req_len));

        if (st_required && app_wants_st)
        {
            request_state_transfer (recv_ctx,
                                    group_uuid, group_seqno, app_req,
                                    app_req_len);
        }
        else
        {
            if (view_info.view == 1 || !app_wants_st)
            {
                update_state_uuid (group_uuid);
                apply_monitor_.set_initial_position(group_seqno);
                if (co_mode_ != CommitOrder::BYPASS)
                    commit_monitor_.set_initial_position(group_seqno);
            }

            if (state_() == S_CONNECTED || state_() == S_DONOR)
            {
                switch (next_state)
                {
                case S_JOINING:
                    state_.shift_to(S_JOINING);
                    break;
                case S_DONOR:
                    if (state_() == S_CONNECTED)
                    {
                        state_.shift_to(S_DONOR);
                    }
                    break;
                case S_JOINED:
                    state_.shift_to(S_JOINED);
                    break;
                case S_SYNCED:
                    state_.shift_to(S_SYNCED);
                    synced_cb_(app_ctx_);
                    break;
                default:
                    log_debug << "next_state " << next_state;
                    break;
                }
            }

            st_.set(state_uuid_, WSREP_SEQNO_UNDEFINED);
        }

        if (state_() == S_JOINING && sst_state_ != SST_NONE)
        {
            /* There are two reasons we can be here:
             * 1) we just got state transfer in request_state_transfer() above;
             * 2) we failed here previously (probably due to partition).
             */
            try {
                gcs_.join(sst_seqno_);
                sst_state_ = SST_NONE;
            }
            catch (gu::Exception& e)
            {
                log_error << "Failed to JOIN the cluster after SST";
            }
        }
    }
    else
    {
        // Non-primary configuration
        if (state_uuid_ != WSREP_UUID_UNDEFINED)
        {
            st_.set (state_uuid_, apply_monitor_.last_left());
        }

        if (next_state != S_CONNECTED && next_state != S_CLOSING)
        {
            log_fatal << "Internal error: unexpected next state for "
                      << "non-prim: " << next_state << ". Restart required.";
            abort();
        }

        state_.shift_to(next_state);
    }

    local_monitor_.leave(lo);
    gcs_.resume_recv();
    free(app_req);
}


void galera::ReplicatorSMM::process_join(wsrep_seqno_t seqno_j,
                                         wsrep_seqno_t seqno_l)
{
    LocalOrder lo(seqno_l);

    gu_trace(local_monitor_.enter(lo));

    wsrep_seqno_t const upto(cert_.position());

    apply_monitor_.drain(upto);

    if (co_mode_ != CommitOrder::BYPASS) commit_monitor_.drain(upto);

    if (seqno_j < 0 && S_JOINING == state_())
    {
        // #595, @todo: find a way to re-request state transfer
        log_fatal << "Failed to receive state transfer: " << seqno_j
                  << " (" << strerror (-seqno_j) << "), need to restart.";
        abort();
    }
    else
    {
        state_.shift_to(S_JOINED);
    }

    local_monitor_.leave(lo);
}


void galera::ReplicatorSMM::process_sync(wsrep_seqno_t seqno_l)
{
    LocalOrder lo(seqno_l);

    gu_trace(local_monitor_.enter(lo));

    wsrep_seqno_t const upto(cert_.position());

    apply_monitor_.drain(upto);

    if (co_mode_ != CommitOrder::BYPASS) commit_monitor_.drain(upto);

    state_.shift_to(S_SYNCED);
    synced_cb_(app_ctx_);
    local_monitor_.leave(lo);
}

wsrep_seqno_t galera::ReplicatorSMM::pause()
{
    gu_trace(local_monitor_.lock());

    wsrep_seqno_t const ret(cert_.position());

    apply_monitor_.drain(ret);
    assert (apply_monitor_.last_left() >= ret);

    if (co_mode_ != CommitOrder::BYPASS)
    {
        commit_monitor_.drain(ret);
        assert (commit_monitor_.last_left() >= ret);
    }

    st_.set(state_uuid_, ret);

    log_info << "Provider paused at " << state_uuid_ << ':' << ret;

    return ret;
}

void galera::ReplicatorSMM::resume()
{
    st_.set(state_uuid_, WSREP_SEQNO_UNDEFINED);
    local_monitor_.unlock();
    log_info << "Provider resumed.";
}

void galera::ReplicatorSMM::desync()
{
    wsrep_seqno_t seqno_l;

    ssize_t const ret(gcs_.desync(&seqno_l));

    if (seqno_l > 0)
    {
        LocalOrder lo(seqno_l); // need to process it regardless of ret value

        if (ret == 0)
        {
/* #706 - the check below must be state request-specific. We are not holding
          any locks here and must be able to wait like any other action.
          However practice may prove different, leaving it here as a reminder.
            if (local_monitor_.would_block(seqno_l))
            {
                gu_throw_error (-EDEADLK) << "Ran out of resources waiting to "
                                          << "desync the node. "
                                          << "The node must be restarted.";
            }
*/
            local_monitor_.enter(lo);
            state_.shift_to(S_DONOR);
            local_monitor_.leave(lo);
        }
        else
        {
            local_monitor_.self_cancel(lo);
        }
    }

    if (ret)
    {
        gu_throw_error (-ret) << "Node desync failed.";
    }
}

void galera::ReplicatorSMM::resync()
{
    gcs_.join(commit_monitor_.last_left());
}


//////////////////////////////////////////////////////////////////////
//////////////////////////////////////////////////////////////////////
////                           Private
//////////////////////////////////////////////////////////////////////
//////////////////////////////////////////////////////////////////////

wsrep_status_t galera::ReplicatorSMM::cert(TrxHandle* trx)
{
    assert(trx->state() == TrxHandle::S_REPLICATING ||
           trx->state() == TrxHandle::S_MUST_CERT_AND_REPLAY);

    assert(trx->local_seqno()     != WSREP_SEQNO_UNDEFINED &&
           trx->global_seqno()    != WSREP_SEQNO_UNDEFINED &&
           trx->last_seen_seqno() != WSREP_SEQNO_UNDEFINED);

    trx->set_state(TrxHandle::S_CERTIFYING);

    LocalOrder  lo(*trx);
    ApplyOrder  ao(*trx);
    CommitOrder co(*trx, co_mode_);
    bool interrupted(false);

    try
    {
        gu_trace(local_monitor_.enter(lo));
    }
    catch (gu::Exception& e)
    {
        if (e.get_errno() == EINTR) { interrupted = true; }
        else throw;
    }

    wsrep_status_t retval(WSREP_OK);

    if (gu_likely (!interrupted))
    {
        switch (cert_.append_trx(trx))
        {
        case Certification::TEST_OK:
            if (trx->global_seqno() > apply_monitor_.last_left())
            {
                if (trx->state() == TrxHandle::S_CERTIFYING)
                {
                    retval = WSREP_OK;
                }
                else
                {
                    assert(trx->state() == TrxHandle::S_MUST_ABORT);
                    trx->set_state(TrxHandle::S_MUST_REPLAY_AM);
                    retval = WSREP_BF_ABORT;
                }
            }
            else
            {
                // this can happen after SST position has been submitted
                // but not all actions preceding SST initial position
                // have been processed
                trx->set_state(TrxHandle::S_MUST_ABORT);
                cert_.set_trx_committed(trx);
                retval = WSREP_TRX_FAIL;
            }
            break;
        case Certification::TEST_FAILED:
            if (trx->global_seqno() > apply_monitor_.last_left())
            {
                if (gu_unlikely(trx->is_toi())) // small sanity check
                {
                    log_error << "Certification failed for TO isolated action: "
                              << *trx;
                    assert(0); // should never happen
                }
                apply_monitor_.self_cancel(ao);
                if (co_mode_ != CommitOrder::BYPASS)
                    commit_monitor_.self_cancel(co);
            }
            trx->set_state(TrxHandle::S_MUST_ABORT);
            local_cert_failures_ += trx->is_local();
            cert_.set_trx_committed(trx);
            retval = WSREP_TRX_FAIL;
            break;
        }

        // we probably want to do it 'in order' for std::map reasons, so keeping
        // it inside the monitor
        /*! @todo: benchmark both variants on SMP */
        gcache_.seqno_assign (trx->action(),
                              trx->global_seqno(),
                              trx->depends_seqno(),
                              trx->is_local());  // frees local actions

        local_monitor_.leave(lo);
    }
    else
    {
        retval = cert_for_aborted(trx);

        if (retval != WSREP_BF_ABORT)
        {
            local_monitor_.self_cancel(lo);
            apply_monitor_.self_cancel(ao);

            if (co_mode_ != CommitOrder::BYPASS)
                commit_monitor_.self_cancel(co);
        }
    }

    return retval;
}


wsrep_status_t galera::ReplicatorSMM::cert_for_aborted(TrxHandle* trx)
{
    wsrep_status_t retval(WSREP_OK);
    switch (cert_.test(trx, false))
    {
    case Certification::TEST_OK:
        trx->set_state(TrxHandle::S_MUST_CERT_AND_REPLAY);
        retval = WSREP_BF_ABORT;
        break;
    case Certification::TEST_FAILED:
        if (trx->state() != TrxHandle::S_MUST_ABORT)
        {
            trx->set_state(TrxHandle::S_MUST_ABORT);
        }
        retval = WSREP_TRX_FAIL;

        gcache_.seqno_assign (trx->action(),
                              trx->global_seqno(),
                              -1,
                              trx->is_local());
        break;
    }
    return retval;
}


void
galera::ReplicatorSMM::update_state_uuid (const wsrep_uuid_t& uuid)
{
    if (state_uuid_ != uuid)
    {
        *(const_cast<wsrep_uuid_t*>(&state_uuid_)) = uuid;

        std::ostringstream os; os << state_uuid_;

        strncpy(const_cast<char*>(state_uuid_str_), os.str().c_str(),
                sizeof(state_uuid_str_));
    }

    st_.set(uuid, WSREP_SEQNO_UNDEFINED);
}

void
galera::ReplicatorSMM::abort()
{
    gcs_.close();
    gu_abort();
}<|MERGE_RESOLUTION|>--- conflicted
+++ resolved
@@ -19,13 +19,8 @@
 static inline void
 apply_wscoll(void*                    recv_ctx,
              wsrep_apply_cb_t         apply_cb,
-<<<<<<< HEAD
              const galera::TrxHandle& trx,
              const wsrep_trx_meta_t&  meta)
-    throw (galera::ApplyException, gu::Exception)
-=======
-             const galera::TrxHandle& trx)
->>>>>>> 5a707736
 {
     const gu::byte_t* buf(trx.write_set_buffer().first);
     const size_t buf_len(trx.write_set_buffer().second);
@@ -72,13 +67,8 @@
 apply_trx_ws(void*                    recv_ctx,
              wsrep_apply_cb_t         apply_cb,
              wsrep_commit_cb_t        commit_cb,
-<<<<<<< HEAD
              const galera::TrxHandle& trx,
              const wsrep_trx_meta_t&  meta)
-    throw (galera::ApplyException, gu::Exception)
-=======
-             const galera::TrxHandle& trx)
->>>>>>> 5a707736
 {
     static const size_t max_apply_attempts(10);
     size_t attempts(1);
