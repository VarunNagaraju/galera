--- conflicted
+++ resolved
@@ -263,14 +263,10 @@
     sst_donor_ = state_donor;
     service_thd_.reset();
 
-<<<<<<< HEAD
     // make sure there was a proper initialization/cleanup
     assert(WSREP_UUID_UNDEFINED == uuid_);
 
-    ssize_t err;
-=======
     ssize_t err = 0;
->>>>>>> a755f02e
     wsrep_status_t ret(WSREP_OK);
     wsrep_seqno_t const seqno(STATE_SEQNO());
     wsrep_uuid_t  const gcs_uuid(seqno < 0 ? WSREP_UUID_UNDEFINED :state_uuid_);
