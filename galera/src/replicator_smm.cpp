--- conflicted
+++ resolved
@@ -1171,12 +1171,8 @@
         TrxHandleSlavePtr tsp(trx.ts());
         TrxHandleSlave& ts(*tsp);
 
-<<<<<<< HEAD
         CommitOrder co(ts, co_mode_);
         assert(!commit_monitor_.entered(co));
-=======
-        bool interrupted(false);
->>>>>>> 01b8465d
 
         try
         {
@@ -2619,17 +2615,6 @@
         {
             local_monitor_.leave(lo);
         }
-
-#if 0 // remove
-        // If not ts->must_neter_am(), apply_monitor_
-        // will be canceled at the end of the method,
-        // in cancel_monitors().
-        if (ts->must_enter_am())
-        {
-            ApplyOrder ao(*ts);
-            apply_monitor_.self_cancel(ao);
-        }
-#endif
     }
     else
     {
