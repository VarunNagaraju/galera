//
// Copyright (C) 2010-2017 Codership Oy <info@codership.com>
//

#include "galera_common.hpp"
#include "replicator_smm.hpp"
#include "gcs_action_source.hpp"
#include "galera_exception.hpp"

#include "galera_info.hpp"

#include <gu_debug_sync.hpp>
#include <gu_abort.h>

#include <sstream>
#include <iostream>

std::ostream& galera::operator<<(std::ostream& os, ReplicatorSMM::State state)
{
    switch (state)
    {
    case ReplicatorSMM::S_DESTROYED: return (os << "DESTROYED");
    case ReplicatorSMM::S_CLOSED:    return (os << "CLOSED");
    case ReplicatorSMM::S_CONNECTED: return (os << "CONNECTED");
    case ReplicatorSMM::S_JOINING:   return (os << "JOINING");
    case ReplicatorSMM::S_JOINED:    return (os << "JOINED");
    case ReplicatorSMM::S_SYNCED:    return (os << "SYNCED");
    case ReplicatorSMM::S_DONOR:     return (os << "DONOR");
    }

    gu_throw_fatal << "invalid state " << static_cast<int>(state);
}

//////////////////////////////////////////////////////////////////////
//////////////////////////////////////////////////////////////////////
//                           Public
//////////////////////////////////////////////////////////////////////
//////////////////////////////////////////////////////////////////////

galera::ReplicatorSMM::ReplicatorSMM(const struct wsrep_init_args* args)
    :
    ist_event_queue_    (),
    init_lib_           (reinterpret_cast<gu_log_cb_t>(args->logger_cb)),
    config_             (),
    init_config_        (config_, args->node_address, args->data_dir),
    parse_options_      (*this, config_, args->options),
    init_ssl_           (config_),
    str_proto_ver_      (-1),
    protocol_version_   (-1),
    proto_max_          (gu::from_string<int>(config_.get(Param::proto_max))),
    state_              (S_CLOSED),
    closing_mutex_      (),
    closing_cond_       (),
    closing_            (false),
    sst_state_          (SST_NONE),
    co_mode_            (CommitOrder::from_string(
                             config_.get(Param::commit_order))),
    state_file_         (config_.get(BASE_DIR)+'/'+GALERA_STATE_FILE),
    st_                 (state_file_),
    safe_to_bootstrap_  (true),
    trx_params_         (config_.get(BASE_DIR), -1,
                         KeySet::version(config_.get(Param::key_format)),
                         TrxHandleMaster::Defaults.record_set_ver_,
                         gu::from_string<int>(config_.get(
                             Param::max_write_set_size))),
    uuid_               (WSREP_UUID_UNDEFINED),
    state_uuid_         (WSREP_UUID_UNDEFINED),
    state_uuid_str_     (),
    cc_seqno_           (WSREP_SEQNO_UNDEFINED),
    cc_lowest_trx_seqno_(WSREP_SEQNO_UNDEFINED),
    pause_seqno_        (WSREP_SEQNO_UNDEFINED),
    app_ctx_            (args->app_ctx),
    connected_cb_       (args->connected_cb),
    view_cb_            (args->view_cb),
    sst_request_cb_     (args->sst_request_cb),
    apply_cb_           (args->apply_cb),
    unordered_cb_       (args->unordered_cb),
    sst_donate_cb_      (args->sst_donate_cb),
    synced_cb_          (args->synced_cb),
    sst_donor_          (),
    sst_uuid_           (WSREP_UUID_UNDEFINED),
    sst_seqno_          (WSREP_SEQNO_UNDEFINED),
    sst_mutex_          (),
    sst_cond_           (),
    sst_retry_sec_      (1),
    sst_received_       (false),
    gcache_             (config_, config_.get(BASE_DIR)),
    gcs_                (config_, gcache_, proto_max_, args->proto_ver,
                         args->node_name, args->node_incoming),
    service_thd_        (gcs_, gcache_),
    slave_pool_         (sizeof(TrxHandleSlave), 1024, "TrxHandleSlave"),
    as_                 (new GcsActionSource(slave_pool_, gcs_, *this, gcache_)),
    ist_receiver_       (config_, gcache_, slave_pool_,*this,args->node_address),
    ist_senders_        (gcache_),
    wsdb_               (),
    cert_               (config_, &service_thd_),
    pending_cert_queue_ (),
    local_monitor_      (),
    apply_monitor_      (),
    commit_monitor_     (),
    causal_read_timeout_(config_.get(Param::causal_read_timeout)),
    receivers_          (),
    replicated_         (),
    replicated_bytes_   (),
    keys_count_         (),
    keys_bytes_         (),
    data_bytes_         (),
    unrd_bytes_         (),
    local_commits_      (),
    local_rollbacks_    (),
    local_cert_failures_(),
    local_replays_      (),
    causal_reads_       (),
    preordered_id_      (),
    incoming_list_      (""),
    incoming_mutex_     (),
    wsrep_stats_        ()
{
    // @todo add guards (and perhaps actions)
    state_.add_transition(Transition(S_CLOSED,  S_DESTROYED));
    state_.add_transition(Transition(S_CLOSED,  S_CONNECTED));

    state_.add_transition(Transition(S_CONNECTED, S_CLOSED));
    state_.add_transition(Transition(S_CONNECTED, S_CONNECTED));
    state_.add_transition(Transition(S_CONNECTED, S_JOINING));
    // the following is possible only when bootstrapping new cluster
    // (trivial wsrep_cluster_address)
    state_.add_transition(Transition(S_CONNECTED, S_JOINED));
    // the following are possible on PC remerge
    state_.add_transition(Transition(S_CONNECTED, S_DONOR));
    state_.add_transition(Transition(S_CONNECTED, S_SYNCED));

    state_.add_transition(Transition(S_JOINING, S_CLOSED));
    // the following is possible if one non-prim conf follows another
    state_.add_transition(Transition(S_JOINING, S_CONNECTED));
    state_.add_transition(Transition(S_JOINING, S_JOINED));

    state_.add_transition(Transition(S_JOINED, S_CLOSED));
    state_.add_transition(Transition(S_JOINED, S_CONNECTED));
    state_.add_transition(Transition(S_JOINED, S_SYNCED));
    // the following is possible if one desync() immediately follows another
    state_.add_transition(Transition(S_JOINED, S_DONOR));

    state_.add_transition(Transition(S_SYNCED, S_CLOSED));
    state_.add_transition(Transition(S_SYNCED, S_CONNECTED));
    state_.add_transition(Transition(S_SYNCED, S_DONOR));

    state_.add_transition(Transition(S_DONOR, S_CLOSED));
    state_.add_transition(Transition(S_DONOR, S_CONNECTED));
    state_.add_transition(Transition(S_DONOR, S_JOINED));

    local_monitor_.set_initial_position(WSREP_UUID_UNDEFINED, 0);

    wsrep_uuid_t  uuid;
    wsrep_seqno_t seqno;

    st_.get (uuid, seqno, safe_to_bootstrap_);

    if (0 != args->state_id &&
        args->state_id->uuid != WSREP_UUID_UNDEFINED &&
        args->state_id->uuid == uuid                 &&
        seqno                == WSREP_SEQNO_UNDEFINED)
    {
        /* non-trivial recovery information provided on startup, and db is safe
         * so use recovered seqno value */
        seqno = args->state_id->seqno;
    }

    log_debug << "End state: " << uuid << ':' << seqno << " #################";

    cc_seqno_ = seqno; // is it needed here?

    set_initial_position(uuid, seqno);
    gcache_.seqno_reset(gu::GTID(uuid, seqno));
    // update gcache position to one supplied by app.

    build_stats_vars(wsrep_stats_);
}

void galera::ReplicatorSMM::start_closing()
{
    assert(closing_mutex_.locked());
    assert(state_() >= S_CONNECTED);
    if (!closing_)
    {
        closing_ = true;
        gcs_.close();
    }
}

void galera::ReplicatorSMM::shift_to_CLOSED()
{
    assert(closing_mutex_.locked());
    assert(closing_);

    state_.shift_to(S_CLOSED);

    /* Cleanup for re-opening. */
    uuid_ = WSREP_UUID_UNDEFINED;
    closing_ = false;
    if (st_.corrupt())
    {
        /* this is a synchronization hack to make sure all receivers are done
         * with their work and won't access cert module any more. The usual
         * monitor drain is not enough here. */
        while (receivers_() > 1) usleep(1000);

        // this should erase the memory of a pre-existing state.
        set_initial_position(WSREP_UUID_UNDEFINED, WSREP_SEQNO_UNDEFINED);
        cert_.assign_initial_position(gu::GTID(GU_UUID_NIL, -1),
                                      trx_params_.version_);
        sst_uuid_            = WSREP_UUID_UNDEFINED;
        sst_seqno_           = WSREP_SEQNO_UNDEFINED;
        cc_seqno_            = WSREP_SEQNO_UNDEFINED;
        cc_lowest_trx_seqno_ = WSREP_SEQNO_UNDEFINED;
        pause_seqno_         = WSREP_SEQNO_UNDEFINED;
    }

    closing_cond_.broadcast();
}

void galera::ReplicatorSMM::wait_for_CLOSED(gu::Lock& lock)
{
    assert(closing_mutex_.locked());
    assert(closing_);
    while (state_() > S_CLOSED) lock.wait(closing_cond_);
    assert(!closing_);
    assert(WSREP_UUID_UNDEFINED == uuid_);
}

galera::ReplicatorSMM::~ReplicatorSMM()
{
    log_info << "dtor state: " << state_();

    gu::Lock lock(closing_mutex_);

    switch (state_())
    {
    case S_CONNECTED:
    case S_JOINING:
    case S_JOINED:
    case S_SYNCED:
    case S_DONOR:
        start_closing();
        wait_for_CLOSED(lock);
        // fall through
    case S_CLOSED:
        ist_senders_.cancel();
        break;
    case S_DESTROYED:
        break;
    }

    delete as_;
}


wsrep_status_t galera::ReplicatorSMM::connect(const std::string& cluster_name,
                                              const std::string& cluster_url,
                                              const std::string& state_donor,
                                              bool  const        bootstrap)
{
    sst_donor_ = state_donor;
    service_thd_.reset();

    // make sure there was a proper initialization/cleanup
    assert(WSREP_UUID_UNDEFINED == uuid_);

    ssize_t err = 0;
    wsrep_status_t ret(WSREP_OK);
    wsrep_seqno_t const seqno(STATE_SEQNO());
    wsrep_uuid_t  const gcs_uuid(seqno < 0 ? WSREP_UUID_UNDEFINED :state_uuid_);
    gu::GTID      const inpos(gcs_uuid, seqno);

    log_info << "Setting GCS initial position to " << inpos;

    if ((bootstrap == true || cluster_url == "gcomm://")
        && safe_to_bootstrap_ == false)
    {
        log_error << "It may not be safe to bootstrap the cluster from this node. "
                  << "It was not the last one to leave the cluster and may "
                  << "not contain all the updates. To force cluster bootstrap "
                  << "with this node, edit the grastate.dat file manually and "
                  << "set safe_to_bootstrap to 1 .";
        ret = WSREP_NODE_FAIL;
    }

    if (ret == WSREP_OK && (err = gcs_.set_initial_position(inpos)) != 0)
    {
        log_error << "gcs init failed:" << strerror(-err);
        ret = WSREP_NODE_FAIL;
    }

    if (ret == WSREP_OK &&
        (err = gcs_.connect(cluster_name, cluster_url, bootstrap)) != 0)
    {
        log_error << "gcs connect failed: " << strerror(-err);
        ret = WSREP_NODE_FAIL;
    }

    if (ret == WSREP_OK)
    {
        state_.shift_to(S_CONNECTED);
    }

    return ret;
}


wsrep_status_t galera::ReplicatorSMM::close()
{
    gu::Lock lock(closing_mutex_);

    if (state_() > S_CLOSED)
    {
        start_closing();
        wait_for_CLOSED(lock);
    }

    return WSREP_OK;
}


wsrep_status_t galera::ReplicatorSMM::async_recv(void* recv_ctx)
{
    assert(recv_ctx != 0);

    if (state_() <= S_CLOSED)
    {
        log_error <<"async recv cannot start, provider in CLOSED state";
        return WSREP_FATAL;
    }

    ++receivers_;

    bool exit_loop(false);
    wsrep_status_t retval(WSREP_OK);

    while (WSREP_OK == retval && state_() > S_CLOSED)
    {
        ssize_t rc;

        while (gu_unlikely((rc = as_->process(recv_ctx, exit_loop))
                           == -ECANCELED))
        {
            recv_IST(recv_ctx);
            // hack: prevent fast looping until ist controlling thread
            // resumes gcs prosessing
            usleep(10000);
        }

        if (gu_unlikely(rc <= 0))
        {
            retval = WSREP_CONN_FAIL;
        }
        else if (gu_unlikely(exit_loop == true))
        {
            assert(WSREP_OK == retval);

            if (receivers_.sub_and_fetch(1) > 0)
            {
                log_info << "Slave thread exiting on request.";
                break;
            }

            ++receivers_;
            log_warn << "Refusing exit for the last slave thread.";
        }
    }

    /* exiting loop already did proper checks */
    if (!exit_loop && receivers_.sub_and_fetch(1) == 0)
    {
        gu::Lock lock(closing_mutex_);

        if (state_() > S_CLOSED && !closing_)
        {
            assert(WSREP_CONN_FAIL == retval);
            /* Last recv thread exiting due to error but replicator is not
             * closed. We need to at least gracefully leave the cluster.*/

            log_warn << "Broken shutdown sequence, provider state: "
                     << state_() << ", retval: " << retval;
            assert (0);

            /* avoid abort in production */
            start_closing();

            // Generate zero view before exit to notify application
            gcs_act_cchange const cc;
            wsrep_uuid_t tmp(uuid_);
            wsrep_view_info_t* const err_view
                (galera_view_info_create(cc, -1, tmp));
            view_cb_(app_ctx_, recv_ctx, err_view, 0, 0);
            free(err_view);

            shift_to_CLOSED();
        }
    }

    log_debug << "Slave thread exit. Return code: " << retval;

    return retval;
}

void galera::ReplicatorSMM::process_apply_exception(TrxHandleSlave& trx,
                                                    const ApplyException& ae)
{
    gu::GTID const gtid(state_uuid_, trx.global_seqno());
    int res;

    if (trx.local_seqno() != -1 || trx.nbo_end())
    {
        /* this must be done IN ORDER to avoid multiple elections, hence
         * anything else but LOCAL_OOOC and NO_OOOC is potentially broken */
        res = gcs_.vote(gtid, ae.status(), ae.data(), ae.data_len());
    }
    else res = 2;

    if (res != 0)
    {
        switch (res)
        {
        case 2:
            log_error << "Failed on preordered " << gtid
                      << ": inconsistency.";
            break;
        case 1:
            log_error << "Inconsistent by consensus on " << gtid;
            break;
        default:
            log_error
                << "Could not reach consensus on " << gtid
                << ", assuming inconsistency.";
        }

        GU_TRACE(ae);
        throw ae;
    }
    else
    {
        /* mark action as invalid (skip seqno) and return normally */
        gcache_.seqno_skip(trx.action().first,
                           trx.global_seqno(), GCS_ACT_WRITESET);
    }
}

void galera::ReplicatorSMM::apply_trx(void* recv_ctx, TrxHandleSlave& ts)
{
    assert(ts.global_seqno() > 0);
    if (!ts.skip_event())
    {
        assert(ts.trx_id() != uint64_t(-1) || ts.is_toi());
        assert(ts.certified() /*Repl*/ || ts.preordered() /*IST*/);
        assert(ts.local() == false || ts.nbo_end() ||
               (ts.flags() & TrxHandle::F_ROLLBACK));
        assert(ts.nbo_end() == false || ts.is_dummy());
    }

    ApplyException ae;

    ApplyOrder ao(ts);
    CommitOrder co(ts, co_mode_);

    bool const applying(ts.must_enter_am());

    if (gu_likely(TrxHandle::S_ABORTING != ts.state()))
        ts.set_state((ts.flags() & TrxHandle::F_ROLLBACK) /* expl. rollback */ ?
                     TrxHandle::S_ABORTING : TrxHandle::S_APPLYING);

    if (gu_likely(applying))
    {
        gu_trace(apply_monitor_.enter(ao));
    }

<<<<<<< HEAD
    if (gu_unlikely(ts.nbo_start() == true))
    {
        // Non-blocking operation start, mark state unsafe.
        st_.mark_unsafe();
    }

    ts.set_state(TrxHandle::S_APPLYING);

=======
>>>>>>> c3ef9df5
    wsrep_trx_meta_t meta = { { state_uuid_,    ts.global_seqno() },
                              { ts.source_id(), ts.trx_id(), ts.conn_id() },
                              ts.depends_seqno() };

    if (ts.is_toi())
    {
        log_debug << "Executing TO isolated action: " << ts;
        st_.mark_unsafe();
    }

    wsrep_bool_t exit_loop(false);

    try { gu_trace(ts.apply(recv_ctx, apply_cb_, meta, exit_loop)); }
    catch (ApplyException& e)
    {
        assert(0 != e.status());
        assert(NULL != e.data() || 0 == e.data_len());
        assert(0 != e.data_len() || NULL == e.data());

<<<<<<< HEAD
        ae = e;
    }
    /* at this point any other exception is fatal, not catching anything else. */

    wsrep_bool_t exit_loop(false);

    if (gu_likely(co_mode_ != CommitOrder::BYPASS))
    {
        gu_trace(commit_monitor_.enter(co));
        assert(ts.global_seqno() > STATE_SEQNO());
    }
    ts.set_state(TrxHandle::S_COMMITTING);

    TrxHandle::State end_state(aborting ?
                               TrxHandle::S_ROLLED_BACK :TrxHandle::S_COMMITTED);

    if (gu_likely(0 == ae.status()))
    {
        assert(NULL == ae.data());
        assert(0    == ae.data_len());
    }
    else
    {
        assert(NULL == ae.data() || ae.data_len() > 0);
        commit_flags |= WSREP_FLAG_ROLLBACK;
        end_state = TrxHandle::S_ROLLED_BACK;
        try
        {
            if (!st_.corrupt())
                gu_trace(process_apply_exception(ts, ae));
        }
        catch (ApplyException& e)
        {
            mark_corrupt_and_close();
        }
        catch (gu::Exception& e)
        {
            log_error << "Unexpected exception: " << e.what();
            assert(0);
            abort();
        }
        catch (...)
        {
            log_error << "Unknown exception";
            assert(0);
            abort();
        }
        ae.free();
=======
        if (!st_.corrupt()) mark_corrupt_and_close();
>>>>>>> c3ef9df5
    }
    /* at this point any other exception is fatal, not catching anything else.*/

    if (ts.local() == false)
    {
        GU_DBUG_SYNC_WAIT("after_commit_slave_sync");
    }

    wsrep_seqno_t safe_to_discard(WSREP_SEQNO_UNDEFINED);
    if (gu_likely(applying))
    {
        /* For now need to keep it inside apply monitor to ensure all processing
         * ends by the time monitors are drained because of potential gcache
         * cleanup (and loss of the writeset buffer). Perhaps unordered monitor
         * is needed here. */
        ts.unordered(recv_ctx, unordered_cb_);

        safe_to_discard = cert_.set_trx_committed(ts);

        apply_monitor_.leave(ao);
    }

    if (ts.is_toi())
    {
        log_debug << "Done executing TO isolated action: "
                  << ts.global_seqno();
        st_.mark_safe();
    }

    if (gu_likely(ts.local_seqno() != -1))
    {
        // trx with local seqno -1 originates from IST (or other source not gcs)
        report_last_committed(safe_to_discard);
    }

    ts.set_exit_loop(exit_loop);
}


wsrep_status_t galera::ReplicatorSMM::send(TrxHandleMaster& trx,
                                           wsrep_trx_meta_t* meta)
{
    assert(trx.locked());
    if (state_() < S_JOINED) return WSREP_TRX_FAIL;

    // SR rollback
    const bool rollback(trx.flags() & TrxHandle::F_ROLLBACK);

    if (rollback)
    {
        assert(trx.state() == TrxHandle::S_ABORTING);
        assert((trx.flags() & TrxHandle::F_BEGIN) == 0);
        TrxHandleSlavePtr ts(TrxHandleSlave::New(true, slave_pool_),
                             TrxHandleSlaveDeleter());
        ts->set_global_seqno(0);
        trx.add_replicated(ts);
    }

    WriteSetNG::GatherVector actv;

    size_t act_size = trx.gather(actv);

    ssize_t rcode(0);
    do
    {
        const bool scheduled(!rollback);

        if (scheduled)
        {
            const ssize_t gcs_handle(gcs_.schedule());

            if (gu_unlikely(gcs_handle < 0))
            {
                log_debug << "gcs schedule " << strerror(-gcs_handle);
                rcode = gcs_handle;
                goto out;
            }
            trx.set_gcs_handle(gcs_handle);
        }

        trx.finalize(last_committed());
        trx.unlock();
        // On rollback fragment, we instruct sendv to use gcs_sm_grab()
        // to avoid the scenario where trx is BF aborted but can't send
        // ROLLBACK fragment due to flow control, which results in
        // deadlock.
        // Otherwise sendv call was scheduled above, and we instruct
        // the call to use regular gcs_sm_enter()
        const bool grab(rollback);
        rcode = gcs_.sendv(actv, act_size,
                           GCS_ACT_WRITESET,
                           scheduled, grab);
        GU_DBUG_SYNC_WAIT("after_send_sync");
        trx.lock();
    }
    // TODO: Break loop after some timeout
    while (rcode == -EAGAIN && (usleep(1000), true));

    trx.set_gcs_handle(-1);

out:

    if (rcode <= 0)
    {
        log_debug << "ReplicatorSMM::send failed: " << -rcode;
    }

    return (rcode > 0 ? WSREP_OK : WSREP_TRX_FAIL);
}


wsrep_status_t galera::ReplicatorSMM::replicate(TrxHandleMaster& trx,
                                                wsrep_trx_meta_t* meta)
{
    assert(trx.locked());

    assert(trx.state() == TrxHandle::S_EXECUTING ||
           trx.state() == TrxHandle::S_MUST_ABORT);

    if (state_() < S_JOINED || trx.state() == TrxHandle::S_MUST_ABORT)
    {
    must_abort:
        if (trx.state() == TrxHandle::S_EXECUTING ||
            trx.state() == TrxHandle::S_REPLICATING)
            trx.set_state(TrxHandle::S_MUST_ABORT);

        trx.set_state(TrxHandle::S_ABORTING);

        if (trx.ts() != 0)
        {
            assert(trx.ts()->state() == TrxHandle::S_COMMITTED);
            trx.reset_ts();
        }

        return (st_.corrupt() ? WSREP_NODE_FAIL : WSREP_CONN_FAIL);
    }

    WriteSetNG::GatherVector actv;

    gcs_action act;
    act.type = GCS_ACT_WRITESET;
#ifndef NDEBUG
    act.seqno_g = GCS_SEQNO_ILL;
#endif

    act.buf  = NULL;
    act.size = trx.gather(actv);
    trx.set_state(TrxHandle::S_REPLICATING);

    ssize_t rcode(-1);

    do
    {
        assert(act.seqno_g == GCS_SEQNO_ILL);

        const ssize_t gcs_handle(gcs_.schedule());

        if (gu_unlikely(gcs_handle < 0))
        {
            log_debug << "gcs schedule " << strerror(-gcs_handle);
            goto must_abort;
        }

        trx.set_gcs_handle(gcs_handle);

        trx.finalize(last_committed());
        trx.unlock();
        assert (act.buf == NULL); // just a sanity check
        rcode = gcs_.replv(actv, act, true);

        GU_DBUG_SYNC_WAIT("after_replicate_sync")
        trx.lock();
    }
    while (rcode == -EAGAIN && trx.state() != TrxHandle::S_MUST_ABORT &&
           (usleep(1000), true));

    trx.set_gcs_handle(-1);

    if (rcode < 0)
    {
        if (rcode != -EINTR)
        {
            log_debug << "gcs_repl() failed with " << strerror(-rcode)
                      << " for trx " << trx;
        }

        assert(rcode != -EINTR || trx.state() == TrxHandle::S_MUST_ABORT);
        assert(act.seqno_l == GCS_SEQNO_ILL && act.seqno_g == GCS_SEQNO_ILL);
        assert(NULL == act.buf);

        if (trx.state() != TrxHandle::S_MUST_ABORT)
        {
            trx.set_state(TrxHandle::S_MUST_ABORT);
        }

        goto must_abort;
    }

    assert(act.buf != NULL);
    assert(act.size == rcode);
    assert(act.seqno_l > 0);
    assert(act.seqno_g > 0);

    TrxHandleSlavePtr ts(TrxHandleSlave::New(true, slave_pool_),
                         TrxHandleSlaveDeleter());

    gu_trace(ts->unserialize<true>(act));
    ts->set_local(true);

    ts->update_stats(keys_count_, keys_bytes_, data_bytes_, unrd_bytes_);

    trx.add_replicated(ts);

    ++replicated_;
    replicated_bytes_ += rcode;

    assert(trx.source_id() == ts->source_id());
    assert(trx.conn_id()   == ts->conn_id());
    assert(trx.trx_id()    == ts->trx_id());

    assert(ts->global_seqno() == act.seqno_g);
    assert(ts->last_seen_seqno() >= 0);

    assert(trx.ts() == ts);

    wsrep_status_t retval(WSREP_TRX_FAIL);

    // ROLLBACK event shortcut to avoid blocking in monitors or
    // getting BF aborted inside provider
    if (gu_unlikely(trx.flags() & TrxHandle::F_ROLLBACK))
    {
        assert(ts->depends_seqno() > 0); // must be set at unserialization
        ts->cert_bypass(true);
        ts->mark_certified();
        gcache_.seqno_assign(ts->action().first, ts->global_seqno(),
                             GCS_ACT_WRITESET, false);
        cancel_monitors<true>(*ts);

        trx.set_state(TrxHandle::S_MUST_ABORT);
        trx.set_state(TrxHandle::S_ABORTING);
        ts->set_state(TrxHandle::S_ABORTING); // to pass asserts in post_rollback

        goto out;
    }

    if (gu_unlikely(trx.state() == TrxHandle::S_MUST_ABORT))
    {
        retval = cert_for_aborted(ts);

        if (retval != WSREP_BF_ABORT)
        {
            cancel_monitors<true>(*ts);

            assert(trx.state() == TrxHandle::S_MUST_ABORT);
            trx.set_state(TrxHandle::S_ABORTING);
            assert(ts->is_dummy());
            assert(WSREP_OK != retval);
        }
        else
        {
            // If the transaction was committing, it must replay.
            if (ts->flags() & TrxHandle::F_COMMIT)
            {
                trx.set_state(TrxHandle::S_MUST_CERT_AND_REPLAY);
            }
            else
            {
                pending_cert_queue_.push(ts);

                LocalOrder lo(*ts);
                local_monitor_.self_cancel(lo);

                if (!ts->must_enter_am())
                {
                    ApplyOrder ao(*ts);
                    apply_monitor_.self_cancel(ao);
                }

                ts->set_state(TrxHandle::S_ABORTING);
                trx.set_state(TrxHandle::S_ABORTING);

                retval = WSREP_TRX_FAIL;
            }
        }
    }
    else
    {
        assert(trx.state() == TrxHandle::S_REPLICATING);
        retval = WSREP_OK;
    }

out:
    assert(trx.state() != TrxHandle::S_MUST_ABORT);
    assert(ts->global_seqno() >  0);
    assert(ts->global_seqno() == act.seqno_g);

    if (meta != 0) // whatever the retval, we must update GTID in meta
    {
        meta->gtid.uuid  = state_uuid_;
        meta->gtid.seqno = ts->global_seqno();
        meta->depends_on = ts->depends_seqno();
    }

    return retval;
}

void
galera::ReplicatorSMM::abort_trx(TrxHandleMaster& trx, wsrep_seqno_t bf_seqno)
{
    assert(trx.local() == true);
    assert(trx.locked());

    const TrxHandleSlavePtr ts(trx.ts());

    if (ts)
    {
        log_debug << "aborting ts  " << *ts;
        if (ts->global_seqno() < bf_seqno)
        {
            log_debug << "seqno " << bf_seqno
                      << " trying to abort seqno " << ts->global_seqno();

            if ((((ts->flags() & TrxHandle::F_BEGIN) == 0) &&
                 ((ts->flags() & TrxHandle::F_COMMIT) != 0)) &&
                (trx.state() == TrxHandle::S_APPLYING ||
                 trx.state() == TrxHandle::S_COMMITTING))
            {
                log_debug << "ts abort skipped";
                return;
            }
        }
    }
    else
    {
        log_debug << "aborting trx " << trx;
    }

    switch (trx.state())
    {
    case TrxHandle::S_MUST_ABORT:
    case TrxHandle::S_ABORTING:
        // trx was aready BF aborted or it failed certification
        return;
    case TrxHandle::S_EXECUTING:
        trx.set_state(TrxHandle::S_MUST_ABORT);
        break;
    case TrxHandle::S_REPLICATING:
    {
        // @note: it is important to place set_state() into beginning of
        // every case, because state must be changed AFTER switch() and
        // BEFORE entering monitors or taking any other action.
        trx.set_state(TrxHandle::S_MUST_ABORT);
        int rc;
        if (trx.gcs_handle() > 0 &&
            ((rc = gcs_.interrupt(trx.gcs_handle()))) != 0)
        {
            log_debug << "gcs_interrupt(): handle "
                      << trx.gcs_handle()
                      << " trx id " << trx.trx_id()
                      << ": " << strerror(-rc);
        }
        break;
    }
    case TrxHandle::S_CERTIFYING:
    {
        // trx is waiting in local monitor
        assert(ts);
        assert(ts->global_seqno() > 0);
        log_debug << "aborting ts: " << *ts << "; BF seqno: " << bf_seqno
                  << "; local position: " << local_monitor_.last_left();
        trx.set_state(TrxHandle::S_MUST_ABORT);
        LocalOrder lo(*ts);
        local_monitor_.interrupt(lo);
        break;
    }
    case TrxHandle::S_APPLYING:
    {
        // trx is waiting in apply monitor
        assert(ts);
        assert(ts->global_seqno() > 0);
        log_debug << "aborting ts: " << *ts << "; BF seqno: " << bf_seqno
                  << "; apply window: " << apply_monitor_.last_left() << " - "
                  << apply_monitor_.last_entered();
        trx.set_state(TrxHandle::S_MUST_ABORT);
        ApplyOrder ao(*ts);
        apply_monitor_.interrupt(ao);
        break;
    }
    case TrxHandle::S_COMMITTING:
    {
        // Trx is waiting in commit monitor
        assert(ts);
        assert(ts->global_seqno() > 0);
        log_debug << "aborting ts: " << *ts << "; BF seqno: " << bf_seqno
                  << "; commit position: " << last_committed();
        if (co_mode_ != CommitOrder::BYPASS)
        {
            CommitOrder co(*ts, co_mode_);
            bool const interrupted(commit_monitor_.interrupt(co));
            if (interrupted) trx.set_state(TrxHandle::S_MUST_ABORT);
        }
        break;
    }
    case TrxHandle::S_ROLLING_BACK:
        log_error << "Attempt to enter commit monitor while holding "
            "locks in rollback by " << trx;
        // fallthrough
    default:
        log_warn << "invalid state " << trx.state()
                 << " in abort_trx for trx"
                 << trx;
        assert(0);
    }
}


wsrep_status_t galera::ReplicatorSMM::certify(TrxHandleMaster&  trx,
                                              wsrep_trx_meta_t* meta)
{
    assert(trx.state() == TrxHandle::S_REPLICATING);

    TrxHandleSlavePtr ts(trx.ts());
    assert(ts->state() == TrxHandle::S_REPLICATING);

    // Rollback should complete with post_rollback
    assert((ts->flags() & TrxHandle::F_ROLLBACK) == 0);

    assert(ts->local_seqno()  > 0);
    assert(ts->global_seqno() > 0);
    assert(ts->last_seen_seqno() >= 0);
    assert(ts->depends_seqno() >= -1);

    if (meta != 0)
    {
        assert(meta->gtid.uuid  == state_uuid_);
        assert(meta->gtid.seqno == ts->global_seqno());
        assert(meta->depends_on == ts->depends_seqno());
    }
    // State should not be checked here: If trx has been replicated,
    // it has to be certified and potentially applied. #528
    // if (state_() < S_JOINED) return WSREP_TRX_FAIL;

    wsrep_status_t retval(cert_and_catch(&trx, ts));

    assert((ts->flags() & TrxHandle::F_ROLLBACK) == 0 ||
           trx.state() == TrxHandle::S_ABORTING);

    if (gu_unlikely(retval != WSREP_OK))
    {
        switch(retval)
        {
        case WSREP_BF_ABORT:
            assert(ts->depends_seqno() >= 0);
            assert(trx.state() == TrxHandle::S_MUST_CERT_AND_REPLAY ||
                   trx.state() == TrxHandle::S_MUST_REPLAY_AM);
            break;
        case WSREP_TRX_FAIL:
            assert(trx.state() == TrxHandle::S_ABORTING);
            break;
        default:
            assert(0);
        }

        return retval;
    }

    assert(ts->global_seqno() > STATE_SEQNO());
    assert(ts->depends_seqno() >= 0);

    trx.set_state(TrxHandle::S_APPLYING);

    ApplyOrder  ao(*ts);
    bool interrupted(false);

    try
    {
        trx.unlock();
        GU_DBUG_SYNC_WAIT("before_certify_apply_monitor_enter");
        gu_trace(apply_monitor_.enter(ao));
        GU_DBUG_SYNC_WAIT("after_certify_apply_monitor_enter");
        trx.lock();
        assert(trx.state() == TrxHandle::S_APPLYING ||
               trx.state() == TrxHandle::S_MUST_ABORT);
    }
    catch (gu::Exception& e)
    {
        trx.lock();
        if (e.get_errno() == EINTR)
        {
            interrupted = true;
        }
        else throw;
    }

    if (gu_unlikely(interrupted || trx.state() == TrxHandle::S_MUST_ABORT))
    {
        assert(trx.state() == TrxHandle::S_MUST_ABORT);
        if (ts->flags() & TrxHandle::F_COMMIT)
        {
            trx.set_state(TrxHandle::S_MUST_REPLAY_AM);
        }
        else
        {
            if (interrupted == true)
            {
                apply_monitor_.self_cancel(ao);
            }
            else if (apply_monitor_.entered(ao))
            {
                apply_monitor_.leave(ao);
            }

            ts->set_state(TrxHandle::S_ABORTING);
            trx.set_state(TrxHandle::S_ABORTING);
        }
        retval = WSREP_BF_ABORT;
    }
    else
    {
        assert(apply_monitor_.entered(ao));
        ts->set_state(TrxHandle::S_APPLYING);
    }

    assert(trx.state() != TrxHandle::S_MUST_ABORT);

    assert((retval == WSREP_OK && (trx.state() == TrxHandle::S_APPLYING ||
                                   trx.state() == TrxHandle::S_EXECUTING))
           ||
           (retval == WSREP_BF_ABORT && (
               trx.state() == TrxHandle::S_MUST_REPLAY_AM ||
               trx.state() == TrxHandle::S_MUST_REPLAY_CM ||
               trx.state() == TrxHandle::S_ABORTING))
           ||
           (retval == WSREP_TRX_FAIL && trx.state() == TrxHandle::S_ABORTING)
        );

    if (meta) meta->depends_on = ts->depends_seqno();

    return retval;
}


wsrep_status_t galera::ReplicatorSMM::replay_trx(TrxHandleMaster& trx,
                                                 void* const      trx_ctx)
{
    TrxHandleSlavePtr tsp(trx.ts());
    assert(tsp);
    TrxHandleSlave& ts(*tsp);

    assert(ts.global_seqno() > STATE_SEQNO());

    log_debug << "replay trx: " << trx << " ts: " << ts;

    if (trx.state() == TrxHandle::S_MUST_ABORT)
    {
        /* Aborted after certify() returned (meaning apply monitor entered) */
#ifndef NDEBUG
        ApplyOrder ao(ts);
        assert(apply_monitor_.entered(ao));
#endif
        trx.set_state(TrxHandle::S_MUST_REPLAY_CM);
    }

    assert(trx.state() == TrxHandle::S_MUST_CERT_AND_REPLAY ||
           trx.state() == TrxHandle::S_MUST_REPLAY_AM       ||
           trx.state() == TrxHandle::S_MUST_REPLAY_CM);
    assert(trx.trx_id() != static_cast<wsrep_trx_id_t>(-1));

    wsrep_status_t retval(WSREP_OK);

    // Note: We set submit NULL trx pointer below to avoid
    // interrupting replaying in any monitor during replay.

    switch (trx.state())
    {
    case TrxHandle::S_MUST_CERT_AND_REPLAY:
        retval = cert_and_catch(&trx, tsp);
        if (retval != WSREP_OK)
        {
            assert(retval == WSREP_TRX_FAIL);
            assert(trx.state() == TrxHandle::S_ABORTING);
            // apply monitor is self canceled in cert
            break;
        }
        trx.set_state(TrxHandle::S_MUST_REPLAY_AM);
        // fall through
    case TrxHandle::S_MUST_REPLAY_AM:
    {
        assert(ts.state() == TrxHandle::S_CERTIFYING);
        // safety measure to make sure that all preceding trxs finish before
        // replaying
        wsrep_seqno_t const ds(ts.depends_seqno());
        ts.set_depends_seqno(ts.global_seqno() - 1);
        ApplyOrder ao(ts);
        if (apply_monitor_.entered(ao) == false)
        {
            gu_trace(apply_monitor_.enter(ao));
        }
        // restore dependency info
        ts.set_depends_seqno(WSREP_SEQNO_UNDEFINED);
        ts.set_depends_seqno(ds);
        trx.set_state(TrxHandle::S_MUST_REPLAY_CM);
        ts.set_state(TrxHandle::S_APPLYING);
    }
    // fall through
    case TrxHandle::S_MUST_REPLAY_CM:
        assert(ts.state() == TrxHandle::S_APPLYING);
        if (co_mode_ != CommitOrder::BYPASS)
        {
            CommitOrder co(ts, co_mode_);
            if (commit_monitor_.entered(co) == false)
            {
                gu_trace(commit_monitor_.enter(co));
            }
        }
        trx.set_state(TrxHandle::S_MUST_REPLAY);
        // fall through
    case TrxHandle::S_MUST_REPLAY:
        ++local_replays_;

        trx.set_state(TrxHandle::S_REPLAYING);
        try
        {
            // Only committing transactions should be replayed
            assert(ts.flags() & TrxHandle::F_COMMIT);

            wsrep_trx_meta_t meta = {{ state_uuid_,    ts.global_seqno() },
                                     { ts.source_id(), ts.trx_id(),
                                       ts.conn_id()                      },
                                     ts.depends_seqno()};

            /* this is essential to choose correct commit_order_enter_xxx() */
            ts.set_state(TrxHandle::S_REPLAYING);

            /* failure to replay own trx is certainly a sign of inconsistency,
             * not trying to catch anything here */
            assert(trx.owned());
            bool unused(false);
            gu_trace(ts.apply(trx_ctx, apply_cb_, meta, unused));
            assert(false == unused);
            log_debug << "replayed " << ts.global_seqno();
            assert(ts.state() == TrxHandle::S_COMMITTED);
            trx.set_state(ts.state());
        }
        catch (gu::Exception& e)
        {
            mark_corrupt_and_close();
            return WSREP_NODE_FAIL;
        }

        // apply, commit monitors are released in post commit
        return WSREP_OK;
    default:
        assert(0);
        gu_throw_fatal << "Invalid state in replay for trx " << trx;
    }

    log_debug << "replaying failed for trx " << trx;
    assert(trx.state() == TrxHandle::S_ABORTING);

    return retval;
}

static void
dump_buf(std::ostream& os, const void* const buf, size_t const buf_len)
{
    std::ios_base::fmtflags const saved_flags(os.flags());
    char                    const saved_fill (os.fill('0'));

    os << std::oct;

    const char* const str(static_cast<const char*>(buf));
    for (size_t i(0); i < buf_len; ++i)
    {
        char const c(str[i]);

        if ('\0' == c) break;

        try
        {
            if (isprint(c) || isspace(c))
            {
                os.put(c);
            }
            else
            {
                os << '\\' << std::setw(2) << int(c);
            }
        }
        catch (std::ios_base::failure& f)
        {
            log_warn << "Failed to dump " << i << "th byte: " << f.what();
            break;
        }
    }

    os.flags(saved_flags);
    os.fill (saved_fill);
}

wsrep_status_t
galera::ReplicatorSMM::commit_order_enter_local(TrxHandleMaster& trx)
{
    assert(trx.local());
    assert(trx.ts() && trx.ts()->global_seqno() > 0);
    assert(trx.locked());

    assert(trx.state() == TrxHandle::S_APPLYING  ||
           trx.state() == TrxHandle::S_ABORTING);

    TrxHandle::State const next_state
        (trx.state() == TrxHandle::S_ABORTING ?
         TrxHandle::S_ROLLING_BACK : TrxHandle::S_COMMITTING);

    trx.set_state(next_state);

    if (gu_likely(co_mode_ != CommitOrder::BYPASS))
    {
        TrxHandleSlavePtr tsp(trx.ts());
        TrxHandleSlave& ts(*tsp);

        CommitOrder co(ts, co_mode_);
        assert(!commit_monitor_.entered(co));

        try
        {
            trx.unlock();
            GU_DBUG_SYNC_WAIT("before_local_commit_monitor_enter");
            gu_trace(commit_monitor_.enter(co));
            trx.lock();
            assert(trx.state() == TrxHandle::S_COMMITTING ||
                   trx.state() == TrxHandle::S_ROLLING_BACK);
            ts.set_state(trx.state());
        }
        catch (gu::Exception& e)
        {
            assert(next_state != TrxHandle::S_ROLLING_BACK);
            trx.lock();
            if (e.get_errno() == EINTR)
            {
                assert(trx.state() == TrxHandle::S_MUST_ABORT);

                if (ts.flags() & TrxHandle::F_COMMIT)
                {
                    trx.set_state(TrxHandle::S_MUST_REPLAY_CM);
                    return WSREP_BF_ABORT;
                }
                else
                {
                    ApplyOrder ao(ts);
                    apply_monitor_.leave(ao);

                    ts.set_state(TrxHandle::S_ABORTING);
                    trx.set_state(TrxHandle::S_ABORTING);
                    return WSREP_TRX_FAIL;
                }
            }
            else throw;
        }
        assert(ts.global_seqno() > STATE_SEQNO());
    }
    assert(trx.locked());

    assert(trx.state() == TrxHandle::S_COMMITTING ||
           trx.state() == TrxHandle::S_ROLLING_BACK);

    return WSREP_OK;
}

wsrep_status_t
galera::ReplicatorSMM::commit_order_enter_remote(TrxHandleSlave& trx)
{
    assert(trx.local() == false ||
           trx.state() == TrxHandle::S_REPLAYING ||
           trx.flags() & TrxHandle::F_ROLLBACK /* explicit rollback */);
    assert(trx.global_seqno() > 0);

    assert(trx.state() == TrxHandle::S_APPLYING  ||
           trx.state() == TrxHandle::S_REPLAYING ||
           trx.state() == TrxHandle::S_ABORTING);

#ifndef NDEBUG
    if (trx.state() == TrxHandle::S_REPLAYING)
    {
        assert(trx.local());
        assert((trx.flags() & TrxHandle::F_ROLLBACK) == 0);
    }
#endif /* NDEBUG */

    CommitOrder co(trx, co_mode_);
    assert(!commit_monitor_.entered(co) || trx.state() ==TrxHandle::S_REPLAYING);
    assert(trx.state() ==TrxHandle::S_REPLAYING || !commit_monitor_.entered(co));

    if (trx.state() != TrxHandle::S_REPLAYING)
        trx.set_state(trx.state() == TrxHandle::S_ABORTING ?
                      TrxHandle::S_ROLLING_BACK : TrxHandle::S_COMMITTING);

    if (gu_likely(co_mode_ != CommitOrder::BYPASS &&
                  trx.state() != TrxHandle::S_REPLAYING))
    {
        gu_trace(commit_monitor_.enter(co));
    }

    assert(trx.state() == TrxHandle::S_COMMITTING ||
           trx.state() == TrxHandle::S_REPLAYING  ||
           trx.state() == TrxHandle::S_ROLLING_BACK);

    return WSREP_OK;
}

wsrep_status_t
galera::ReplicatorSMM::commit_order_leave(TrxHandleSlave&          trx,
                                          const wsrep_buf_t* const error)
{
    if (trx.state() == TrxHandle::S_MUST_ABORT)
    {
        // This is possible in case of ALG: BF applier BF aborts
        // trx that has already grabbed commit monitor and is committing.
        // However, this should be acceptable assuming that commit
        // operation does not reserve any more resources and is able
        // to release already reserved resources.
        log_debug << "trx was BF aborted during commit: " << trx;
        // manipulate state to avoid crash
        trx.set_state(TrxHandle::S_MUST_REPLAY);
        trx.set_state(TrxHandle::S_REPLAYING);
    }

    assert(trx.state() == TrxHandle::S_COMMITTING ||
           trx.state() == TrxHandle::S_REPLAYING  ||
           trx.state() == TrxHandle::S_ROLLING_BACK);

#ifndef NDEBUG
    {
        CommitOrder co(trx, co_mode_);
        assert(co_mode_ != CommitOrder::BYPASS || commit_monitor_.entered(co));
    }
#endif

    TrxHandle::State end_state(trx.state() == TrxHandle::S_ROLLING_BACK ?
                               TrxHandle::S_ROLLED_BACK :TrxHandle::S_COMMITTED);
    wsrep_status_t retval(WSREP_OK);

    if (gu_unlikely(error != NULL && error->ptr != NULL))
    {
        assert(error->len > 0);

        std::ostringstream os;

        os << "Failed to apply app action, seqno: " << trx.global_seqno()
           << ", error: ";

        dump_buf(os, error->ptr, error->len);

        if (!trx.is_toi())
        {
            if (!st_.corrupt()) mark_corrupt_and_close();

            end_state = TrxHandle::S_ROLLED_BACK;
            retval    = WSREP_NODE_FAIL;
        }
    }

    if (gu_likely(co_mode_ != CommitOrder::BYPASS))
    {
        CommitOrder co(trx, co_mode_);
        commit_monitor_.leave(co);
    }

    trx.set_state(end_state);
    /* master state will be set upon release */

    return retval;
}

wsrep_status_t galera::ReplicatorSMM::release_commit(TrxHandleMaster& trx)
{
    TrxHandleSlavePtr tsp(trx.ts());
    assert(tsp);
    TrxHandleSlave& ts(*tsp);

#ifndef NDEBUG
    {
        CommitOrder co(ts, co_mode_);
        assert(co_mode_ == CommitOrder::BYPASS ||
               commit_monitor_.entered(co) == false);
    }
#endif

    log_debug << "release_commit() for trx: " << trx << " ts: " << ts;

    assert((ts.flags() & TrxHandle::F_ROLLBACK) == 0);
    assert(ts.local_seqno() > 0 && ts.global_seqno() > 0);
    assert(ts.state() == TrxHandle::S_COMMITTED);
    assert(trx.state() == TrxHandle::S_COMMITTED);

    wsrep_seqno_t const safe_to_discard(cert_.set_trx_committed(ts));

    ApplyOrder ao(ts);
    apply_monitor_.leave(ao);

    if ((ts.flags() & TrxHandle::F_COMMIT) == 0)
    {
        // continue streaming
        trx.set_state(TrxHandle::S_EXECUTING);
    }

    ++local_commits_;

    report_last_committed(safe_to_discard);

    return WSREP_OK;
}


wsrep_status_t galera::ReplicatorSMM::release_rollback(TrxHandleMaster& trx)
{
    assert(trx.locked());

    if (trx.state() == TrxHandle::S_MUST_ABORT) // BF abort before replicaiton
        trx.set_state(TrxHandle::S_ABORTING);

    if (trx.state() == TrxHandle::S_ABORTING ||
        trx.state() == TrxHandle::S_EXECUTING)
        trx.set_state(TrxHandle::S_ROLLED_BACK);

    assert(trx.state() == TrxHandle::S_ROLLED_BACK);

    log_debug << "release_rollback() trx: " << trx;

    TrxHandleSlavePtr tsp(trx.ts());
    if (tsp)
    {
        TrxHandleSlave& ts(*tsp);

        log_info << "release_rollback() trx: " << trx << ", ts: " << ts;

#ifndef NDEBUG
        {
            CommitOrder co(ts, co_mode_);
            assert(commit_monitor_.entered(co) == false);
        }
#endif /* NDEBUG */

        if (ts.global_seqno() > 0)
        {
            ApplyOrder ao(ts);
            if (apply_monitor_.entered(ao))
            {
                wsrep_seqno_t const safe_to_discard(cert_.set_trx_committed(ts));
                apply_monitor_.leave(ao);
                report_last_committed(safe_to_discard);
            }
        }
        else
        {
            assert(0); //remove if()
        }
    }
    else
    {
        log_info << "release_rollback() trx: " << trx << ", ts: nil";
    }

    // Trx was either rolled back by user or via certification failure,
    // last committed report not needed since cert index state didn't change.
    // report_last_committed();
    ++local_rollbacks_;

    return WSREP_OK;
}


wsrep_status_t galera::ReplicatorSMM::sync_wait(wsrep_gtid_t* upto,
                                                int           tout,
                                                wsrep_gtid_t* gtid)
{
    gu::GTID wait_gtid;

    if (upto == 0)
    {
        long ret = gcs_.caused(wait_gtid);
        if (ret < 0)
        {
            log_warn << "gcs_caused() returned " << ret
                     << " ("  << strerror(-ret) << ')';
            return WSREP_TRX_FAIL;
        }
    }
    else
    {
        wait_gtid.set(upto->uuid, upto->seqno);
    }

    try
    {
        // @note: Using timed wait for monitor is currently a hack
        // to avoid deadlock resulting from race between monitor wait
        // and drain during configuration change. Instead of this,
        // monitor should have proper mechanism to interrupt waiters
        // at monitor drain and disallowing further waits until
        // configuration change related operations (SST etc) have been
        // finished.
        gu::datetime::Period timeout(causal_read_timeout_);
        if (tout != -1)
        {
            timeout = gu::datetime::Period(tout * gu::datetime::Sec);
        }
        gu::datetime::Date wait_until(gu::datetime::Date::calendar() + timeout);

        if (gu_likely(co_mode_ != CommitOrder::BYPASS))
        {
            commit_monitor_.wait(wait_gtid, wait_until);
        }
        else
        {
            apply_monitor_.wait(wait_gtid, wait_until);
        }
        if (gtid != 0)
        {
            commit_monitor_.last_left_gtid(*gtid);
        }
        ++causal_reads_;
        return WSREP_OK;
    }
    catch (gu::NotFound& e)
    {
        log_debug << "monitor wait failed for sync_wait: UUID mismatch";
        return WSREP_TRX_MISSING;
    }
    catch (gu::Exception& e)
    {
        log_debug << "monitor wait failed for sync_wait: " << e.what();
        return WSREP_TRX_FAIL;
    }
}


wsrep_status_t galera::ReplicatorSMM::last_committed_id(wsrep_gtid_t* gtid)
{
    commit_monitor_.last_left_gtid(*gtid);
    return WSREP_OK;
}


<<<<<<< HEAD


wsrep_status_t galera::ReplicatorSMM::wait_nbo_end(TrxHandleMaster* trx,
                                                   wsrep_trx_meta_t* meta)
{
    gu::shared_ptr<NBOCtx>::type
        nbo_ctx(cert_.nbo_ctx(meta->gtid.seqno));

    // Send end message
    trx->set_state(TrxHandle::S_REPLICATING);

    WriteSetNG::GatherVector actv;
    size_t const actv_size(
        trx->write_set_out().gather(trx->source_id(),
                                    trx->conn_id(),
                                    trx->trx_id(),
                                    actv));
  resend:
    wsrep_seqno_t lc(last_committed());
    if (lc == WSREP_SEQNO_UNDEFINED)
    {
        // Provider has been closed
        return WSREP_NODE_FAIL;
    }
    trx->finalize(lc);

    trx->unlock();
    int err(gcs_.sendv(actv, actv_size, GCS_ACT_WRITESET, false, false));
    trx->lock();

    if (err == -EAGAIN || err == -ENOTCONN || err == -EINTR)
    {
        // Send was either interrupted due to states excahnge (EAGAIN),
        // due to non-prim (ENOTCONN) or due to timeout in send monitor
        // (EINTR).
        return WSREP_CONN_FAIL;
    }
    else if (err < 0)
    {
        log_error << "Failed to send NBO-end: " << err << ": "
                  << ::strerror(-err);
        return WSREP_NODE_FAIL;
    }

    TrxHandleSlavePtr end_ts;
    while ((end_ts = nbo_ctx->wait_ts()) == 0)
    {
        if (closing_ || state_() == S_CLOSED)
        {
            log_error << "Closing during nonblocking operation. "
                "Node will be left in inconsistent state and must be "
                "re-initialized either by full SST or from backup.";
            return WSREP_FATAL;
        }

        if (nbo_ctx->aborted())
        {
            log_debug << "NBO wait aborted, retrying send";
            // Wait was aborted by view change, resend message
            goto resend;
        }
    }

    assert(end_ts->ends_nbo() != WSREP_SEQNO_UNDEFINED);

    trx->add_replicated(end_ts);

    meta->gtid.uuid  = state_uuid_;
    meta->gtid.seqno = end_ts->global_seqno();
    meta->depends_on = end_ts->depends_seqno();

    ApplyOrder ao(*end_ts);
    apply_monitor_.enter(ao);

    CommitOrder co(*end_ts, co_mode_);
    if (co_mode_ != CommitOrder::BYPASS)
    {
        commit_monitor_.enter(co);
    }
    end_ts->set_state(TrxHandle::S_APPLYING);
    end_ts->set_state(TrxHandle::S_COMMITTING);

    trx->set_state(TrxHandle::S_CERTIFYING);
    trx->set_state(TrxHandle::S_APPLYING);
    trx->set_state(TrxHandle::S_COMMITTING);

    // Unref
    cert_.erase_nbo_ctx(end_ts->ends_nbo());

    return WSREP_OK;
}


=======
>>>>>>> c3ef9df5
wsrep_status_t galera::ReplicatorSMM::to_isolation_begin(TrxHandleMaster&  trx,
                                                         wsrep_trx_meta_t* meta)
{
    assert(trx.locked());

    if (trx.nbo_end())
    {
        return wait_nbo_end(&trx, meta);
    }

    TrxHandleSlavePtr ts_ptr(trx.ts());
    TrxHandleSlave& ts(*ts_ptr);

    if (meta != 0)
    {
        assert(meta->gtid.seqno > 0);
        assert(meta->gtid.seqno == ts.global_seqno());
        assert(meta->depends_on == ts.depends_seqno());
    }

    assert(trx.state() == TrxHandle::S_REPLICATING);
    assert(trx.trx_id() == static_cast<wsrep_trx_id_t>(-1));
    assert(ts.local_seqno() > -1 && ts.global_seqno() > -1);
    assert(ts.global_seqno() > STATE_SEQNO());

    CommitOrder co(ts, co_mode_);
    wsrep_status_t const retval(cert_and_catch(&trx, ts_ptr));
#if 0
    if (ts.nbo_start() == true || ts.nbo_end() == true)
    {
        log_info << "\n     MASTER processing NBO_"
                 << (ts.nbo_start() ? "START(" : "END(")
                 << ts.global_seqno() << ")"
                 << (WSREP_OK == retval ? ", must apply" : ", skip")
                 << ", ends NBO: " << ts.ends_nbo();
    }
#endif
    switch (retval)
    {
    case WSREP_OK:
    {

        trx.set_state(TrxHandle::S_APPLYING);
        ts.set_state(TrxHandle::S_APPLYING);

        ApplyOrder ao(ts);
        gu_trace(apply_monitor_.enter(ao));

        trx.set_state(TrxHandle::S_COMMITTING);
        ts.set_state(TrxHandle::S_COMMITTING);
        break;
    }
    case WSREP_TRX_FAIL:
        // Apply monitor is released in cert() in case of failure.
        assert(trx.state() == TrxHandle::S_ABORTING);
        break;
    default:
        assert(0);
        gu_throw_fatal << "unrecognized retval " << retval
                       << " for to isolation certification for " << ts;
        break;
    }

    if (co_mode_ != CommitOrder::BYPASS)
        try
        {
            commit_monitor_.enter(co);

            if (ts.state() == TrxHandle::S_COMMITTING)
            {
                log_debug << "Executing TO isolated action: " << ts;
                st_.mark_unsafe();
            }
            else
            {
                log_debug << "Grabbed TO for failed isolated action: " << ts;
                assert(trx.state() == TrxHandle::S_ABORTING);
            }
        }
        catch (...)
        {
            gu_throw_fatal << "unable to enter commit monitor: " << ts;
        }

    return retval;
}

static void
dump_buf(std::ostream& os, const void* const buf, size_t const buf_len)
{
    std::ios_base::fmtflags const saved_flags(os.flags());
    char                    const saved_fill (os.fill('0'));

    os << std::oct;

    const char* const str(static_cast<const char*>(buf));
    for (size_t i(0); i < buf_len; ++i)
    {
        char const c(str[i]);

        if ('\0' == c) break;

        try
        {
            if (isprint(c) || isspace(c))
            {
                os.put(c);
            }
            else
            {
                os << '\\' << std::setw(2) << int(c);
            }
        }
        catch (std::ios_base::failure& f)
        {
            log_warn << "Failed to dump " << i << "th byte: " << f.what();
            break;
        }
    }

    os.flags(saved_flags);
    os.fill (saved_fill);
}

wsrep_status_t
galera::ReplicatorSMM::to_isolation_end(TrxHandleMaster&         trx,
                                        const wsrep_buf_t* const err)
{
    TrxHandleSlavePtr ts_ptr(trx.ts());
    TrxHandleSlave& ts(*ts_ptr);

    log_debug << "Done executing TO isolated action: " << ts
              << ", error message: " << gu::Hexdump(err->ptr, err->len, true);
    assert(trx.state() == TrxHandle::S_COMMITTING ||
           trx.state() == TrxHandle::S_ABORTING);
    assert(ts.state() == TrxHandle::S_COMMITTING ||
           ts.state() == TrxHandle::S_ABORTING);

    if (NULL != err && NULL != err->ptr)
    {
        assert(err->len > 0);

        std::ostringstream os;
        os << "Failed to execute TOI action: seqno: " << ts.global_seqno()
           << ", error: ";

        dump_buf(os, err->ptr, err->len);

        galera::ApplyException ae(os.str(), NULL, err->ptr, err->len);

        GU_TRACE(ae);
        try
        {
            if (!st_.corrupt())
                gu_trace(process_apply_exception(ts, ae));
        }
        catch (ApplyException& e)
        {
            mark_corrupt_and_close();
        }
        catch (gu::Exception& e)
        {
            log_error << "Unexpected exception: " << e.what();
            assert(0);
            abort();
        }
        catch (...)
        {
            log_error << "Unknown exception";
            assert(0);
            abort();
        }
        ae.free();
    }

    CommitOrder co(ts, co_mode_);
    if (co_mode_ != CommitOrder::BYPASS) commit_monitor_.leave(co);
    report_last_committed(cert_.set_trx_committed(ts));

    if (ts.state() == TrxHandle::S_COMMITTING)
    {
        ApplyOrder ao(ts);
        apply_monitor_.leave(ao);
        assert(trx.state() == TrxHandle::S_COMMITTING);
        trx.set_state(TrxHandle::S_COMMITTED);
        ts.set_state(TrxHandle::S_COMMITTED);

        if (trx.nbo_start() == false) st_.mark_safe();
    }
    else
    {
        // apply_monitor_ was canceled in cert()
        assert(trx.state() == TrxHandle::S_ABORTING);
        assert(ts.state() == TrxHandle::S_ABORTING);
        trx.set_state(TrxHandle::S_ROLLED_BACK);
        ts.set_state(TrxHandle::S_ROLLED_BACK);
    }

    return WSREP_OK;
}


namespace galera
{

static WriteSetOut*
writeset_from_handle (wsrep_po_handle_t&             handle,
                      const TrxHandleMaster::Params& trx_params)
{
    WriteSetOut* ret = static_cast<WriteSetOut*>(handle.opaque);

    if (NULL == ret)
    {
        try
        {
            ret = new WriteSetOut(
//                gu::String<256>(trx_params.working_dir_) << '/' << &handle,
                trx_params.working_dir_, wsrep_trx_id_t(&handle),
                /* key format is not essential since we're not adding keys */
                KeySet::version(trx_params.key_format_), NULL, 0, 0,
                trx_params.record_set_ver_,
                WriteSetNG::MAX_VERSION, DataSet::MAX_VERSION, DataSet::MAX_VERSION,
                trx_params.max_write_set_size_);

            handle.opaque = ret;
        }
        catch (std::bad_alloc& ba)
        {
            gu_throw_error(ENOMEM) << "Could not create WriteSetOut";
        }
    }

    return ret;
}

} /* namespace galera */

wsrep_status_t
galera::ReplicatorSMM::preordered_collect(wsrep_po_handle_t&            handle,
                                          const struct wsrep_buf* const data,
                                          size_t                  const count,
                                          bool                    const copy)
{
    WriteSetOut* const ws(writeset_from_handle(handle, trx_params_));

    for (size_t i(0); i < count; ++i)
    {
        ws->append_data(data[i].ptr, data[i].len, copy);
    }

    return WSREP_OK;
}


wsrep_status_t
galera::ReplicatorSMM::preordered_commit(wsrep_po_handle_t&         handle,
                                         const wsrep_uuid_t&        source,
                                         uint64_t             const flags,
                                         int                  const pa_range,
                                         bool                 const commit)
{
    WriteSetOut* const ws(writeset_from_handle(handle, trx_params_));

    if (gu_likely(true == commit))
    {
        assert(source != WSREP_UUID_UNDEFINED);

        ws->set_flags (WriteSetNG::wsrep_flags_to_ws_flags(flags) |
                       WriteSetNG::F_PREORDERED);

        /* by loooking at trx_id we should be able to detect gaps / lost events
         * (however resending is not implemented yet). Something like
         *
         * wsrep_trx_id_t const trx_id(cert_.append_preordered(source, ws));
         *
         * begs to be here. */
        wsrep_trx_id_t const trx_id(preordered_id_.add_and_fetch(1));

        WriteSetNG::GatherVector actv;

        size_t const actv_size(ws->gather(source, 0, trx_id, actv));

        ws->finalize_preordered(pa_range); // also adds checksum

        int rcode;
        do
        {
            rcode = gcs_.sendv(actv, actv_size, GCS_ACT_WRITESET, false, false);
        }
        while (rcode == -EAGAIN && (usleep(1000), true));

        if (rcode < 0)
            gu_throw_error(-rcode)
                << "Replication of preordered writeset failed.";
    }

    delete ws; // cleanup regardless of commit flag

    handle.opaque = NULL;

    return WSREP_OK;
}


wsrep_status_t
galera::ReplicatorSMM::sst_sent(const wsrep_gtid_t& state_id, int rcode)
{
    assert (rcode <= 0);
    assert (rcode == 0 || state_id.seqno == WSREP_SEQNO_UNDEFINED);
    assert (rcode != 0 || state_id.seqno >= 0);

    if (state_() != S_DONOR)
    {
        log_error << "sst sent called when not SST donor, state " << state_();
        return WSREP_CONN_FAIL;
    }

    if (state_id.uuid != state_uuid_ && rcode >= 0)
    {
        // state we have sent no longer corresponds to the current group state
        // mark an error
        rcode = -EREMCHG;
    }

    try {
        if (rcode == 0)
            gcs_.join(gu::GTID(state_id.uuid, state_id.seqno), rcode);
        else
            /* stamp error message with the current state */
            gcs_.join(gu::GTID(state_uuid_, commit_monitor_.last_left()), rcode);

        return WSREP_OK;
    }
    catch (gu::Exception& e)
    {
        log_error << "failed to recover from DONOR state: " << e.what();
        return WSREP_CONN_FAIL;
    }
}

void galera::ReplicatorSMM::process_trx(void* recv_ctx,
                                        const TrxHandleSlavePtr& ts_ptr)
{
    assert(recv_ctx != 0);
    assert(ts_ptr != 0);

    TrxHandleSlave& ts(*ts_ptr);

    assert(ts.local_seqno() > 0);
    assert(ts.global_seqno() > 0);
    assert(ts.last_seen_seqno() >= 0);
    assert(ts.depends_seqno() == -1 || ts.version() >= 4);
    assert(ts.state() == TrxHandle::S_REPLICATING);

    wsrep_status_t const retval(cert_and_catch(0, ts_ptr));
#if 0
    if (ts.nbo_start() == true || ts.nbo_end() == true)
    {
        log_info << "\n     SLAVE processing NBO_"
                 << (ts.nbo_start() ? "START(" : "END(")
                 << ts.global_seqno() << ")"
                 << (WSREP_OK == retval ? ", must apply" : ", skip")
                 << ", ends NBO: " << ts.ends_nbo();
    }
#endif
    switch (retval)
    {
    case WSREP_TRX_FAIL:
        assert(ts.state() == TrxHandle::S_ABORTING);
        /* fall through to apply_trx() */
    case WSREP_OK:
        try
        {
            if (ts.nbo_end() == true)
            {
                // NBO-end events are for internal operation only, not to be
                // consumed by application. If the NBO end happens with
                // different seqno than the current event's global seqno,
                // release monitors. In other case monitors will be grabbed
                // by local NBO handler threads.
                if (ts.ends_nbo() == WSREP_SEQNO_UNDEFINED)
                {
                    assert(WSREP_OK != retval);
                    assert(ts.state() == TrxHandle::S_ABORTING);
                }
                else
                {
                    assert(WSREP_OK == retval);
                    assert(ts.ends_nbo() > 0);
                    // Signal NBO waiter here after leaving local ordering
                    // critical section.
                    gu::shared_ptr<NBOCtx>::type nbo_ctx(
                        cert_.nbo_ctx(ts.ends_nbo()));
                    assert(nbo_ctx != 0);
                    nbo_ctx->set_ts(ts_ptr);
                    break;
                }
            }

            gu_trace(apply_trx(recv_ctx, ts));
        }
        catch (std::exception& e)
        {
            log_fatal << "Failed to apply trx: " << ts;
            log_fatal << e.what();
            log_fatal << "Node consistency compromized, leaving cluster...";
            mark_corrupt_and_close();
            assert(0); // this is an unexpected exception
            // keep processing events from the queue until provider is closed
        }
        break;
    case WSREP_TRX_MISSING: // must be skipped due to SST
        assert(ts.state() == TrxHandle::S_ABORTING);
        report_last_committed(cert_.set_trx_committed(ts));
        break;
    default:
        // this should not happen for remote actions
        gu_throw_error(EINVAL)
            << "unrecognized retval for remote trx certification: "
            << retval << " trx: " << ts;
    }
}


void galera::ReplicatorSMM::process_commit_cut(wsrep_seqno_t const seq,
                                               wsrep_seqno_t const seqno_l)
{
    assert(seq > 0);
    assert(seqno_l > 0);

    LocalOrder lo(seqno_l);

    gu_trace(local_monitor_.enter(lo));

    if (seq >= cc_seqno_) /* Refs #782. workaround for
                           * assert(seqno >= seqno_released_) in gcache. */
        cert_.purge_trxs_upto(seq, true);

    local_monitor_.leave(lo);
    log_debug << "Got commit cut from GCS: " << seq;
}


/* NB: the only use for this method is in cancel_seqnos() below */
void galera::ReplicatorSMM::cancel_seqno(wsrep_seqno_t const seqno)
{
    assert(seqno > 0);

    ApplyOrder ao(seqno, seqno - 1);
    apply_monitor_.self_cancel(ao);

    if (co_mode_ != CommitOrder::BYPASS)
    {
        CommitOrder co(seqno, co_mode_);
        commit_monitor_.self_cancel(co);
    }
}

/* NB: the only use for this method is to dismiss the slave queue
 *     in corrupt state */
void galera::ReplicatorSMM::cancel_seqnos(wsrep_seqno_t const seqno_l,
                                          wsrep_seqno_t const seqno_g)
{
    if (seqno_l > 0)
    {
        LocalOrder lo(seqno_l);
        local_monitor_.self_cancel(lo);
    }

    if (seqno_g > 0) cancel_seqno(seqno_g);
}


void galera::ReplicatorSMM::drain_monitors(wsrep_seqno_t const upto)
{
    apply_monitor_.drain(upto);
    if (co_mode_ != CommitOrder::BYPASS) commit_monitor_.drain(upto);
}


void galera::ReplicatorSMM::process_vote(wsrep_seqno_t const seqno_g,
                                         wsrep_seqno_t const seqno_l,
                                         int64_t       const code)
{
    assert(seqno_g > 0);
    assert(seqno_l > 0);

    std::ostringstream msg;

    LocalOrder lo(seqno_l);
    gu_trace(local_monitor_.enter(lo));

    gu::GTID const gtid(state_uuid_, seqno_g);

    if (code > 0)  /* vote request */
    {
        assert(GCS_VOTE_REQUEST == code);
        log_info << "Got vote request for seqno " << gtid; //remove
        /* make sure WS was either successfully applied or already voted */
        drain_monitors(seqno_g);
        if (st_.corrupt()) goto out;

        int const ret(gcs_.vote(gtid, 0, NULL, 0));

        switch (ret)
        {
        case 0:         /* majority agrees */
            log_info << "Vote 0 (success) on " << gtid
                     << " is consistent with group. Continue.";
            goto out;
        case -EALREADY: /* already voted */
            log_info << gtid << " already voted on. Continue.";
            goto out;
        case 1:         /* majority disagrees */
            msg << "Vote 0 (success) on " << gtid
                << " is inconsistent with group. Leaving cluster.";
            goto fail;
        default:        /* general error */
            assert(ret < 0);
            msg << "Failed to vote on request for " << gtid << ": "
                << -ret << " (" << ::strerror(-ret) << "). "
                "Assuming inconsistency";
            goto fail;
        }
    }
    else if (code < 0)
    {
        msg << "Got negative vote on successfully applied " << gtid;
    fail:
        log_error << msg.str();
        mark_corrupt_and_close();
    }
    else
    {
        /* seems we are in majority */
    }
out:
    local_monitor_.leave(lo);
}


void galera::ReplicatorSMM::set_initial_position(const wsrep_uuid_t&  uuid,
                                                 wsrep_seqno_t const seqno)
{
    update_state_uuid(uuid);

    apply_monitor_.set_initial_position(uuid, seqno);
    if (co_mode_ != CommitOrder::BYPASS)
        commit_monitor_.set_initial_position(uuid, seqno);
}

void galera::ReplicatorSMM::establish_protocol_versions (int proto_ver)
{
    trx_params_.record_set_ver_ = gu::RecordSet::VER1;

    switch (proto_ver)
    {
    case 1:
        trx_params_.version_ = 1;
        str_proto_ver_ = 0;
        break;
    case 2:
        trx_params_.version_ = 1;
        str_proto_ver_ = 1;
        break;
    case 3:
    case 4:
        trx_params_.version_ = 2;
        str_proto_ver_ = 1;
        break;
    case 5:
        trx_params_.version_ = 3;
        str_proto_ver_ = 1;
        break;
    case 6:
        trx_params_.version_  = 3;
        str_proto_ver_ = 2; // gcs intelligent donor selection.
        // include handling dangling comma in donor string.
        break;
    case 7:
        // Protocol upgrade to handle IST SSL backwards compatibility,
        // no effect to TRX or STR protocols.
        trx_params_.version_ = 3;
        str_proto_ver_ = 2;
        break;
    case 8:
        // Protocol upgrade to enforce 8-byte alignment in writesets and CCs
        trx_params_.version_ = 4;
        trx_params_.record_set_ver_ = gu::RecordSet::VER2;
        str_proto_ver_ = 3;
        break;
    default:
        log_fatal << "Configuration change resulted in an unsupported protocol "
            "version: " << proto_ver << ". Can't continue.";
        abort();
    };

    protocol_version_ = proto_ver;
    log_info << "REPL Protocols: " << protocol_version_ << " ("
             << trx_params_.version_ << ", " << str_proto_ver_ << ")";
}

void
galera::ReplicatorSMM::update_incoming_list(const wsrep_view_info_t& view)
{
    static char const separator(',');

    ssize_t new_size(0);

    if (view.memb_num > 0)
    {
        new_size += view.memb_num - 1; // separators

        for (int i = 0; i < view.memb_num; ++i)
        {
            new_size += strlen(view.members[i].incoming);
        }
    }

    gu::Lock lock(incoming_mutex_);

    incoming_list_.clear();
    incoming_list_.resize(new_size);

    if (new_size <= 0) return;

    incoming_list_ = view.members[0].incoming;

    for (int i = 1; i < view.memb_num; ++i)
    {
        incoming_list_ += separator;
        incoming_list_ += view.members[i].incoming;
    }
}

static galera::Replicator::State state2repl(gcs_node_state const my_state,
                                            int const            my_idx)
{
    switch (my_state)
    {
    case GCS_NODE_STATE_NON_PRIM:
    case GCS_NODE_STATE_PRIM:
        return galera::Replicator::S_CONNECTED;
    case GCS_NODE_STATE_JOINER:
        return galera::Replicator::S_JOINING;
    case GCS_NODE_STATE_JOINED:
        return galera::Replicator::S_JOINED;
    case GCS_NODE_STATE_SYNCED:
        return galera::Replicator::S_SYNCED;
    case GCS_NODE_STATE_DONOR:
        return galera::Replicator::S_DONOR;
    case GCS_NODE_STATE_MAX:
        assert(0);
    }

    gu_throw_fatal << "unhandled gcs state: " << my_state;
    GU_DEBUG_NORETURN;
}

void
galera::ReplicatorSMM::process_conf_change(void*                    recv_ctx,
                                           const struct gcs_action& cc)
{
    assert(cc.seqno_l > -1);

    gcs_act_cchange const conf(cc.buf, cc.size);

    bool const from_IST(0 == cc.seqno_l);

    LocalOrder lo(cc.seqno_l);

    if (!from_IST)
    {
        gu_trace(local_monitor_.enter(lo));
    }

    assert(!from_IST || WSREP_UUID_UNDEFINED != uuid_);

    int const prev_protocol_version(protocol_version_);

    if (conf.conf_id >= 0) // Primary configuration
    {
        establish_protocol_versions (conf.repl_proto_ver);
        assert(!from_IST || conf.repl_proto_ver >= 8);
    }

    // we must have either my_idx or uuid_ defined
    assert(cc.seqno_g >= 0 || uuid_ != WSREP_UUID_UNDEFINED);

    wsrep_uuid_t new_uuid(uuid_);
    wsrep_view_info_t* const view_info
        (galera_view_info_create(conf, (!from_IST ? cc.seqno_g : -1), new_uuid));
    if (view_info->status == WSREP_VIEW_PRIMARY)
    {
        safe_to_bootstrap_ = (view_info->memb_num == 1);
    }

    int const my_idx(view_info->my_idx);
    gcs_node_state_t const my_state
        (my_idx >= 0 ? conf.memb[my_idx].state_ : GCS_NODE_STATE_NON_PRIM);

    assert(my_state >= GCS_NODE_STATE_NON_PRIM);
    assert(my_state < GCS_NODE_STATE_MAX);

    wsrep_seqno_t const group_seqno(view_info->state_id.seqno);
    const wsrep_uuid_t& group_uuid (view_info->state_id.uuid);
    assert(group_seqno == conf.seqno);

    if (!from_IST)
    {
        bool first_view(false);
        if (WSREP_UUID_UNDEFINED == uuid_)
        {
            uuid_ = new_uuid;
            first_view = true;
        }
        else
        {
            if (view_info-> memb_num > 0 && view_info->my_idx < 0)
                // something went wrong, member must be present in own view
            {
                std::stringstream msg;

                msg << "Node UUID " << uuid_ << " is absent from the view:\n";

                for (int m(0); m < view_info->memb_num; ++m)
                {
                    msg << '\t' << view_info->members[m].id << '\n';
                }

                msg << "most likely due to unexpected node identity change. "
                    "Aborting.";

                log_fatal << msg.str();

                abort();
            }
        }

        log_info << "####### My UUID: " << uuid_;

        if (conf.seqno != WSREP_SEQNO_UNDEFINED &&
            conf.seqno <= sst_seqno_)
        {
            log_info << "####### skipping CC " << conf.seqno
                     << (from_IST ? ", from IST" : ", local");

            // applied already in SST/IST, skip
            gu_trace(local_monitor_.leave(lo));
            resume_recv();
            gcache_.free(const_cast<void*>(cc.buf));
            return;
        }
        else
        {
            wsrep_seqno_t const upto(cert_.position());
            gu_trace(drain_monitors(upto));
            // IST recv thread drains monitors itself
        }

        // First view from the group or group uuid has changed,
        // call connected callback to notify application.
        if ((first_view || state_uuid_ != group_uuid) && connected_cb_)
        {
            wsrep_cb_status_t cret(connected_cb_(0, view_info));
            if (cret != WSREP_CB_SUCCESS)
            {
                log_fatal << "Application returned error "
                          << cret
                          << " from connect callback, aborting";
                abort();
            }
        }
    }

    update_incoming_list(*view_info);

    log_info << "####### processing CC " << conf.seqno
             << (from_IST ? ", from IST" : ", local");

    bool const st_required
        (state_transfer_required(*view_info, my_state == GCS_NODE_STATE_PRIM));

    void*  app_req(0);
    size_t app_req_len(0);
#ifndef NDEBUG
    bool   app_waits_sst(false);
#endif

    if (st_required)
    {
        assert(!from_IST);

        log_info << "State transfer required: "
                 << "\n\tGroup state: " << group_uuid << ":" << group_seqno
                 << "\n\tLocal state: " << state_uuid_<< ":" << STATE_SEQNO();

        if (S_CONNECTED != state_()) state_.shift_to(S_CONNECTED);

        wsrep_cb_status_t const rcode(sst_request_cb_(&app_req, &app_req_len));

        if (WSREP_CB_SUCCESS != rcode)
        {
            assert(app_req_len <= 0);
            log_fatal << "SST request callback failed. This is unrecoverable, "
                      << "restart required.";
            abort();
        }
        else if (0 == app_req_len && state_uuid_ != group_uuid)
        {
            log_fatal << "Local state UUID " << state_uuid_
                      << " is different from group state UUID " << group_uuid
                      << ", and SST request is null: restart required.";
            abort();
        }
#ifndef NDEBUG
        app_waits_sst = (app_req_len > 0) &&
            (app_req_len != (strlen(WSREP_STATE_TRANSFER_NONE) + 1) ||
             memcmp(app_req, WSREP_STATE_TRANSFER_NONE, app_req_len));
#endif
    }
    else
    {
        log_info << "####### ST not required";
    }

    Replicator::State const next_state(state2repl(my_state, my_idx));

    if (conf.conf_id >= 0) // Primary configuration
    {
        // if protocol version >= 8, first CC already carries seqno 1,
        // so it can't be less than 1. For older protocols it can be 0.
        assert(group_seqno >= (protocol_version_ >= 8));

        //
        // Starting from protocol_version_ 8 joiner's cert index is rebuilt
        // from IST.
        //
        // The reasons to reset cert index:
        // - Protocol version lower than 8    (ALL)
        // - Protocol upgrade                 (ALL)
        // - State transfer will take a place (JOINER)
        //
        bool index_reset(protocol_version_ < 8 ||
                         prev_protocol_version != protocol_version_ ||
                         // this last condition is a bit too strict. In fact
                         // checking for app_waits_sst would be enough, but in
                         // that case we'd have to skip cert index rebuilding
                         // when there is none.
                         // This would complicate the logic with little to no
                         // benefits...
                         st_required);

        if (index_reset)
        {
            gu::GTID position;

            if (protocol_version_ < 8)
            {
                position.set(group_uuid, group_seqno);
            }
            else
            {
                position.set(GU_UUID_NIL, 0);
            }

            /* 2 reasons for this here:
             * 1 - compatibility with protocols < 8
             * 2 - preparing cert index for preloading by setting seqno to 0 */
            log_info << "Cert index reset to " << position << " (proto: "
                     << protocol_version_ << "), state transfer needed: "
                     << (st_required ? "yes" : "no");
            /* flushes service thd, must be called before gcache_.seqno_reset()*/
            cert_.assign_initial_position(position, trx_params_.version_);
        }
        else
        {
            log_info << "Skipping cert index reset";
        }

        // This event can be processed 2 times:
        // 1) out-of-order when state transfer is required
        // 2) in-order (either when no state transfer or IST)
        // When doing it out of order, the event buffer is simply discarded
        if (st_required)
        {
            assert(!from_IST); // make sure we are never here from IST

            gu_trace(gcache_.free(const_cast<void*>(cc.buf)));

            // GCache::seqno_reset() happens here
            request_state_transfer (recv_ctx,
                                    group_uuid, group_seqno, app_req,
                                    app_req_len);
        }
        else if (conf.seqno > cert_.position())
        {
            assert(!app_waits_sst);

            /* since CC does not pass certification, need to adjust cert
             * position explicitly (when processed in order) */
            /* flushes service thd, must be called before gcache_.seqno_reset()*/
            cert_.adjust_position(*view_info, gu::GTID(group_uuid, group_seqno),
                                  trx_params_.version_);

            log_info << "####### Setting monitor position to " << group_seqno;
            set_initial_position(group_uuid, group_seqno - 1);
            cancel_seqno(group_seqno); // cancel CC seqno

            if (!from_IST)
            {
                /* CCs from IST already have seqno assigned and cert. position
                 * adjusted */

                if (protocol_version_ >= 8)
                {
                    gu_trace(gcache_.seqno_assign(cc.buf, conf.seqno,
                                                  GCS_ACT_CCHANGE, false));
                }
                else /* before protocol ver 8 conf changes are not ordered */
                {
                    gu_trace(gcache_.free(const_cast<void*>(cc.buf)));
                }

                if (state_() == S_CONNECTED || state_() == S_DONOR)
                {
                    switch (next_state)
                    {
                    case S_JOINING:
                        state_.shift_to(S_JOINING);
                        break;
                    case S_DONOR:
                        if (state_() == S_CONNECTED)
                        {
                            state_.shift_to(S_DONOR);
                        }
                        break;
                    case S_JOINED:
                        state_.shift_to(S_JOINED);
                        break;
                    case S_SYNCED:
                        state_.shift_to(S_SYNCED);
                        if (synced_cb_(app_ctx_) != WSREP_CB_SUCCESS)
                        {
                            log_fatal << "Synced callback failed. This is "
                                      << "unrecoverable, restart required.";
                            abort();
                        }
                        break;
                    default:
                        log_debug << "next_state " << next_state;
                        break;
                    }
                }
            }

            // record state seqno, needed for IST on DONOR
            cc_seqno_ = group_seqno;
            // Record lowest trx seqno in cert index to set cert index
            // rebuild flag appropriately in IST. Notice that if cert index
            // was completely reset above, the value returned is zero and
            // no rebuild should happen.
            cc_lowest_trx_seqno_ = cert_.lowest_trx_seqno();
            log_info << "####### Lowest cert index boundary: "
                     << cc_lowest_trx_seqno_;
            log_info << "####### Min available from gcache: "
                     << gcache_.seqno_min();
            assert(gcache_.seqno_min() > 0);
            assert(cc_lowest_trx_seqno_ >= gcache_.seqno_min());

            st_.set(state_uuid_, WSREP_SEQNO_UNDEFINED, safe_to_bootstrap_);
        }
        else
        {
            assert(!from_IST);
        }

        if (!from_IST && state_() == S_JOINING && sst_state_ != SST_NONE)
        {
            /* There are two reasons we can be here:
             * 1) we just got state transfer in request_state_transfer() above;
             * 2) we failed here previously (probably due to partition).
             */
            try {
                gcs_.join(gu::GTID(state_uuid_, sst_seqno_), 0);
                sst_state_ = SST_NONE;
            }
            catch (gu::Exception& e)
            {
                log_error << "Failed to JOIN the cluster after SST";
            }
        }
    }
    else
    {
        // Non-primary configuration
        assert(conf.seqno == WSREP_SEQNO_UNDEFINED);

        // reset sst_seqno_ every time we disconnct from PC
        sst_seqno_ = WSREP_SEQNO_UNDEFINED;

        if (state_uuid_ != WSREP_UUID_UNDEFINED)
        {
            st_.set (state_uuid_, STATE_SEQNO(), safe_to_bootstrap_);
        }

        gcache_.free(const_cast<void*>(cc.buf));

        gu::Lock lock(closing_mutex_);

        if (S_CONNECTED != next_state)
        {
            log_fatal << "Internal error: unexpected next state for "
                      << "non-prim: " << next_state
                      << ". Current state: " << state_() <<". Restart required.";
            abort();
        }

        if (state_() > S_CONNECTED)
        {
            assert(S_CONNECTED == next_state);
            state_.shift_to(S_CONNECTED);
        }
    }

    free(app_req);

    if (!st_required              /* in-order processing  */ ||
        sst_seqno_ >= group_seqno /* SST "ate" this event */)
    {
        wsrep_cb_status_t const rcode
            (view_cb_(app_ctx_, recv_ctx, view_info, 0, 0));

        if (WSREP_CB_SUCCESS != rcode) // is this really fatal now?
        {
            log_fatal << "View callback failed. This is unrecoverable, "
                      << "restart required.";
            abort();
        }
    }
    free(view_info);

    if (!from_IST)
    {
        double foo, bar;
        size_t index_size;
        cert_.stats_get(foo, bar, index_size);
        local_monitor_.leave(lo);
        resume_recv();
    }

    if (conf.conf_id < 0 && conf.memb.size() == 0) {
        log_debug << "Received SELF-LEAVE. Connection closed.";
        assert(cc.seqno_l > 0);

        gu::Lock lock(closing_mutex_);

        shift_to_CLOSED();
    }
}


void galera::ReplicatorSMM::process_join(wsrep_seqno_t seqno_j,
                                         wsrep_seqno_t seqno_l)
{
    LocalOrder lo(seqno_l);

    gu_trace(local_monitor_.enter(lo));

    wsrep_seqno_t const upto(cert_.position());
    drain_monitors(upto);

    if (seqno_j < 0 && S_JOINING == state_())
    {
        // #595, @todo: find a way to re-request state transfer
        log_fatal << "Failed to receive state transfer: " << seqno_j
                  << " (" << strerror (-seqno_j) << "), need to restart.";
        abort();
    }
    else
    {
        state_.shift_to(S_JOINED);
    }

    local_monitor_.leave(lo);
}


void galera::ReplicatorSMM::process_sync(wsrep_seqno_t seqno_l)
{
    LocalOrder lo(seqno_l);

    gu_trace(local_monitor_.enter(lo));

    wsrep_seqno_t const upto(cert_.position());
    drain_monitors(upto);

    state_.shift_to(S_SYNCED);
    if (synced_cb_(app_ctx_) != WSREP_CB_SUCCESS)
    {
        log_fatal << "Synced callback failed. This is unrecoverable, "
                  << "restart required.";
        abort();
    }
    local_monitor_.leave(lo);
}

wsrep_seqno_t galera::ReplicatorSMM::pause()
{
    // Grab local seqno for local_monitor_
    wsrep_seqno_t const local_seqno(
        static_cast<wsrep_seqno_t>(gcs_.local_sequence()));
    LocalOrder lo(local_seqno);
    local_monitor_.enter(lo);

    // Local monitor should take care that concurrent
    // pause requests are enqueued
    assert(pause_seqno_ == WSREP_SEQNO_UNDEFINED);
    pause_seqno_ = local_seqno;

    // Get drain seqno from cert index
    wsrep_seqno_t const upto(cert_.position());
    drain_monitors(upto);

    assert (apply_monitor_.last_left() >= upto);
    if (co_mode_ != CommitOrder::BYPASS)
    {
        assert (commit_monitor_.last_left() >= upto);
        assert (commit_monitor_.last_left() == apply_monitor_.last_left());
    }

    wsrep_seqno_t const ret(STATE_SEQNO());
    st_.set(state_uuid_, ret, safe_to_bootstrap_);

    log_info << "Provider paused at " << state_uuid_ << ':' << ret
             << " (" << pause_seqno_ << ")";

    return ret;
}

void galera::ReplicatorSMM::resume()
{
    if (pause_seqno_ == WSREP_SEQNO_UNDEFINED)
    {
        log_warn << "tried to resume unpaused provider";
        return;
    }

    st_.set(state_uuid_, WSREP_SEQNO_UNDEFINED, safe_to_bootstrap_);
    log_info << "resuming provider at " << pause_seqno_;
    LocalOrder lo(pause_seqno_);
    pause_seqno_ = WSREP_SEQNO_UNDEFINED;
    local_monitor_.leave(lo);
    log_info << "Provider resumed.";
}

void galera::ReplicatorSMM::desync()
{
    wsrep_seqno_t seqno_l;

    ssize_t const ret(gcs_.desync(seqno_l));

    if (seqno_l > 0)
    {
        LocalOrder lo(seqno_l); // need to process it regardless of ret value

        if (ret == 0)
        {
/* #706 - the check below must be state request-specific. We are not holding
          any locks here and must be able to wait like any other action.
          However practice may prove different, leaving it here as a reminder.
            if (local_monitor_.would_block(seqno_l))
            {
                gu_throw_error (-EDEADLK) << "Ran out of resources waiting to "
                                          << "desync the node. "
                                          << "The node must be restarted.";
            }
*/
            local_monitor_.enter(lo);
            if (state_() != S_DONOR) state_.shift_to(S_DONOR);
            local_monitor_.leave(lo);
        }
        else
        {
            local_monitor_.self_cancel(lo);
        }
    }

    if (ret)
    {
        gu_throw_error (-ret) << "Node desync failed.";
    }
}

void galera::ReplicatorSMM::resync()
{
    gcs_.join(gu::GTID(state_uuid_, commit_monitor_.last_left()), 0);
}


//////////////////////////////////////////////////////////////////////
//////////////////////////////////////////////////////////////////////
////                           Private
//////////////////////////////////////////////////////////////////////
//////////////////////////////////////////////////////////////////////

/* don't use this directly, use cert_and_catch() instead */
inline
wsrep_status_t galera::ReplicatorSMM::cert(TrxHandleMaster* trx,
                                           const TrxHandleSlavePtr& ts)
{
    assert(trx == 0 ||
           (trx->state() == TrxHandle::S_REPLICATING ||
            trx->state() == TrxHandle::S_MUST_CERT_AND_REPLAY));
    assert(ts->state() == TrxHandle::S_REPLICATING ||
           ts->state() == TrxHandle::S_CERTIFYING);

    assert(ts->local_seqno()     != WSREP_SEQNO_UNDEFINED);
    assert(ts->global_seqno()    != WSREP_SEQNO_UNDEFINED);
    assert(ts->last_seen_seqno() >= 0);
    assert(ts->last_seen_seqno() < ts->global_seqno());

    LocalOrder lo(*ts);
    bool       interrupted(false);
    bool       in_replay(trx != 0 &&
                         trx->state() == TrxHandle::S_MUST_CERT_AND_REPLAY);

    try
    {
        if (trx != 0)
        {
            if (in_replay == false) trx->set_state(TrxHandle::S_CERTIFYING);
            trx->unlock();
        }

        if (in_replay == false || local_monitor_.entered(lo) == false)
        {
            gu_trace(local_monitor_.enter(lo));
        }

        if (trx != 0) trx->lock();

        assert(trx == 0 ||
               (trx->state() == TrxHandle::S_CERTIFYING ||
                trx->state() == TrxHandle::S_MUST_ABORT ||
                trx->state() == TrxHandle::S_MUST_CERT_AND_REPLAY));
    }
    catch (gu::Exception& e)
    {
        if (trx != 0) trx->lock();
        if (e.get_errno() == EINTR) { interrupted = true; }
        else throw;
    }

    wsrep_status_t retval(WSREP_OK);
    bool const applicable(ts->global_seqno() > STATE_SEQNO());
    assert(!ts->local() || applicable); // applicable can't be false for locals

    if (gu_unlikely (interrupted ||
                     (trx != 0 && trx->state() == TrxHandle::S_MUST_ABORT)))
    {
        assert(trx != 0);
        retval = cert_for_aborted(ts);

        if (WSREP_TRX_FAIL != retval)
        {
            assert(ts->state() == TrxHandle::S_REPLICATING ||
                   ts->state() == TrxHandle::S_CERTIFYING);
            assert(WSREP_BF_ABORT == retval);
            assert(trx != 0);

            // If the transaction is at the commit stage, it must replay.
            if (ts->flags() & TrxHandle::F_COMMIT)
            {
                trx->set_state(TrxHandle::S_MUST_CERT_AND_REPLAY);
                return retval;
            }
            // if not - we need to rollback, so pretend that ceritficaiton
            // failed, but still update cert index to match slaves
            else
            {
                pending_cert_queue_.push(ts);

                ts->set_state(TrxHandle::S_ABORTING);

                retval = WSREP_TRX_FAIL;
            }
        }
        else
        {
            assert(WSREP_SEQNO_UNDEFINED == ts->depends_seqno());
        }

        assert(WSREP_TRX_FAIL == retval);
        assert(TrxHandle::S_ABORTING == ts->state());

        trx->set_state(TrxHandle::S_ABORTING);

        if (interrupted == true)
        {
            local_monitor_.self_cancel(lo);
        }
        else
        {
            local_monitor_.leave(lo);
        }

#if 0 // remove
        // If not ts->must_neter_am(), apply_monitor_
        // will be canceled at the end of the method,
        // in cancel_monitors().
        if (ts->must_enter_am())
        {
            ApplyOrder ao(*ts);
            apply_monitor_.self_cancel(ao);
        }
#endif
    }
    else
    {
        ts->set_state(TrxHandle::S_CERTIFYING);

        // pending_cert_queue_ contains all writesets that:
        //   a) were BF aborted before being certified
        //   b) are not going to be replayed even though
        //      cert_for_aborted() returned TEST_OK for them
        //
        // Before certifying the current seqno, check if
        // pending_cert_queue contains any smaller seqno.
        // This avoids the certification index to diverge
        // across nodes.
        TrxHandleSlavePtr aborted_ts;
        while ((aborted_ts = pending_cert_queue_.must_cert_next(ts->global_seqno()))
               != NULL)
        {
            log_debug << "must cert next " << ts->global_seqno()
                      << " aborted ts " << *aborted_ts;

            Certification::TestResult result;
            result = cert_.append_trx(aborted_ts);
            report_last_committed(cert_.set_trx_committed(*aborted_ts));

            log_debug << "trx in pending cert queue certified, result: "
                      << result;
        }

        switch (cert_.append_trx(ts))
        {
        case Certification::TEST_OK:
            // NBO_END should certify positively only if it ends NBO
            assert(ts->ends_nbo() > 0 || !ts->nbo_end());
            if (gu_likely(applicable))
            {
                retval = WSREP_OK;
                assert(ts->depends_seqno() >= 0);
            }
            else
            {
                // this can happen after SST position has been submitted
                // but not all actions preceding SST initial position
                // have been processed
                if (trx != 0) trx->set_state(TrxHandle::S_ABORTING);
                ts->set_state(TrxHandle::S_ABORTING);
                retval = WSREP_TRX_MISSING;
            }
            break;
        case Certification::TEST_FAILED:
            if (ts->nbo_end()) assert(ts->ends_nbo() == WSREP_SEQNO_UNDEFINED);
            assert(ts->state() == TrxHandle::S_ABORTING );
            // This check is not valid anymore. NBO may reserve resource
            // access for longer period, which must cause certification
            // to fail for all operations until the operation is over.
            // if (gu_unlikely(trx->is_toi() && applicable)) //small sanity check
            // {
            // may happen on configuration change
            //     log_warn << "Certification failed for TO isolated action: "
            //<< *trx;
            // assert(0);
            // }

            local_cert_failures_ += ts->local();
            if (trx != 0) trx->set_state(TrxHandle::S_ABORTING);
            retval = applicable ? WSREP_TRX_FAIL : WSREP_TRX_MISSING;
            break;
        }

        // at this point we are about to leave local_monitor_. Make sure
        // trx checksum was alright before that.
        ts->verify_checksum();

        // we must do it 'in order' for std::map reasons, so keeping
<<<<<<< HEAD
        // it inside the monitor. NBO end should never be skipped.
        bool const skip(ts->depends_seqno() < 0 && !ts->nbo_end());
=======
        // it inside the monitor
>>>>>>> c3ef9df5
        gcache_.seqno_assign (ts->action().first, ts->global_seqno(),
                              GCS_ACT_WRITESET, ts->depends_seqno() < 0);

        if (gu_unlikely(WSREP_TRX_MISSING == retval ||
                        !ts->must_enter_am()))
        {
            // last chance to set trx committed while inside of a monitor
            report_last_committed(cert_.set_trx_committed(*ts));
        }

        local_monitor_.leave(lo);
    }

    assert(WSREP_OK == retval || WSREP_TRX_FAIL == retval ||
           WSREP_TRX_MISSING == retval);

    if (gu_unlikely(WSREP_TRX_FAIL == retval &&
                    (!ts->must_enter_am() || trx != NULL)))
    {
        assert(ts->state() == TrxHandle::S_ABORTING);
        // applicable but failed certification: self-cancel monitors
        cancel_monitors<false>(*ts);
    }
    else
    {
        assert(WSREP_OK != retval || ts->depends_seqno() >= 0);
        if (WSREP_OK != retval && ts->local())
        {
            log_info << "#############" << "Skipped cancel_monitors(): retval: "
                     << retval << ", must_enter_am: " << ts->must_enter_am()
                     << ", trx: " << trx << ", ts: " << *ts;
        }
    }

#if 0
    uint16_t const sid(*reinterpret_cast<const uint16_t*>(&ts->source_id()));
    log_info << "######## certified g: " << ts->global_seqno()
             << ", s: " << ts->last_seen_seqno()
             << ", d: " << ts->depends_seqno()
             << ", sid: " << sid
             << ", retval: " << (retval == WSREP_OK);
#endif

    return retval;
}

/* pretty much any exception in cert() is fatal as it blocks local_monitor_ */
wsrep_status_t galera::ReplicatorSMM::cert_and_catch(
    TrxHandleMaster* trx,
    const TrxHandleSlavePtr& ts)
{
    try
    {
        return cert(trx, ts);
    }
    catch (std::exception& e)
    {
        log_fatal << "Certification exception: " << e.what();
    }
    catch (...)
    {
        log_fatal << "Unknown certification exception";
    }
    assert(0);
    abort();
}

/* This must be called BEFORE local_monitor_.self_cancel() due to
 * gcache_.seqno_assign() */
wsrep_status_t galera::ReplicatorSMM::cert_for_aborted(
    const TrxHandleSlavePtr& ts)
{
    // trx was BF aborted either while it was replicating or
    // while it was waiting for local monitor
    assert(ts->state() == TrxHandle::S_REPLICATING ||
           ts->state() == TrxHandle::S_CERTIFYING);

    Certification::TestResult const res(cert_.test(ts, false));

    switch (res)
    {
    case Certification::TEST_OK:
        return WSREP_BF_ABORT;

    case Certification::TEST_FAILED:
        // Next step will be monitors release. Make sure that ws was not
        // corrupted and cert failure is real before proceeding with that.
 //gcf788 - this must be moved to cert(), the caller method
        assert(ts->is_dummy());
        ts->verify_checksum();
        gcache_.seqno_assign (ts->action().first, ts->global_seqno(),
                              GCS_ACT_WRITESET, true);
        assert(!ts->nbo_end()); // should never be skipped in seqno_assign()
        return WSREP_TRX_FAIL;

    default:
        log_fatal << "Unexpected return value from Certification::test(): "
                  << res;
        abort();
    }
}


void
galera::ReplicatorSMM::update_state_uuid (const wsrep_uuid_t& uuid)
{
    if (state_uuid_ != uuid)
    {
        *(const_cast<wsrep_uuid_t*>(&state_uuid_)) = uuid;

        std::ostringstream os; os << state_uuid_;

        strncpy(const_cast<char*>(state_uuid_str_), os.str().c_str(),
                sizeof(state_uuid_str_));
    }

    st_.set(uuid, WSREP_SEQNO_UNDEFINED, safe_to_bootstrap_);
}

void
galera::ReplicatorSMM::abort()
{
    log_info << "ReplicatorSMM::abort()";
    gcs_.close();
    gu_abort();
}<|MERGE_RESOLUTION|>--- conflicted
+++ resolved
@@ -403,48 +403,6 @@
     return retval;
 }
 
-void galera::ReplicatorSMM::process_apply_exception(TrxHandleSlave& trx,
-                                                    const ApplyException& ae)
-{
-    gu::GTID const gtid(state_uuid_, trx.global_seqno());
-    int res;
-
-    if (trx.local_seqno() != -1 || trx.nbo_end())
-    {
-        /* this must be done IN ORDER to avoid multiple elections, hence
-         * anything else but LOCAL_OOOC and NO_OOOC is potentially broken */
-        res = gcs_.vote(gtid, ae.status(), ae.data(), ae.data_len());
-    }
-    else res = 2;
-
-    if (res != 0)
-    {
-        switch (res)
-        {
-        case 2:
-            log_error << "Failed on preordered " << gtid
-                      << ": inconsistency.";
-            break;
-        case 1:
-            log_error << "Inconsistent by consensus on " << gtid;
-            break;
-        default:
-            log_error
-                << "Could not reach consensus on " << gtid
-                << ", assuming inconsistency.";
-        }
-
-        GU_TRACE(ae);
-        throw ae;
-    }
-    else
-    {
-        /* mark action as invalid (skip seqno) and return normally */
-        gcache_.seqno_skip(trx.action().first,
-                           trx.global_seqno(), GCS_ACT_WRITESET);
-    }
-}
-
 void galera::ReplicatorSMM::apply_trx(void* recv_ctx, TrxHandleSlave& ts)
 {
     assert(ts.global_seqno() > 0);
@@ -473,17 +431,12 @@
         gu_trace(apply_monitor_.enter(ao));
     }
 
-<<<<<<< HEAD
     if (gu_unlikely(ts.nbo_start() == true))
     {
         // Non-blocking operation start, mark state unsafe.
         st_.mark_unsafe();
     }
 
-    ts.set_state(TrxHandle::S_APPLYING);
-
-=======
->>>>>>> c3ef9df5
     wsrep_trx_meta_t meta = { { state_uuid_,    ts.global_seqno() },
                               { ts.source_id(), ts.trx_id(), ts.conn_id() },
                               ts.depends_seqno() };
@@ -503,58 +456,7 @@
         assert(NULL != e.data() || 0 == e.data_len());
         assert(0 != e.data_len() || NULL == e.data());
 
-<<<<<<< HEAD
-        ae = e;
-    }
-    /* at this point any other exception is fatal, not catching anything else. */
-
-    wsrep_bool_t exit_loop(false);
-
-    if (gu_likely(co_mode_ != CommitOrder::BYPASS))
-    {
-        gu_trace(commit_monitor_.enter(co));
-        assert(ts.global_seqno() > STATE_SEQNO());
-    }
-    ts.set_state(TrxHandle::S_COMMITTING);
-
-    TrxHandle::State end_state(aborting ?
-                               TrxHandle::S_ROLLED_BACK :TrxHandle::S_COMMITTED);
-
-    if (gu_likely(0 == ae.status()))
-    {
-        assert(NULL == ae.data());
-        assert(0    == ae.data_len());
-    }
-    else
-    {
-        assert(NULL == ae.data() || ae.data_len() > 0);
-        commit_flags |= WSREP_FLAG_ROLLBACK;
-        end_state = TrxHandle::S_ROLLED_BACK;
-        try
-        {
-            if (!st_.corrupt())
-                gu_trace(process_apply_exception(ts, ae));
-        }
-        catch (ApplyException& e)
-        {
-            mark_corrupt_and_close();
-        }
-        catch (gu::Exception& e)
-        {
-            log_error << "Unexpected exception: " << e.what();
-            assert(0);
-            abort();
-        }
-        catch (...)
-        {
-            log_error << "Unknown exception";
-            assert(0);
-            abort();
-        }
-        ae.free();
-=======
         if (!st_.corrupt()) mark_corrupt_and_close();
->>>>>>> c3ef9df5
     }
     /* at this point any other exception is fatal, not catching anything else.*/
 
@@ -1365,6 +1267,87 @@
     return WSREP_OK;
 }
 
+void galera::ReplicatorSMM::process_apply_error(TrxHandleSlave& trx,
+                                                const wsrep_buf_t& error)
+{
+    gu::GTID const gtid(state_uuid_, trx.global_seqno());
+    int res;
+
+    if (trx.local_seqno() != -1 || trx.nbo_end())
+    {
+        /* this must be done IN ORDER to avoid multiple elections, hence
+         * anything else but LOCAL_OOOC and NO_OOOC is potentially broken */
+        res = gcs_.vote(gtid, -1, error.ptr, error.len);
+    }
+    else res = 2;
+
+    if (res != 0)
+    {
+        std::ostringstream os;
+
+        switch (res)
+        {
+        case 2:
+            os << "Failed on preordered " << gtid << ": inconsistency.";
+            break;
+        case 1:
+            os << "Inconsistent by consensus on " << gtid;
+            break;
+        default:
+            os << "Could not reach consensus on " << gtid
+               << " (rcode: " << res << "), assuming inconsistency.";
+        }
+
+        galera::ApplyException ae(os.str(), NULL, error.ptr, error.len);
+        GU_TRACE(ae);
+        throw ae;
+    }
+    else
+    {
+        /* mark action as invalid (skip seqno) and return normally */
+        gcache_.seqno_skip(trx.action().first,
+                           trx.global_seqno(), GCS_ACT_WRITESET);
+    }
+}
+
+void
+galera::ReplicatorSMM::handle_apply_error(TrxHandleSlave&    ts,
+                                          const wsrep_buf_t& error,
+                                          const std::string& custom_msg)
+{
+    assert(error.len > 0);
+
+    std::ostringstream os;
+
+    os << custom_msg << ts.global_seqno() << ", error: ";
+
+    dump_buf(os, error.ptr, error.len);
+
+    try
+    {
+        if (!st_.corrupt())
+            gu_trace(process_apply_error(ts, error));
+    }
+    catch (ApplyException& e)
+    {
+        log_error << "Inconsistency detected: "
+                  << e.what();
+        mark_corrupt_and_close();
+    }
+    catch (gu::Exception& e)
+    {
+        log_error << "Unexpected exception: " << e.what();
+            assert(0);
+            abort();
+    }
+    catch (...)
+    {
+        log_error << "Unknown exception";
+        assert(0);
+        abort();
+    }
+}
+
 wsrep_status_t
 galera::ReplicatorSMM::commit_order_leave(TrxHandleSlave&          trx,
                                           const wsrep_buf_t* const error)
@@ -1399,22 +1382,8 @@
 
     if (gu_unlikely(error != NULL && error->ptr != NULL))
     {
-        assert(error->len > 0);
-
-        std::ostringstream os;
-
-        os << "Failed to apply app action, seqno: " << trx.global_seqno()
-           << ", error: ";
-
-        dump_buf(os, error->ptr, error->len);
-
-        if (!trx.is_toi())
-        {
-            if (!st_.corrupt()) mark_corrupt_and_close();
-
-            end_state = TrxHandle::S_ROLLED_BACK;
-            retval    = WSREP_NODE_FAIL;
-        }
+        end_state = TrxHandle::S_ROLLED_BACK;
+        handle_apply_error(trx, *error, "Failed to apply writeset ");
     }
 
     if (gu_likely(co_mode_ != CommitOrder::BYPASS))
@@ -1599,9 +1568,6 @@
 }
 
 
-<<<<<<< HEAD
-
-
 wsrep_status_t galera::ReplicatorSMM::wait_nbo_end(TrxHandleMaster* trx,
                                                    wsrep_trx_meta_t* meta)
 {
@@ -1693,8 +1659,6 @@
 }
 
 
-=======
->>>>>>> c3ef9df5
 wsrep_status_t galera::ReplicatorSMM::to_isolation_begin(TrxHandleMaster&  trx,
                                                          wsrep_trx_meta_t* meta)
 {
@@ -1782,42 +1746,6 @@
     return retval;
 }
 
-static void
-dump_buf(std::ostream& os, const void* const buf, size_t const buf_len)
-{
-    std::ios_base::fmtflags const saved_flags(os.flags());
-    char                    const saved_fill (os.fill('0'));
-
-    os << std::oct;
-
-    const char* const str(static_cast<const char*>(buf));
-    for (size_t i(0); i < buf_len; ++i)
-    {
-        char const c(str[i]);
-
-        if ('\0' == c) break;
-
-        try
-        {
-            if (isprint(c) || isspace(c))
-            {
-                os.put(c);
-            }
-            else
-            {
-                os << '\\' << std::setw(2) << int(c);
-            }
-        }
-        catch (std::ios_base::failure& f)
-        {
-            log_warn << "Failed to dump " << i << "th byte: " << f.what();
-            break;
-        }
-    }
-
-    os.flags(saved_flags);
-    os.fill (saved_fill);
-}
 
 wsrep_status_t
 galera::ReplicatorSMM::to_isolation_end(TrxHandleMaster&         trx,
@@ -1835,39 +1763,7 @@
 
     if (NULL != err && NULL != err->ptr)
     {
-        assert(err->len > 0);
-
-        std::ostringstream os;
-        os << "Failed to execute TOI action: seqno: " << ts.global_seqno()
-           << ", error: ";
-
-        dump_buf(os, err->ptr, err->len);
-
-        galera::ApplyException ae(os.str(), NULL, err->ptr, err->len);
-
-        GU_TRACE(ae);
-        try
-        {
-            if (!st_.corrupt())
-                gu_trace(process_apply_exception(ts, ae));
-        }
-        catch (ApplyException& e)
-        {
-            mark_corrupt_and_close();
-        }
-        catch (gu::Exception& e)
-        {
-            log_error << "Unexpected exception: " << e.what();
-            assert(0);
-            abort();
-        }
-        catch (...)
-        {
-            log_error << "Unknown exception";
-            assert(0);
-            abort();
-        }
-        ae.free();
+        handle_apply_error(ts, *err, "Failed to execute TOI action ");
     }
 
     CommitOrder co(ts, co_mode_);
@@ -3085,15 +2981,11 @@
         // trx checksum was alright before that.
         ts->verify_checksum();
 
-        // we must do it 'in order' for std::map reasons, so keeping
-<<<<<<< HEAD
-        // it inside the monitor. NBO end should never be skipped.
+        // we must do seqno assignment 'in order' for std::map reasons,
+        // so keeping it inside the monitor. NBO end should never be skipped.
         bool const skip(ts->depends_seqno() < 0 && !ts->nbo_end());
-=======
-        // it inside the monitor
->>>>>>> c3ef9df5
         gcache_.seqno_assign (ts->action().first, ts->global_seqno(),
-                              GCS_ACT_WRITESET, ts->depends_seqno() < 0);
+                              GCS_ACT_WRITESET, skip);
 
         if (gu_unlikely(WSREP_TRX_MISSING == retval ||
                         !ts->must_enter_am()))
