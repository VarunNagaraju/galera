--- conflicted
+++ resolved
@@ -161,14 +161,10 @@
                 :
                 senders_(),
                 monitor_(),
-<<<<<<< HEAD
                 gcs_(gcs),
                 gcache_(gcache)
             { }
 
-=======
-                gcache_(gcache) { }
->>>>>>> aafd799f
             void run(const gu::Config& conf,
                      const std::string& peer,
                      wsrep_seqno_t first,
