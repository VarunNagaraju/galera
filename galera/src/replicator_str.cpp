//
// Copyright (C) 2010-2014 Codership Oy <info@codership.com>
//

#include "replicator_smm.hpp"
#include "uuid.hpp"
#include <galerautils.hpp>

namespace galera {

bool
ReplicatorSMM::state_transfer_required(const wsrep_view_info_t& view_info)
{
    if (view_info.state_gap)
    {
        assert(view_info.view >= 0);

        if (state_uuid_ == view_info.state_id.uuid) // common history
        {
            wsrep_seqno_t const group_seqno(view_info.state_id.seqno);
            wsrep_seqno_t const local_seqno(STATE_SEQNO());

            if (state_() >= S_JOINING) /* See #442 - S_JOINING should be
                                          a valid state here */
            {
                return (local_seqno < group_seqno);
            }
            else
            {
                if (local_seqno > group_seqno)
                {
                    close();
                    gu_throw_fatal
                        << "Local state seqno (" << local_seqno
                        << ") is greater than group seqno (" <<group_seqno
                        << "): states diverged. Aborting to avoid potential "
                        << "data loss. Remove '" << state_file_
                        << "' file and restart if you wish to continue.";
                }

                return (local_seqno != group_seqno);
            }
        }

        return true;
    }

    return false;
}

wsrep_status_t
ReplicatorSMM::sst_received(const wsrep_gtid_t& state_id,
                            const void*         state,
                            size_t              state_len,
                            int                 rcode)
{
    log_info << "SST received: " << state_id.uuid << ':' << state_id.seqno;

    gu::Lock lock(sst_mutex_);

    if (state_() != S_JOINING)
    {
        log_error << "not JOINING when sst_received() called, state: "
                  << state_();
        return WSREP_CONN_FAIL;
    }

    assert(rcode <= 0);
    if (rcode) { assert(state_id.seqno == WSREP_SEQNO_UNDEFINED); }

    sst_uuid_  = state_id.uuid;
    sst_seqno_ = rcode ? WSREP_SEQNO_UNDEFINED : state_id.seqno;
    assert(false == sst_received_);
    sst_received_ = true;
    sst_cond_.signal();

    return WSREP_OK;
}


class StateRequest_v0 : public ReplicatorSMM::StateRequest
{
public:
    StateRequest_v0 (const void* const sst_req, ssize_t const sst_req_len)
        : req_(sst_req), len_(sst_req_len)
    {}
    ~StateRequest_v0 () {}
    virtual const void* req     () const { return req_; }
    virtual ssize_t     len     () const { return len_; }
    virtual const void* sst_req () const { return req_; }
    virtual ssize_t     sst_len () const { return len_; }
    virtual const void* ist_req () const { return 0;    }
    virtual ssize_t     ist_len () const { return 0;    }
private:
    StateRequest_v0 (const StateRequest_v0&);
    StateRequest_v0& operator = (const StateRequest_v0&);
    const void* const req_;
    ssize_t     const len_;
};


class StateRequest_v1 : public ReplicatorSMM::StateRequest
{
public:
    static std::string const MAGIC;
    StateRequest_v1 (const void* sst_req, ssize_t sst_req_len,
                     const void* ist_req, ssize_t ist_req_len);
    StateRequest_v1 (const void* str, ssize_t str_len);
    ~StateRequest_v1 () { if (own_ && req_) free (req_); }
    virtual const void* req     () const { return req_; }
    virtual ssize_t     len     () const { return len_; }
    virtual const void* sst_req () const { return req(sst_offset()); }
    virtual ssize_t     sst_len () const { return len(sst_offset()); }
    virtual const void* ist_req () const { return req(ist_offset()); }
    virtual ssize_t     ist_len () const { return len(ist_offset()); }
private:
    StateRequest_v1 (const StateRequest_v1&);
    StateRequest_v1& operator = (const StateRequest_v1&);

    ssize_t sst_offset() const { return MAGIC.length() + 1; }
    ssize_t ist_offset() const
    {
        return sst_offset() + sizeof(uint32_t) + sst_len();
    }

    ssize_t len (ssize_t offset) const
    {
        return gtohl(*(reinterpret_cast<uint32_t*>(req_ + offset)));
    }

    void*   req (ssize_t offset) const
    {
        if (len(offset) > 0)
            return req_ + offset + sizeof(uint32_t);
        else
            return 0;
    }

    ssize_t const len_;
    char*   const req_;
    bool    const own_;
};

std::string const
StateRequest_v1::MAGIC("STRv1");

#ifndef INT32_MAX
#define INT32_MAX 0x7fffffff
#endif

StateRequest_v1::StateRequest_v1 (
    const void* const sst_req, ssize_t const sst_req_len,
    const void* const ist_req, ssize_t const ist_req_len)
    :
    len_(MAGIC.length() + 1 +
         sizeof(uint32_t) + sst_req_len +
         sizeof(uint32_t) + ist_req_len),
    req_(reinterpret_cast<char*>(malloc(len_))),
    own_(true)
{
    if (!req_)
        gu_throw_error (ENOMEM) << "Could not allocate state request v1";

    if (sst_req_len > INT32_MAX || sst_req_len < 0)
        gu_throw_error (EMSGSIZE) << "SST request length (" << sst_req_len
                               << ") unrepresentable";

    if (ist_req_len > INT32_MAX || ist_req_len < 0)
        gu_throw_error (EMSGSIZE) << "IST request length (" << sst_req_len
                               << ") unrepresentable";

    char* ptr(req_);

    strcpy (ptr, MAGIC.c_str());
    ptr += MAGIC.length() + 1;

    uint32_t* tmp(reinterpret_cast<uint32_t*>(ptr));
    *tmp = htogl(sst_req_len);
    ptr += sizeof(uint32_t);

    memcpy (ptr, sst_req, sst_req_len);
    ptr += sst_req_len;

    tmp = reinterpret_cast<uint32_t*>(ptr);
    *tmp = htogl(ist_req_len);
    ptr += sizeof(uint32_t);

    memcpy (ptr, ist_req, ist_req_len);

    assert ((ptr - req_) == (len_ - ist_req_len));
}

// takes ownership over str buffer
StateRequest_v1::StateRequest_v1 (const void* str, ssize_t str_len)
:
    len_(str_len),
    req_(reinterpret_cast<char*>(const_cast<void*>(str))),
    own_(false)
{
    if (sst_offset() + 2*sizeof(uint32_t) > size_t(len_))
    {
        assert(0);
        gu_throw_error (EINVAL) << "State transfer request is too short: "
                                << len_ << ", must be at least: "
                                << (sst_offset() + 2*sizeof(uint32_t));
    }

    if (strncmp (req_, MAGIC.c_str(), MAGIC.length()))
    {
        assert(0);
        gu_throw_error (EINVAL) << "Wrong magic signature in state request v1.";
    }

    if (sst_offset() + sst_len() + 2*sizeof(uint32_t) > size_t(len_))
    {
        gu_throw_error (EINVAL) << "Malformed state request v1: sst length: "
                                << sst_len() << ", total length: " << len_;
    }

    if (ist_offset() + ist_len() + sizeof(uint32_t) != size_t(len_))
    {
        gu_throw_error (EINVAL) << "Malformed state request v1: parsed field "
            "length " << sst_len() << " is not equal to total request length "
                                << len_;
    }
}


static ReplicatorSMM::StateRequest*
read_state_request (const void* const req, size_t const req_len)
{
    const char* const str(reinterpret_cast<const char*>(req));

    if (req_len > StateRequest_v1::MAGIC.length() &&
        !strncmp(str, StateRequest_v1::MAGIC.c_str(),
                 StateRequest_v1::MAGIC.length()))
    {
        return (new StateRequest_v1(req, req_len));
    }
    else
    {
        return (new StateRequest_v0(req, req_len));
    }
}


class IST_request
{
public:
    IST_request() : peer_(), uuid_(), last_applied_(), group_seqno_() { }
    IST_request(const std::string& peer,
                const wsrep_uuid_t& uuid,
                wsrep_seqno_t last_applied,
                wsrep_seqno_t last_missing_seqno)
        :
        peer_(peer),
        uuid_(uuid),
        last_applied_(last_applied),
        group_seqno_(last_missing_seqno)
    { }
    const std::string&  peer()  const { return peer_ ; }
    const wsrep_uuid_t& uuid()  const { return uuid_ ; }
    wsrep_seqno_t       last_applied() const { return last_applied_; }
    wsrep_seqno_t       group_seqno()  const { return group_seqno_; }
private:
    friend std::ostream& operator<<(std::ostream&, const IST_request&);
    friend std::istream& operator>>(std::istream&, IST_request&);
    std::string peer_;
    wsrep_uuid_t uuid_;
    wsrep_seqno_t last_applied_;
    wsrep_seqno_t group_seqno_;
};

std::ostream& operator<<(std::ostream& os, const IST_request& istr)
{
    return (os
            << istr.uuid_         << ":"
            << istr.last_applied_ << "-"
            << istr.group_seqno_  << "|"
            << istr.peer_);
}

std::istream& operator>>(std::istream& is, IST_request& istr)
{
    char c;
    return (is >> istr.uuid_ >> c >> istr.last_applied_
            >> c >> istr.group_seqno_ >> c >> istr.peer_);
}

static void
get_ist_request(const ReplicatorSMM::StateRequest* str, IST_request* istr)
{
  assert(str->ist_len());
  std::string ist_str(reinterpret_cast<const char*>(str->ist_req()),
                      str->ist_len());
  std::istringstream is(ist_str);
  is >> *istr;
}

static bool
sst_is_trivial (const void* const req, size_t const len)
{
    /* Check that the first string in request == ReplicatorSMM::TRIVIAL_SST */
    size_t const trivial_len = strlen(ReplicatorSMM::TRIVIAL_SST) + 1;
    return (len >= trivial_len &&
            !memcmp (req, ReplicatorSMM::TRIVIAL_SST, trivial_len));
}

void ReplicatorSMM::process_state_req(void*       recv_ctx,
                                      const void* req,
                                      size_t      req_size,
                                      wsrep_seqno_t const seqno_l,
                                      wsrep_seqno_t const donor_seq)
{
    assert(recv_ctx != 0);
    assert(seqno_l > -1);
    assert(req != 0);

    LocalOrder lo(seqno_l);

    gu_trace(local_monitor_.enter(lo));
    apply_monitor_.drain(donor_seq);

    if (co_mode_ != CommitOrder::BYPASS) commit_monitor_.drain(donor_seq);

    state_.shift_to(S_DONOR);

    StateRequest* const streq (read_state_request (req, req_size));

    // somehow the following does not work, string is initialized beyond
    // the first \0:
    //std::string const req_str(reinterpret_cast<const char*>(streq->sst_req()),
    //                          streq->sst_len());
    // have to resort to C ways.

    char* const tmp(strndup(reinterpret_cast<const char*>(streq->sst_req()),
                            streq->sst_len()));
    std::string const req_str(tmp);
    free (tmp);

    bool const skip_state_transfer (sst_is_trivial(streq->sst_req(),
                                                   streq->sst_len())
                          /* compatibility with older garbd, to be removed in
                           * the next release (2.1)*/
                          || req_str == std::string(WSREP_STATE_TRANSFER_NONE)
                                   );

    wsrep_seqno_t rcode (0);
    bool join_now = true;

    if (!skip_state_transfer)
    {
        if (streq->ist_len())
        {
            IST_request istr;
            get_ist_request(streq, &istr);

            if (istr.uuid() == state_uuid_ && istr.last_applied() >= 0)
            {
                log_info << "IST request: " << istr;

                try
                {
                    gcache_.seqno_lock(istr.last_applied() + 1);
                }
                catch(gu::NotFound& nf)
                {
                    log_info << "IST first seqno " << istr.last_applied() + 1
                             << " not found from cache, falling back to SST";
                    // @todo: close IST channel explicitly
                    goto full_sst;
                }

                if (streq->sst_len()) // if joiner is waiting for SST, notify it
                {
                    wsrep_gtid_t state_id = { istr.uuid(),istr.last_applied()};

                    rcode = sst_donate_cb_(app_ctx_, recv_ctx,
                                           streq->sst_req(),
                                           streq->sst_len(),
                                           &state_id, 0, 0, true);
                    // we will join in sst_sent.
                    join_now = false;
                }

                if (rcode >= 0)
                {
                    try
                    {
                        // Note: End of IST range must be cc_seqno_-1 instead
                        // of istr.group_seqno() in case there are CCs between
                        // sending and delivering STR. If there are no
                        // intermediate CCs, cc_seqno_-1 == istr.group_seqno().
                        // Then duplicate message concern in #746 will be
                        // releaved.
                        ist_senders_.run(config_,
                                         istr.peer(),
                                         (protocol_version_ < 8 ||
                                          cc_lowest_trx_seqno_ == 0) ?
                                         istr.last_applied() + 1 :
                                         std::min(cc_lowest_trx_seqno_,
                                                  istr.last_applied() + 1),
                                         cc_seqno_,
                                         cc_lowest_trx_seqno_,
                                         protocol_version_);
                    }
                    catch (gu::Exception& e)
                    {
                        log_error << "IST failed: " << e.what();
                        rcode = -e.get_errno();
                    }
                }
                else
                {
                    log_error << "Failed to bypass SST: " << -rcode
                              << " (" << strerror (-rcode) << ')';
                }

                goto out;
            }
        }

    full_sst:

        if (streq->sst_len())
        {
            assert(0 == rcode);

            wsrep_gtid_t const state_id = { state_uuid_, donor_seq };

            if (protocol_version_ >= 8)
            {
                try
                {
                    if (cc_lowest_trx_seqno_ > 0)
                    {
                        gcache_.seqno_lock(cc_lowest_trx_seqno_);
                    }
                    else
                    {
                        assert(cc_seqno_ == 0);
                    }
                }
                catch (gu::NotFound& nf)
                {
                    log_warn << "Cert index preload first seqno "
                             << cc_lowest_trx_seqno_
                             << " not found from gcache";
                    rcode = -ENOMSG;
                    goto out;
                }

                log_info << "Cert index preload: " << cc_lowest_trx_seqno_
                         << " -> " << cc_seqno_;;
                assert(streq->ist_len() > 0);
                IST_request istr;
                get_ist_request(streq, &istr);
                // Send trxs to rebuild cert index.
                ist_senders_.run(config_,
                                 istr.peer(),
                                 cc_lowest_trx_seqno_,
                                 cc_seqno_,
                                 cc_lowest_trx_seqno_,
                                 protocol_version_);
            }
            rcode = sst_donate_cb_(app_ctx_, recv_ctx,
                                   streq->sst_req(), streq->sst_len(),
                                   &state_id, 0, 0, false);
            // we will join in sst_sent.
            join_now = false;
        }
        else
        {
            log_warn << "SST request is null, SST canceled.";
            rcode = -ECANCELED;
        }
    }

out:
    delete streq;

    local_monitor_.leave(lo);

    if (join_now || rcode < 0)
    {
        gcs_.join(rcode < 0 ? rcode : donor_seq);
    }
}


void
ReplicatorSMM::prepare_for_IST (void*& ptr, ssize_t& len,
                                const wsrep_uuid_t& group_uuid,
                                wsrep_seqno_t const last_missing_seqno)
{
    // Up from protocol version 8 joiner is assumed to be able receive
    // some transactions to rebuild cert index, so IST receiver must be
    // prepared regardless of the group.
    wsrep_seqno_t local_seqno(STATE_SEQNO());
    if (state_uuid_ != group_uuid)
    {
        if (protocol_version_ < 8)
        {
            gu_throw_error (EPERM) << "Local state UUID (" << state_uuid_
                                   << ") does not match group state UUID ("
                                   << group_uuid << ')';

        }
        else
        {
            local_seqno = group_seqno;
        }
    }

    if (local_seqno < 0 && protocol_version_ < 8)
    {
        gu_throw_error (EPERM) << "Local state seqno is undefined";
    }

<<<<<<< HEAD
    assert(local_seqno < last_missing_seqno);
=======
    assert((protocol_version_ >= 8 && local_seqno <= group_seqno)
           || local_seqno < group_seqno);
>>>>>>> 4565bceb

    std::ostringstream os;

    std::string recv_addr = ist_receiver_.prepare(
        local_seqno + 1, last_missing_seqno, protocol_version_);

    os << IST_request(recv_addr, state_uuid_, local_seqno, last_missing_seqno);

    char* str = strdup (os.str().c_str());

    // cppcheck-suppress nullPointer
    if (!str) gu_throw_error (ENOMEM) << "Failed to allocate IST buffer.";

    len = strlen(str) + 1;

    ptr = str;
}


ReplicatorSMM::StateRequest*
ReplicatorSMM::prepare_state_request (const void* const   sst_req,
                                      ssize_t     const   sst_req_len,
                                      const wsrep_uuid_t& group_uuid,
                                      wsrep_seqno_t const last_missing_seqno)
{
    try
    {
        switch (str_proto_ver_)
        {
        case 0:
            return new StateRequest_v0 (sst_req, sst_req_len);
        case 1:
        case 2:
        case 3:
        {
            void*   ist_req(0);
            ssize_t ist_req_len(0);

            try
            {
                gu_trace(prepare_for_IST (ist_req, ist_req_len,
                                          group_uuid, last_missing_seqno));
            }
            catch (gu::Exception& e)
            {
                log_warn
                    << "Failed to prepare for incremental state transfer: "
                    << e.what() << ". IST will be unavailable.";
            }

            StateRequest* ret = new StateRequest_v1 (sst_req, sst_req_len,
                                                     ist_req, ist_req_len);
            free (ist_req);
            return ret;
        }
        default:
            gu_throw_fatal << "Unsupported STR protocol: " << str_proto_ver_;
        }
    }
    catch (std::exception& e)
    {
        log_fatal << "State request preparation failed, aborting: " << e.what();
    }
    catch (...)
    {
        log_fatal << "State request preparation failed, aborting: unknown exception";
        throw;
    }
    abort();
}

static bool
retry_str(int ret)
{
    return (ret == -EAGAIN || ret == -ENOTCONN);
}

void
ReplicatorSMM::send_state_request (const StateRequest* const req)
{
    long ret;
    long tries = 0;

    gu_uuid_t ist_uuid = {{0, }};
    gcs_seqno_t ist_seqno = GCS_SEQNO_ILL;

    if (req->ist_len())
    {
      IST_request istr;
      get_ist_request(req, &istr);
      ist_uuid = to_gu_uuid(istr.uuid());
      ist_seqno = istr.last_applied();
    }

    do
    {
        tries++;

        gcs_seqno_t seqno_l;

        ret = gcs_.request_state_transfer(str_proto_ver_,
                                          req->req(), req->len(), sst_donor_,
                                          ist_uuid, ist_seqno, &seqno_l);
        if (ret < 0)
        {
            if (!retry_str(ret))
            {
                log_error << "Requesting state transfer failed: "
                          << ret << "(" << strerror(-ret) << ")";
            }
            else if (1 == tries)
            {
                log_info << "Requesting state transfer failed: "
                         << ret << "(" << strerror(-ret) << "). "
                         << "Will keep retrying every " << sst_retry_sec_
                         << " second(s)";
            }
        }

        if (seqno_l != GCS_SEQNO_ILL)
        {
            /* Check that we're not running out of space in monitor. */
            if (local_monitor_.would_block(seqno_l))
            {
                long const seconds = sst_retry_sec_ * tries;
                log_error << "We ran out of resources, seemingly because "
                          << "we've been unsuccessfully requesting state "
                          << "transfer for over " << seconds << " seconds. "
                          << "Please check that there is "
                          << "at least one fully synced member in the group. "
                          << "Application must be restarted.";
                ret = -EDEADLK;
            }
            else
            {
                // we are already holding local monitor
                LocalOrder lo(seqno_l);
                local_monitor_.self_cancel(lo);
            }
        }
    }
    while (retry_str(ret) && (usleep(sst_retry_sec_ * 1000000), true));

    if (ret >= 0)
    {
        if (1 == tries)
        {
            log_info << "Requesting state transfer: success, donor: " << ret;
        }
        else
        {
            log_info << "Requesting state transfer: success after "
                     << tries << " tries, donor: " << ret;
        }
    }
    else
    {
        sst_state_ = SST_REQ_FAILED;

        st_.set(state_uuid_, STATE_SEQNO());
        st_.mark_safe();

        if (state_() > S_CLOSING)
        {
            log_fatal << "State transfer request failed unrecoverably: "
                      << -ret << " (" << strerror(-ret) << "). Most likely "
                      << "it is due to inability to communicate with the "
                      << "cluster primary component. Restart required.";
            abort();
        }
        else
        {
            // connection is being closed, send failure is expected
        }
    }
}


void
ReplicatorSMM::request_state_transfer (void* recv_ctx,
                                       const wsrep_uuid_t& group_uuid,
                                       wsrep_seqno_t const cc_seqno,
                                       const void*   const sst_req,
                                       ssize_t       const sst_req_len)
{
    assert(sst_req_len >= 0);

    StateRequest* const req(prepare_state_request(sst_req, sst_req_len,
<<<<<<< HEAD
                                                  group_uuid, cc_seqno));
    gu::Lock lock(sst_mutex_);
=======
                                                  group_uuid, group_seqno));
    gu::Lock sst_lock(sst_mutex_);
    sst_received_ = false;
>>>>>>> 4565bceb

    st_.mark_unsafe();

    send_state_request(req);

    state_.shift_to(S_JOINING);
    sst_state_ = SST_WAIT;

    /* There are two places where we may need to adjust GCache.
     * This is the first one, which we can do while waiting for SST to complete.
     * Here we reset seqno map completely if we have different histories.
     * This MUST be done before IST starts. */
    bool const first_reset
        (state_uuid_ /* GCache has */ != group_uuid /* current PC has */);
    if (first_reset)
    {
        log_info << "Resetting GCache seqno map due to different histories.";
        gcache_.seqno_reset();
    }

    if (sst_req_len != 0)
    {

        if (sst_is_trivial(sst_req, sst_req_len))
        {
            sst_uuid_  = group_uuid;
<<<<<<< HEAD
            sst_seqno_ = cc_seqno;
=======
            sst_seqno_ = group_seqno;
            sst_received_ = true;
>>>>>>> 4565bceb
        }
        else
        {
            while (false == sst_received_) sst_lock.wait(sst_cond_);
        }

        if (sst_uuid_ != group_uuid)
        {
            log_fatal << "Application received wrong state: "
                      << "\n\tReceived: " << sst_uuid_
                      << "\n\tRequired: " << group_uuid;
            sst_state_ = SST_FAILED;
            log_fatal << "Application state transfer failed. This is "
                      << "unrecoverable condition, restart required.";

            st_.set(sst_uuid_, sst_seqno_);
            st_.mark_safe();

            abort();
        }
        else
        {
            /* There are two places where we may need to adjust GCache.
             * This is the second one.
             * Here we reset seqno map completely if we have gap in seqnos
             * between the received snapshot and current GCache contents.
             * This MUST be done before IST starts. */
            // there may be possible optimization to this when cert index
            // transfer is implemented (it may close the gap), but not by much.
            if (!first_reset && (STATE_SEQNO() /* GCache has */ !=
                                 sst_seqno_    /* current state has */))
            {
                log_info << "Resetting GCache seqno map due to seqno gap: "
                         << STATE_SEQNO() << ".." << sst_seqno_;
                gcache_.seqno_reset();
            }

            update_state_uuid (sst_uuid_);

            //remove potentially
            cert_.assign_initial_position(sst_seqno_, trx_params_.version_);

            apply_monitor_.set_initial_position(-1);
            apply_monitor_.set_initial_position(sst_seqno_);

            if (co_mode_ != CommitOrder::BYPASS)
            {
                commit_monitor_.set_initial_position(-1);
                commit_monitor_.set_initial_position(sst_seqno_);
            }

<<<<<<< HEAD
            log_info << "Installed new state from SST: " << state_uuid_ << ":"
                      << sst_seqno_;
=======
            log_debug << "Installed new state: "
                      << state_uuid_ << ":" << sst_seqno_;
>>>>>>> 4565bceb
        }
    }
    else
    {
        assert (state_uuid_ == group_uuid);
    }

    st_.mark_safe();

    if (req->ist_len() > 0)
    {
        assert(sst_uuid_ == group_uuid);

        // IST is prepared only with str proto ver 1 and above
<<<<<<< HEAD
        if (STATE_SEQNO() < cc_seqno)
=======
        // IST is always prepared at protocol version 8 or higher
        if (STATE_SEQNO() < group_seqno || protocol_version_ >= 8)
>>>>>>> 4565bceb
        {
            log_info << "Receiving IST: " << (cc_seqno - STATE_SEQNO())
                     << " writesets, seqnos " << (STATE_SEQNO() + 1)
                     << "-" << cc_seqno;

            ist_receiver_.ready();
            recv_IST(recv_ctx);
            sst_seqno_ = ist_receiver_.finished();

            // Note: apply_monitor_ must be drained to avoid race between
            // IST appliers and GCS appliers, GCS action source may
            // provide actions that have already been applied via IST.
            // However with protocol version >= CC events received via IST should
            // drain monitor in process_conf_change()
            if (str_proto_ver_ < 3) apply_monitor_.drain(sst_seqno_);

            log_info << "IST received: " << state_uuid_ << ":" << sst_seqno_;

            if (sst_seqno_ < cc_seqno)
            {
                // common case: receiving IST up to the currently processing CC
                // event (if sst_seqno_ is greater, then the current CC seqno
                // was already processed)
                assert(sst_seqno_ + 1 == cc_seqno);
                cancel_seqno(cc_seqno);
            }
        }
        else
        {
            (void)ist_receiver_.finished();
        }
    }
    else
    {
        // full SST can't be in the past
        assert(sst_seqno_ >= cc_seqno);
    }

    delete req;
}


bool ReplicatorSMM::process_IST_writeset(void* recv_ctx, const gcs_action& act)
{
    assert(GCS_ACT_WRITESET == act.type);

    class IstTrx  // to ensure automatic trx cleanup on exception
    {
    public:
        IstTrx(TrxHandleSlave::Pool& p)
            : trx_(TrxHandleSlave::New(p)) { trx_->lock(); }
        ~IstTrx() { trx_->unlock(); trx_->unref(); }
        TrxHandleSlave* const trx_;
    }
    ist_trx(slave_pool_);

    TrxHandleSlave* const trx(ist_trx.trx_);
    bool exit_loop(false);

    if (gu_likely(0 != act.size))
    {
        assert(act.buf != NULL);

        gu_trace(trx->unserialize(
                     static_cast<const gu::byte_t*>(act.buf), act.size, 0));

        trx->verify_checksum();

        // replicating and certifying stages have been
        // processed on donor, just adjust states here
        trx->set_state(TrxHandle::S_CERTIFYING);

        assert(trx->global_seqno() == act.seqno_g);
        assert(trx->depends_seqno() >= 0);

        gu_trace(apply_trx(recv_ctx, trx));
        GU_DBUG_SYNC_WAIT("recv_IST_after_apply_trx");

        exit_loop = trx->exit_loop();
    }
    else
    {
        trx->set_received(0, -1, act.seqno_g);
        trx->set_depends_seqno(WSREP_SEQNO_UNDEFINED);
        trx->mark_certified();

        ApplyOrder ao(*trx);
        apply_monitor_.self_cancel(ao);
        if (gu_likely(co_mode_ != CommitOrder::BYPASS))
        {
            CommitOrder co(*trx, co_mode_);
            commit_monitor_.self_cancel(co);
        }
    }

    if (gu_unlikely
        (gu::Logger::no_log(gu::LOG_DEBUG) == false))
    {
        std::ostringstream os;
        os << "IST received trx body: " << *trx;
        log_debug << os;
    }

    return exit_loop;
}


void ReplicatorSMM::recv_IST(void* recv_ctx)
{
    try
    {
        bool exit_loop(false);

        while (!exit_loop)
        {
            gcs_action act;
            int err;

            if (gu_likely((err = ist_receiver_.recv(act)) == 0))
            {
                if (gu_likely(GCS_ACT_WRITESET == act.type))
                {
                    exit_loop = process_IST_writeset(recv_ctx, act);
                }
                else
                {
                    assert(GCS_ACT_CCHANGE == act.type);
                    process_conf_change(recv_ctx, act);
                }
            }
            else
            {
                assert(EINTR == err);
                return;
            }
        }
    }
    catch (gu::Exception& e)
    {
        log_fatal << "receiving IST failed, node restart required: "
                  << e.what();
        st_.mark_corrupt();
        gcs_.close();
        gu_abort();
    }
}

void ReplicatorSMM::preload_trx(TrxHandleSlave* trx)
{
    if (trx != 0 && trx->depends_seqno() != WSREP_SEQNO_UNDEFINED)
    {
        trx->verify_checksum();
        if (cert_.position() == 0)
        {
            // This is the first pre IST trx for rebuilding cert index
            cert_.assign_initial_position(trx->global_seqno() - 1,
                                          trx->version());
        }

        Certification::TestResult result(cert_.append_trx(trx));
        if (result != Certification::TEST_OK)
        {
            gu_throw_fatal << "Pre IST trx append returned unexpected certification result "
                           << result << ", expected " << Certification::TEST_OK
                           << "must abort to maintain consistency";
        }
        cert_.set_trx_committed(trx);
    }
}

void ReplicatorSMM::preload_view_change(const wsrep_view_info_t&)
{

}

} /* namespace galera */<|MERGE_RESOLUTION|>--- conflicted
+++ resolved
@@ -497,6 +497,7 @@
     // some transactions to rebuild cert index, so IST receiver must be
     // prepared regardless of the group.
     wsrep_seqno_t local_seqno(STATE_SEQNO());
+
     if (state_uuid_ != group_uuid)
     {
         if (protocol_version_ < 8)
@@ -508,7 +509,7 @@
         }
         else
         {
-            local_seqno = group_seqno;
+            local_seqno = last_missing_seqno;
         }
     }
 
@@ -517,12 +518,8 @@
         gu_throw_error (EPERM) << "Local state seqno is undefined";
     }
 
-<<<<<<< HEAD
-    assert(local_seqno < last_missing_seqno);
-=======
-    assert((protocol_version_ >= 8 && local_seqno <= group_seqno)
-           || local_seqno < group_seqno);
->>>>>>> 4565bceb
+    assert((protocol_version_ >= 8 && local_seqno <= last_missing_seqno)
+           || local_seqno < last_missing_seqno);
 
     std::ostringstream os;
 
@@ -711,14 +708,9 @@
     assert(sst_req_len >= 0);
 
     StateRequest* const req(prepare_state_request(sst_req, sst_req_len,
-<<<<<<< HEAD
                                                   group_uuid, cc_seqno));
-    gu::Lock lock(sst_mutex_);
-=======
-                                                  group_uuid, group_seqno));
     gu::Lock sst_lock(sst_mutex_);
     sst_received_ = false;
->>>>>>> 4565bceb
 
     st_.mark_unsafe();
 
@@ -745,12 +737,8 @@
         if (sst_is_trivial(sst_req, sst_req_len))
         {
             sst_uuid_  = group_uuid;
-<<<<<<< HEAD
             sst_seqno_ = cc_seqno;
-=======
-            sst_seqno_ = group_seqno;
             sst_received_ = true;
->>>>>>> 4565bceb
         }
         else
         {
@@ -791,7 +779,7 @@
             update_state_uuid (sst_uuid_);
 
             //remove potentially
-            cert_.assign_initial_position(sst_seqno_, trx_params_.version_);
+//            cert_.assign_initial_position(sst_seqno_, trx_params_.version_);
 
             apply_monitor_.set_initial_position(-1);
             apply_monitor_.set_initial_position(sst_seqno_);
@@ -802,13 +790,8 @@
                 commit_monitor_.set_initial_position(sst_seqno_);
             }
 
-<<<<<<< HEAD
             log_info << "Installed new state from SST: " << state_uuid_ << ":"
                       << sst_seqno_;
-=======
-            log_debug << "Installed new state: "
-                      << state_uuid_ << ":" << sst_seqno_;
->>>>>>> 4565bceb
         }
     }
     else
@@ -823,12 +806,8 @@
         assert(sst_uuid_ == group_uuid);
 
         // IST is prepared only with str proto ver 1 and above
-<<<<<<< HEAD
-        if (STATE_SEQNO() < cc_seqno)
-=======
-        // IST is always prepared at protocol version 8 or higher
-        if (STATE_SEQNO() < group_seqno || protocol_version_ >= 8)
->>>>>>> 4565bceb
+        // IST is *always* prepared at protocol version 8 or higher
+        if (STATE_SEQNO() < cc_seqno || protocol_version_ >= 8)
         {
             log_info << "Receiving IST: " << (cc_seqno - STATE_SEQNO())
                      << " writesets, seqnos " << (STATE_SEQNO() + 1)
@@ -870,21 +849,20 @@
     delete req;
 }
 
+class IstTrx  // to ensure automatic trx cleanup on exception
+{
+public:
+    IstTrx(TrxHandleSlave::Pool& p)
+        : trx_(TrxHandleSlave::New(p)) { trx_->lock(); }
+    ~IstTrx() { trx_->unlock(); trx_->unref(); }
+    TrxHandleSlave* const trx_;
+};
 
 bool ReplicatorSMM::process_IST_writeset(void* recv_ctx, const gcs_action& act)
 {
     assert(GCS_ACT_WRITESET == act.type);
 
-    class IstTrx  // to ensure automatic trx cleanup on exception
-    {
-    public:
-        IstTrx(TrxHandleSlave::Pool& p)
-            : trx_(TrxHandleSlave::New(p)) { trx_->lock(); }
-        ~IstTrx() { trx_->unlock(); trx_->unref(); }
-        TrxHandleSlave* const trx_;
-    }
-    ist_trx(slave_pool_);
-
+    IstTrx ist_trx(slave_pool_);
     TrxHandleSlave* const trx(ist_trx.trx_);
     bool exit_loop(false);
 
@@ -976,12 +954,26 @@
     }
 }
 
-void ReplicatorSMM::preload_trx(TrxHandleSlave* trx)
-{
-    if (trx != 0 && trx->depends_seqno() != WSREP_SEQNO_UNDEFINED)
-    {
+void ReplicatorSMM::preload_index(const gcs_action& act)
+{
+    assert(GCS_ACT_WRITESET == act.type);
+
+    IstTrx ist_trx(slave_pool_);
+    TrxHandleSlave* const trx(ist_trx.trx_);
+
+    if (gu_likely(0 != act.size))
+    {
+        assert(act.buf != NULL);
+
+        gu_trace(trx->unserialize(
+                     static_cast<const gu::byte_t*>(act.buf), act.size, 0));
+
+        assert(trx->global_seqno() == act.seqno_g);
+        assert(trx->depends_seqno() >= 0);
+
         trx->verify_checksum();
-        if (cert_.position() == 0)
+
+        if (gu_unlikely(cert_.position() == 0))
         {
             // This is the first pre IST trx for rebuilding cert index
             cert_.assign_initial_position(trx->global_seqno() - 1,
@@ -989,10 +981,12 @@
         }
 
         Certification::TestResult result(cert_.append_trx(trx));
+
         if (result != Certification::TEST_OK)
         {
-            gu_throw_fatal << "Pre IST trx append returned unexpected certification result "
-                           << result << ", expected " << Certification::TEST_OK
+            gu_throw_fatal << "Pre IST trx append returned unexpected "
+                           << "certification result " << result
+                           << ", expected " << Certification::TEST_OK
                            << "must abort to maintain consistency";
         }
         cert_.set_trx_committed(trx);
