//
// Copyright (C) 2010-2019 Codership Oy <info@codership.com>
//

#include "replicator_smm.hpp"
#include "galera_info.hpp"

#include <gu_abort.h>
#include <gu_throw.hpp>

namespace galera {

bool
ReplicatorSMM::state_transfer_required(const wsrep_view_info_t& view_info,
                                       bool const rejoined)
{
    if (rejoined)
    {
        assert(view_info.view >= 0);

        if (state_uuid_ == view_info.state_id.uuid) // common history
        {
            wsrep_seqno_t const group_seqno(view_info.state_id.seqno);
            wsrep_seqno_t const local_seqno(last_committed());

            if (state_() >= S_JOINING) /* See #442 - S_JOINING should be
                                          a valid state here */
            {
                if (str_proto_ver_ >= 3)
                    return (local_seqno + 1 < group_seqno); // this CC will add 1
                else
                    return (local_seqno < group_seqno);
            }
            else
            {
                if ((str_proto_ver_ >= 3 && local_seqno >= group_seqno) ||
                    (str_proto_ver_ <  3 && local_seqno >  group_seqno))
                {
                    // Local state sequence number is greater than group
                    // sequence number: states diverged on SST. We cannot
                    // move server forward (with local_seqno > group_seqno)
                    // to avoid potential data loss, and hence will have
                    // to shut it down. User must to remove state file and
                    // then restart server, if he/she wish to continue:
                    close();
                    gu_throw_fatal
                        << "Local state seqno (" << local_seqno
                        << ") is greater than group seqno (" <<group_seqno
                        << "): states diverged. Aborting to avoid potential "
                        << "data loss. Remove '" << state_file_
                        << "' file and restart if you wish to continue.";
                    abort();
                }

                return (local_seqno != group_seqno);
            }
        }

        return true;
    }

    return false;
}

wsrep_status_t
ReplicatorSMM::sst_received(const wsrep_gtid_t& state_id,
                            const wsrep_buf_t* const state,
                            int                const rcode)
{
    if (rcode != -ECANCELED)
    {
        log_info << "SST received: " << state_id.uuid << ':' << state_id.seqno;
    }
    else
    {
        log_info << "SST request was cancelled";
        sst_state_ = SST_CANCELED;
    }

    gu::Lock lock(sst_mutex_);

    assert(rcode <= 0);
    if (rcode) { assert(state_id.seqno == WSREP_SEQNO_UNDEFINED); }

    sst_uuid_  = state_id.uuid;
    sst_seqno_ = rcode ? WSREP_SEQNO_UNDEFINED : state_id.seqno;
    assert(false == sst_received_);
    sst_received_ = true;
    sst_cond_.signal();

    // We need to check the state only after we signalized about completion
    // of the SST - otherwise the request_state_transfer() function will be
    // infinitely wait on the sst_cond_ condition variable, for which no one
    // will call the signal() function:

    // S_CONNECTED also valid here if sst_received() called just after
    // send_state_request(), when the state yet not shifted to S_JOINING:

    if (state_() == S_JOINING || state_() == S_CONNECTED)
    {
        return WSREP_OK;
    }
    else
    {
        log_error << "not JOINING when sst_received() called, state: "
                  << state_();
        return WSREP_CONN_FAIL;
    }
}


class StateRequest_v0 : public ReplicatorSMM::StateRequest
{
public:
    StateRequest_v0 (const void* const sst_req, ssize_t const sst_req_len)
        : req_(sst_req), len_(sst_req_len)
    {}
    ~StateRequest_v0 () {}
    virtual int         version () const { return 0;    }
    virtual const void* req     () const { return req_; }
    virtual ssize_t     len     () const { return len_; }
    virtual const void* sst_req () const { return req_; }
    virtual ssize_t     sst_len () const { return len_; }
    virtual const void* ist_req () const { return 0;    }
    virtual ssize_t     ist_len () const { return 0;    }
private:
    StateRequest_v0 (const StateRequest_v0&);
    StateRequest_v0& operator = (const StateRequest_v0&);
    const void* const req_;
    ssize_t     const len_;
};


class StateRequest_v1 : public ReplicatorSMM::StateRequest
{
public:
    static std::string const MAGIC;
    StateRequest_v1 (const void* sst_req, ssize_t sst_req_len,
                     const void* ist_req, ssize_t ist_req_len);
    StateRequest_v1 (const void* str, ssize_t str_len);
    ~StateRequest_v1 () { if (own_ && req_) free (req_); }
    virtual int         version () const { return 1;    }
    virtual const void* req     () const { return req_; }
    virtual ssize_t     len     () const { return len_; }
    virtual const void* sst_req () const { return req(sst_offset()); }
    virtual ssize_t     sst_len () const { return len(sst_offset()); }
    virtual const void* ist_req () const { return req(ist_offset()); }
    virtual ssize_t     ist_len () const { return len(ist_offset()); }
private:
    StateRequest_v1 (const StateRequest_v1&);
    StateRequest_v1& operator = (const StateRequest_v1&);

    ssize_t sst_offset() const { return MAGIC.length() + 1; }
    ssize_t ist_offset() const
    {
        return sst_offset() + sizeof(uint32_t) + sst_len();
    }

    ssize_t len (ssize_t offset) const
    {
        int32_t ret;
        gu::unserialize4(req_, offset, ret);
        return ret;
    }

    void*   req (ssize_t offset) const
    {
        if (len(offset) > 0)
            return req_ + offset + sizeof(uint32_t);
        else
            return 0;
    }

    ssize_t const len_;
    char*   const req_;
    bool    const own_;
};

std::string const
StateRequest_v1::MAGIC("STRv1");

#ifndef INT32_MAX
#define INT32_MAX 0x7fffffff
#endif

StateRequest_v1::StateRequest_v1 (
    const void* const sst_req, ssize_t const sst_req_len,
    const void* const ist_req, ssize_t const ist_req_len)
    :
    len_(MAGIC.length() + 1 +
         sizeof(uint32_t) + sst_req_len +
         sizeof(uint32_t) + ist_req_len),
    req_(static_cast<char*>(malloc(len_))),
    own_(true)
{
    if (!req_)
        gu_throw_error (ENOMEM) << "Could not allocate state request v1";

    if (sst_req_len > INT32_MAX || sst_req_len < 0)
        gu_throw_error (EMSGSIZE) << "SST request length (" << sst_req_len
                               << ") unrepresentable";

    if (ist_req_len > INT32_MAX || ist_req_len < 0)
        gu_throw_error (EMSGSIZE) << "IST request length (" << sst_req_len
                               << ") unrepresentable";

    char* ptr(req_);

    strcpy (ptr, MAGIC.c_str());
    ptr += MAGIC.length() + 1;

    ptr += gu::serialize4(uint32_t(sst_req_len), ptr, 0);

    memcpy (ptr, sst_req, sst_req_len);
    ptr += sst_req_len;

    ptr += gu::serialize4(uint32_t(ist_req_len), ptr, 0);

    memcpy (ptr, ist_req, ist_req_len);

    assert ((ptr - req_) == (len_ - ist_req_len));
}

// takes ownership over str buffer
StateRequest_v1::StateRequest_v1 (const void* str, ssize_t str_len)
:
    len_(str_len),
    req_(static_cast<char*>(const_cast<void*>(str))),
    own_(false)
{
    if (sst_offset() + 2*sizeof(uint32_t) > size_t(len_))
    {
        assert(0);
        gu_throw_error (EINVAL) << "State transfer request is too short: "
                                << len_ << ", must be at least: "
                                << (sst_offset() + 2*sizeof(uint32_t));
    }

    if (strncmp (req_, MAGIC.c_str(), MAGIC.length()))
    {
        assert(0);
        gu_throw_error (EINVAL) << "Wrong magic signature in state request v1.";
    }

    if (sst_offset() + sst_len() + 2*sizeof(uint32_t) > size_t(len_))
    {
        gu_throw_error (EINVAL) << "Malformed state request v1: sst length: "
                                << sst_len() << ", total length: " << len_;
    }

    if (ist_offset() + ist_len() + sizeof(uint32_t) != size_t(len_))
    {
        gu_throw_error (EINVAL) << "Malformed state request v1: parsed field "
            "length " << sst_len() << " is not equal to total request length "
                                << len_;
    }
}


static ReplicatorSMM::StateRequest*
read_state_request (const void* const req, size_t const req_len)
{
    const char* const str(static_cast<const char*>(req));

    bool const v1(req_len > StateRequest_v1::MAGIC.length() &&
                  !strncmp(str, StateRequest_v1::MAGIC.c_str(),
                           StateRequest_v1::MAGIC.length()));

    log_info << "Detected STR version: " << int(v1) << ", req_len: "
             << req_len << ", req: " << str;
    if (v1)
    {
        return (new StateRequest_v1(req, req_len));
    }
    else
    {
        return (new StateRequest_v0(req, req_len));
    }
}


class IST_request
{
public:
    IST_request() : peer_(), uuid_(), last_applied_(), group_seqno_() { }
    IST_request(const std::string& peer,
                const wsrep_uuid_t& uuid,
                wsrep_seqno_t last_applied,
                wsrep_seqno_t last_missing_seqno)
        :
        peer_(peer),
        uuid_(uuid),
        last_applied_(last_applied),
        group_seqno_(last_missing_seqno)
    { }
    const std::string&  peer()  const { return peer_ ; }
    const wsrep_uuid_t& uuid()  const { return uuid_ ; }
    wsrep_seqno_t       last_applied() const { return last_applied_; }
    wsrep_seqno_t       group_seqno()  const { return group_seqno_; }
private:
    friend std::ostream& operator<<(std::ostream&, const IST_request&);
    friend std::istream& operator>>(std::istream&, IST_request&);
    std::string peer_;
    wsrep_uuid_t uuid_;
    wsrep_seqno_t last_applied_;
    wsrep_seqno_t group_seqno_;
};

std::ostream& operator<<(std::ostream& os, const IST_request& istr)
{
    return (os
            << istr.uuid_         << ":"
            << istr.last_applied_ << "-"
            << istr.group_seqno_  << "|"
            << istr.peer_);
}

std::istream& operator>>(std::istream& is, IST_request& istr)
{
    char c;
    return (is >> istr.uuid_ >> c >> istr.last_applied_
            >> c >> istr.group_seqno_ >> c >> istr.peer_);
}

static void
get_ist_request(const ReplicatorSMM::StateRequest* str, IST_request* istr)
{
  assert(str->ist_len());
  std::string ist_str(static_cast<const char*>(str->ist_req()),
                      str->ist_len());
  std::istringstream is(ist_str);
  is >> *istr;
}

static bool
sst_is_trivial (const void* const req, size_t const len)
{
    /* Check that the first string in request == ReplicatorSMM::TRIVIAL_SST */
    size_t const trivial_len = strlen(ReplicatorSMM::TRIVIAL_SST) + 1;
    return (len >= trivial_len &&
            !memcmp (req, ReplicatorSMM::TRIVIAL_SST, trivial_len));
}

wsrep_seqno_t
ReplicatorSMM::donate_sst(void* const         recv_ctx,
                          const StateRequest& streq,
                          const wsrep_gtid_t& state_id,
                          bool const          bypass)
{
    wsrep_buf_t const str = { streq.sst_req(), size_t(streq.sst_len()) };

    wsrep_cb_status const err(sst_donate_cb_(app_ctx_, recv_ctx, &str,
                                             &state_id, NULL, bypass));

    wsrep_seqno_t const ret
        (WSREP_CB_SUCCESS == err ? state_id.seqno : -ECANCELED);

    if (ret < 0)
    {
        log_error << "SST " << (bypass ? "bypass " : "") << "failed: " << err;
    }

    return ret;
}

void ReplicatorSMM::process_state_req(void*       recv_ctx,
                                      const void* req,
                                      size_t      req_size,
                                      wsrep_seqno_t const seqno_l,
                                      wsrep_seqno_t const donor_seq)
{
    assert(recv_ctx != 0);
    assert(seqno_l > -1);
    assert(req != 0);

    StateRequest* const streq(read_state_request(req, req_size));

    LocalOrder lo(seqno_l);

    gu_trace(local_monitor_.enter(lo));
    apply_monitor_.drain(donor_seq);

    if (co_mode_ != CommitOrder::BYPASS) commit_monitor_.drain(donor_seq);

    state_.shift_to(S_DONOR);

    // somehow the following does not work, string is initialized beyond
    // the first \0:
    //std::string const req_str(static_cast<const char*>(streq->sst_req()),
    //                          streq->sst_len());
    // have to resort to C ways.

    char* const tmp(strndup(static_cast<const char*>(streq->sst_req()),
                            streq->sst_len()));
    std::string const req_str(tmp);
    free (tmp);

    bool const skip_state_transfer (sst_is_trivial(streq->sst_req(),
                                                   streq->sst_len())
                          /* compatibility with older garbd, to be removed in
                           * the next release (2.1)*/
                          || req_str == std::string(WSREP_STATE_TRANSFER_NONE)
                                   );

    wsrep_seqno_t rcode (0);
    bool join_now = true;

    if (!skip_state_transfer)
    {
        if (streq->ist_len())
        {
            IST_request istr;
            get_ist_request(streq, &istr);

            if (istr.uuid() == state_uuid_ && istr.last_applied() >= 0)
            {
                log_info << "IST request: " << istr;

                try
                {
                    gcache_.seqno_lock(istr.last_applied() + 1);

                    // We can use Galera debugging facility to simulate
                    // unexpected shift of the donor seqno:
#ifdef GU_DBUG_ON
                    GU_DBUG_EXECUTE("simulate_seqno_shift",
                                    throw gu::NotFound(););
#endif
                }
                catch(gu::NotFound& nf)
                {
                    log_info << "IST first seqno " << istr.last_applied() + 1
                             << " not found from cache, falling back to SST";
                    // @todo: close IST channel explicitly

                    // When new node joining the cluster, it may trying to avoid
                    // unnecessary SST request. However, the heuristic algorithm,
                    // which selects the donor node, does not give us a 100%
                    // guarantee that seqno will not move forward while new
                    // node sending its request (to joining the cluster).
                    // Therefore, if seqno had gone forward, and if we have only
                    // the IST request (without the SST part), then we need to
                    // inform new node that it should prepare to receive full
                    // state and re-send the SST request (if the server supports
                    // it):

                    if (streq->sst_len() == 0)
                    {
                        log_info << "IST canceled because the donor seqno had "
                                    "moved forward, but the SST request was not "
                                    "prepared by the joiner node.";
                        rcode = -ENODATA;
                        goto out;
                    }

                    goto full_sst;
                }

                if (streq->sst_len()) // if joiner is waiting for SST, notify it
                {
                    wsrep_gtid_t const state_id =
                        { istr.uuid(), istr.last_applied() };

                    rcode = donate_sst(recv_ctx, *streq, state_id, true);

                    // we will join in sst_sent.
                    join_now = false;
                }

                if (rcode >= 0)
                {
                    wsrep_seqno_t const first
                        ((str_proto_ver_ < 3 || cc_lowest_trx_seqno_ == 0) ?
                         istr.last_applied() + 1 :
                         std::min(cc_lowest_trx_seqno_, istr.last_applied()+1));
                    try
                    {
                        ist_senders_.run(config_,
                                         istr.peer(),
                                         first,
                                         cc_seqno_,
                                         cc_lowest_trx_seqno_,
                                         /* Historically IST messages versioned
                                          * with the global replicator protocol.
                                          * Need to keep it that way for backward
                                          * compatibility */
                                         protocol_version_);
                    }
                    catch (gu::Exception& e)
                    {
                        log_error << "IST failed: " << e.what();
                        rcode = -e.get_errno();
                    }
                }
                else
                {
                    log_error << "Failed to bypass SST";
                }

                goto out;
            }
        }

    full_sst:

        if (cert_.nbo_size() > 0)
        {
            log_warn << "Non-blocking operation in progress, cannot donate SST";
            rcode = -EAGAIN;
        }
        else if (streq->sst_len())
        {
            assert(0 == rcode);

            wsrep_gtid_t const state_id = { state_uuid_, donor_seq };

            if (str_proto_ver_ >= 3)
            {
                if (streq->version() > 0)
                {
                    if (streq->ist_len() <= 0)
                    {
                        log_warn << "Joiner didn't provide IST connection info -"
                            " cert. index preload impossible, bailing out.";
                        rcode = -ENOMSG;
                        goto out;
                    }

                    wsrep_seqno_t preload_start(cc_lowest_trx_seqno_);

                    try
                    {
                        if (preload_start <= 0)
                        {
                            preload_start = cc_seqno_;
                        }

                        gcache_.seqno_lock(preload_start);
                    }
                    catch (gu::NotFound& nf)
                    {
                        log_warn << "Cert index preload first seqno "
                                 << preload_start
                                 << " not found from gcache (min available: "
                                 << gcache_.seqno_min() << ')';
                        rcode = -ENOMSG;
                        goto out;
                    }

                    log_info << "Cert index preload: " << preload_start
                             << " -> " << cc_seqno_;

                    IST_request istr;
                    get_ist_request(streq, &istr);
                    // Send trxs to rebuild cert index.
                    ist_senders_.run(config_,
                                     istr.peer(),
                                     preload_start,
                                     cc_seqno_,
                                     preload_start,
                                     /* Historically IST messages are versioned
                                      * with the global replicator protocol.
                                      * Need to keep it that way for backward
                                      * compatibility */
                                     protocol_version_);
                }
                else /* streq->version() == 0 */
                {
                    log_info << "STR v0: assuming backup request, skipping "
                        "cert. index preload.";
                }
            }

            rcode = donate_sst(recv_ctx, *streq, state_id, false);

            // we will join in sst_sent.
            join_now = false;
        }
        else
        {
            log_warn << "SST request is null, SST canceled.";
            rcode = -ECANCELED;
        }
    }

out:
    delete streq;

    local_monitor_.leave(lo);

    if (join_now || rcode < 0)
    {
        gcs_.join(gu::GTID(state_uuid_, donor_seq), rcode);
    }
}


void
ReplicatorSMM::prepare_for_IST (void*& ptr, ssize_t& len,
                                const wsrep_uuid_t& group_uuid,
                                wsrep_seqno_t const last_needed)
{
    assert(group_uuid != GU_UUID_NIL);
    // Up from STR protocol version 3 joiner is assumed to be able receive
    // some transactions to rebuild cert index, so IST receiver must be
    // prepared regardless of the group.
    wsrep_seqno_t last_applied(last_committed());
    ist_event_queue_.reset();
    if (state_uuid_ != group_uuid)
    {
<<<<<<< HEAD
        log_info << "Local UUID: " << state_uuid_
                 << " != Group UUID: " << group_uuid;

        gu_throw_error (EPERM) << "Local state UUID (" << state_uuid_
                               << ") does not match group state UUID ("
                               << group_uuid << ')';
=======
        if (str_proto_ver_ < 3)
        {
            gu_throw_error (EPERM) << "Local state UUID (" << state_uuid_
                                   << ") does not match group state UUID ("
                                   << group_uuid << ')';
        }
        else
        {
            last_applied = -1; // to cause full SST
        }
    }
    else
    {
        assert(last_applied < last_needed);
>>>>>>> ba337dd0
    }

    if (last_applied < 0 && str_proto_ver_ < 3)
    {
        log_info << "Local state seqno is undefined (-1)";

        gu_throw_error (EPERM) << "Local state seqno is undefined";
    }

    wsrep_seqno_t const first_needed(last_applied + 1);

    log_info << "####### IST uuid:" << state_uuid_ << " f: " << first_needed
             << ", l: " << last_needed << ", STRv: " << str_proto_ver_; //remove

    /* Historically IST messages are versioned with the global replicator
     * protocol. Need to keep it that way for backward compatibility */
    std::string recv_addr(ist_receiver_.prepare(first_needed, last_needed,
                                                protocol_version_,source_id()));

<<<<<<< HEAD
    std::string recv_addr = ist_receiver_.prepare(
        local_seqno + 1, group_seqno, protocol_version_);
    ist_prepared_ = true;
=======
    std::ostringstream os;
>>>>>>> ba337dd0

    /* NOTE: in case last_applied is -1, first_needed is 0, but first legal
     * cached seqno is 1 so donor will revert to SST anyways, as is required */
    os << IST_request(recv_addr, state_uuid_, last_applied, last_needed);

    char* str = strdup (os.str().c_str());

    // cppcheck-suppress nullPointer
    if (!str)
    {
        log_info << "Fail to allocate memory for IST buffer";

        gu_throw_error (ENOMEM) << "Failed to allocate IST buffer.";
    }

    log_debug << "Prepared IST request: " << str;

    len = strlen(str) + 1;

    ptr = str;
}


ReplicatorSMM::StateRequest*
ReplicatorSMM::prepare_state_request (const void*         sst_req,
                                      ssize_t             sst_req_len,
                                      const wsrep_uuid_t& group_uuid,
                                      wsrep_seqno_t const last_needed_seqno)
{
    try
    {
        // IF there are ongoing NBO, SST might not be possible because
        // ongoing NBO is blocking and waiting for NBO end events.
        // Therefore in precense of ongoing NBOs we set SST request
        // string to zero and hope that donor can serve IST.

        size_t const nbo_size(cert_.nbo_size());
        if (nbo_size)
        {
            log_info << "Non-blocking operation is ongoing. "
                "Node can receive IST only.";

            sst_req     = NULL;
            sst_req_len = 0;
        }

        switch (str_proto_ver_)
        {
        case 0:
            if (0 == sst_req_len)
                gu_throw_error(EPERM) << "SST is not possible.";
            return new StateRequest_v0 (sst_req, sst_req_len);
        case 1:
        case 2:
        case 3:
        {
            void*   ist_req(0);
            ssize_t ist_req_len(0);

            try
            {
                log_info << "Check if state gap can be serviced using IST";
                gu_trace(prepare_for_IST (ist_req, ist_req_len,
                                          group_uuid, last_needed_seqno));
                assert(ist_req_len > 0);
                assert(NULL != ist_req);
            }
            catch (gu::Exception& e)
            {
                log_info << "State gap can't be serviced using IST."
                            " Switching to SST";
                log_info
                    << "Failed to prepare for incremental state transfer: "
                    << e.what() << ". IST will be unavailable.";

                if (0 == sst_req_len)
                    gu_throw_error(EPERM) << "neither SST nor IST is possible.";
            }

            if (ist_req_len)
            {
                log_info << "State gap can be likely serviced using IST."
                         << " SST request though present would be void.";
            }

            StateRequest* ret = new StateRequest_v1 (sst_req, sst_req_len,
                                                     ist_req, ist_req_len);
            free (ist_req);
            return ret;
        }
        default:
            gu_throw_fatal << "Unsupported STR protocol: " << str_proto_ver_;
        }
    }
    catch (std::exception& e)
    {
        log_fatal << "State Transfer Request preparation failed: " << e.what()
                  << " Can't continue, aborting.";
    }
    catch (...)
    {
        log_fatal << "State Transfer Request preparation failed: "
            "unknown exception. Can't continue, aborting.";
    }
    abort();
}

static bool
retry_str(int ret)
{
    return (ret == -EAGAIN || ret == -ENOTCONN);
}

long
ReplicatorSMM::send_state_request (const StateRequest* const req, const bool unsafe)
{
    long ret;
    long tries = 0;

    gu_uuid_t ist_uuid = {{0, }};
    gcs_seqno_t ist_seqno = GCS_SEQNO_ILL;

    if (req->ist_len())
    {
      IST_request istr;
      get_ist_request(req, &istr);
      ist_uuid  = istr.uuid();
      ist_seqno = istr.last_applied();
    }

    do
    {
        tries++;

        gcs_seqno_t seqno_l;

        ret = gcs_.request_state_transfer(str_proto_ver_,
                                          req->req(), req->len(), sst_donor_,
                                          gu::GTID(ist_uuid, ist_seqno),seqno_l);
        if (ret < 0)
        {
            if (ret == -ENODATA)
            {
                // Although the current state has lagged behind state
                // of the group, we can save it for the next attempt
                // of the joining cluster, because we do not know how
                // other nodes will finish their work:

                if (unsafe)
                {
                   st_.mark_safe();
                }

                log_fatal << "State transfer request failed unrecoverably "
                             "because the donor seqno had gone forward "
                             "during IST, but SST request was not prepared "
                             "from our side due to selected state transfer "
                             "method (which do not supports SST during "
                             "node operation). Restart required.";
                abort();
            }
            else if (!retry_str(ret))
            {
                log_error << "Requesting state transfer failed: "
                          << ret << "(" << strerror(-ret) << ")";
            }
            else if (1 == tries)
            {
                log_info << "Requesting state transfer failed: "
                         << ret << "(" << strerror(-ret) << "). "
                         << "Will keep retrying every " << sst_retry_sec_
                         << " second(s)";
            }
        }

        if (seqno_l != GCS_SEQNO_ILL)
        {
            /* Check that we're not running out of space in monitor. */
            if (local_monitor_.would_block(seqno_l))
            {
                log_error << "Slave queue grew too long while trying to "
                          << "request state transfer " << tries << " time(s). "
                          << "Please make sure that there is "
                          << "at least one fully synced member in the group. "
                          << "Application must be restarted.";
                ret = -EDEADLK;
            }
            else
            {
                // we are already holding local monitor
                LocalOrder lo(seqno_l);
                local_monitor_.self_cancel(lo);
            }
        }
    }
    while (retry_str(ret) && (usleep(sst_retry_sec_ * 1000000), true));

    if (ret >= 0)
    {
        if (1 == tries)
        {
            log_info << "Requesting state transfer: success, donor: " << ret;
        }
        else
        {
            log_info << "Requesting state transfer: success after "
                     << tries << " tries, donor: " << ret;
        }
    }
    else
    {
        sst_state_ = SST_REQ_FAILED;

<<<<<<< HEAD
        st_.set(state_uuid_, STATE_SEQNO(), safe_to_bootstrap_);

        // If in the future someone will change the code above (and
        // the error handling at the GCS level), then the ENODATA error
        // will no longer be fatal. Therefore, we will need here
        // additional test for "ret != ENODATA". Since it is rare event
        // associated with error handling, then the presence here
        // of one additional comparison is not an issue for system
        // performance:

        if (ret != -ENODATA && state_() > S_CLOSING)
=======
        st_.set(state_uuid_, last_committed(), safe_to_bootstrap_);
        st_.mark_safe();

        gu::Lock lock(closing_mutex_);

        if (!closing_ && state_() > S_CLOSED)
>>>>>>> ba337dd0
        {
            if (!unsafe)
            {
                st_.mark_unsafe();
            }
            log_fatal << "State transfer request failed unrecoverably: "
                      << -ret << " (" << strerror(-ret) << "). Most likely "
                      << "it is due to inability to communicate with the "
                      << "cluster primary component. Restart required.";
            abort();
        }
        else
        {
            // connection is being closed, send failure is expected.
            if (unsafe)
            {
                st_.mark_safe();
            }
        }
    }

    return ret;
}


long
ReplicatorSMM::request_state_transfer (void* recv_ctx,
                                       const wsrep_uuid_t& group_uuid,
                                       wsrep_seqno_t const cc_seqno,
                                       const void*   const sst_req,
                                       ssize_t       const sst_req_len)
{
    assert(sst_req_len >= 0);

    StateRequest* const req(prepare_state_request(sst_req, sst_req_len,
<<<<<<< HEAD
                                                  group_uuid, group_seqno));

    bool trivial = sst_is_trivial(sst_req, sst_req_len);

    gu::Lock lock(sst_mutex_);
=======
                                                  group_uuid, cc_seqno));
    gu::Lock sst_lock(sst_mutex_);
    sst_received_ = false;
>>>>>>> ba337dd0

    // We must mark the state as the "unsafe" before SST because
    // the current state may be changed during execution of the SST
    // and it will no longer match the stored seqno (state becomes
    // "unsafe" after the first modification of data during the SST,
    // but unfortunately, we do not have callback or wsrep API to
    // notify about the first data modification). On the other hand,
    // in cases where the full SST is not required and we want to
    // use IST, we need to save the current state - to prevent
    // unnecessary SST after node restart (if IST fails before it
    // starts applying transaction).
    // Therefore, we need to check whether the full state transfer
    // (SST) is required or not, before marking state as unsafe:

    bool unsafe = sst_req_len != 0 && !trivial;

    if (unsafe)
    {
        /* Marking state = unsafe from safe. If SST fails
        state = unsafe is persisted and restart will demand full SST */
        st_.mark_unsafe();
    }

<<<<<<< HEAD
    // We must set SST state to "wait" before
    // sending request, to avoid racing condition
    // in the sst_received.
=======
    send_state_request(req);
>>>>>>> ba337dd0

    sst_state_ = SST_WAIT;
<<<<<<< HEAD

    // We should not wait for completion of the SST or to handle it
    // results if an error has occurred when sending the request:

    long ret = send_state_request(req, unsafe);
    if (ret < 0)
    {
        // If the state transfer request failed, then
        // we need to close the IST receiver:
        if (ist_prepared_)
        {
            ist_prepared_ = false;
            (void)ist_receiver_.finished();
        }
        delete req;
        return ret;
    }

    GU_DBUG_SYNC_WAIT("after_send_state_request");

    state_.shift_to(S_JOINING);
    /* while waiting for state transfer to complete is a good point
     * to reset gcache, since it may involve some IO too */
    gcache_.seqno_reset(to_gu_uuid(group_uuid), group_seqno);

    if (sst_req_len != 0)
    {

        if (trivial)
=======
    sst_seqno_ = WSREP_SEQNO_UNDEFINED;

    /* There are two places where we may need to adjust GCache.
     * This is the first one, which we can do while waiting for SST to complete.
     * Here we reset seqno map completely if we have different histories.
     * This MUST be done before IST starts. */
    bool const first_reset
        (state_uuid_ /* GCache has */ != group_uuid /* current PC has */);
    if (first_reset)
    {
        log_info << "Resetting GCache seqno map due to different histories.";
        gcache_.seqno_reset(gu::GTID(group_uuid, cc_seqno));
    }

    if (sst_req_len != 0)
    {
        if (sst_is_trivial(sst_req, sst_req_len))
>>>>>>> ba337dd0
        {
            sst_uuid_  = group_uuid;
            sst_seqno_ = cc_seqno;
            sst_received_ = true;
        }
        else
        {
            while (false == sst_received_) sst_lock.wait(sst_cond_);
        }

        if (sst_state_ == SST_CANCELED)
        {
            // SST request was cancelled, new SST required
            // after restart, state must be marked as "unsafe":
            if (! unsafe)
            {
                st_.mark_unsafe();
            }

            close();

            delete req;
            return -ECANCELED;
        }
        else if (sst_uuid_ != group_uuid)
        {
            log_fatal << "Application received wrong state: "
                      << "\n\tReceived: " << sst_uuid_
                      << "\n\tRequired: " << group_uuid;
            sst_state_ = SST_FAILED;
            log_fatal << "Application state transfer failed. This is "
                      << "unrecoverable condition, restart required.";

            st_.set(sst_uuid_, sst_seqno_, safe_to_bootstrap_);
            if (unsafe)
            {
                st_.mark_safe();
            }

            abort();
        }
        else
        {
<<<<<<< HEAD
            /* Update the proper seq-no so if there is need for IST (post SST)
            and if IST fails before starting to apply transaction next restart
            will not do a complete SST one more time. */
            update_state_uuid (sst_uuid_, sst_seqno_);
            apply_monitor_.set_initial_position(-1);
            apply_monitor_.set_initial_position(sst_seqno_);
=======
            assert(sst_seqno_ != WSREP_SEQNO_UNDEFINED);

            /* There are two places where we may need to adjust GCache.
             * This is the second one.
             * Here we reset seqno map completely if we have gap in seqnos
             * between the received snapshot and current GCache contents.
             * This MUST be done before IST starts. */
            // there may be possible optimization to this when cert index
            // transfer is implemented (it may close the gap), but not by much.
            if (!first_reset && (last_committed() /* GCache has */ !=
                                 sst_seqno_    /* current state has */))
            {
                log_info << "Resetting GCache seqno map due to seqno gap: "
                         << last_committed() << ".." << sst_seqno_;
                gcache_.seqno_reset(gu::GTID(sst_uuid_, sst_seqno_));
            }

            update_state_uuid (sst_uuid_);

            if (str_proto_ver_ < 3)
            {
                cert_.assign_initial_position(gu::GTID(sst_uuid_, sst_seqno_),
                                              trx_params_.version_);
                // with higher versions this happens in cert index preload
            }

            apply_monitor_.set_initial_position(WSREP_UUID_UNDEFINED, -1);
            apply_monitor_.set_initial_position(sst_uuid_, sst_seqno_);
>>>>>>> ba337dd0

            if (co_mode_ != CommitOrder::BYPASS)
            {
                commit_monitor_.set_initial_position(WSREP_UUID_UNDEFINED, -1);
                commit_monitor_.set_initial_position(sst_uuid_, sst_seqno_);
            }

            log_info << "Installed new state from SST: " << state_uuid_ << ":"
                      << sst_seqno_;
        }
    }
    else
    {
        assert (state_uuid_ == group_uuid);
        sst_seqno_ = last_committed();
    }

<<<<<<< HEAD
    if (unsafe)
    {
        /* Reaching here means 2 things:
        * SST completed in which case req->ist_len = 0.
        * SST is not needed and there is need for IST. req->ist_len > 0.
        Before starting IST we should restore the state = safe and let
        IST take a call when to mark it unsafe. */
        st_.mark_safe();
    }

    // IST is prepared only with str proto ver 1 and above.

    if (req->ist_len() > 0)
    {
        // We should not do the IST when we left S_JOINING state
        // (for example, if we have lost the connection to the
        // network or we were evicted from the cluster) or when
        // SST was failed or cancelled:

        if (sst_state_ < SST_REQ_FAILED &&
            state_() == S_JOINING && STATE_SEQNO() < group_seqno)
=======
    if (st_.corrupt())
    {
        if (sst_req_len != 0 && !sst_is_trivial(sst_req, sst_req_len))
        {
            st_.mark_uncorrupt(sst_uuid_, sst_seqno_);
        }
        else
        {
            log_fatal << "Application state is corrupt and cannot "
                      << "be recorvered. Restart required.";
            abort();
        }
    }
    else
    {
        st_.mark_safe();
    }

    if (req->ist_len() > 0)
    {
        if (state_uuid_ != group_uuid)
        {
            log_fatal << "Sanity check failed: my state UUID " << state_uuid_
                      << " is different from group state UUID " << group_uuid
                      << ". Can't continue with IST. Aborting.";
            st_.set(state_uuid_, last_committed(), safe_to_bootstrap_);
            st_.mark_safe();
            abort();
        }

        // IST is prepared only with str proto ver 1 and above
        // IST is *always* prepared at str proto ver 3 or higher
        if (last_committed() < cc_seqno || str_proto_ver_ >= 3)
>>>>>>> ba337dd0
        {
            wsrep_seqno_t const ist_from(last_committed() + 1);
            wsrep_seqno_t const ist_to(cc_seqno);
            bool const do_ist(ist_from > 0 && ist_from <= ist_to);

            if (do_ist)
            {
                log_info << "Receiving IST: " << (ist_to - ist_from + 1)
                         << " writesets, seqnos " << ist_from
                         << "-" << ist_to;
            }
            else
            {
                log_info << "Cert. index preload up to "
                         << ist_from - 1;
            }

            ist_receiver_.ready(ist_from);
            recv_IST(recv_ctx);
<<<<<<< HEAD

            // We must close the IST receiver if the node
            // is in the process of shutting down:
            if (ist_prepared_)
            {
                ist_prepared_ = false;
                sst_seqno_ = ist_receiver_.finished();
            }
=======
>>>>>>> ba337dd0

            wsrep_seqno_t const ist_seqno(ist_receiver_.finished());

            if (do_ist)
            {
                assert(ist_seqno > sst_seqno_); // must exceed sst_seqno_
                sst_seqno_ = ist_seqno;

                // Note: apply_monitor_ must be drained to avoid race between
                // IST appliers and GCS appliers, GCS action source may
                // provide actions that have already been applied via IST.
                apply_monitor_.drain(ist_seqno);
            }
            else
            {
                assert(sst_seqno_ > 0); // must have been esptablished via SST
                assert(ist_seqno >= cc_seqno); // index must be rebuilt up to
                assert(ist_seqno <= sst_seqno_);
            }

            if (ist_seqno == sst_seqno_)
                log_info << "IST received: " << state_uuid_ << ":" << ist_seqno;
            else
                log_info << "Cert. index preloaded up to " << ist_seqno;
        }
        else
        {
            // We must close the IST receiver if the node
            // is in the process of shutting down:
            if (ist_prepared_)
            {
                ist_prepared_ = false;
                (void)ist_receiver_.finished();
            }
        }
    }

    // SST/IST completed successfully. Reset the state to undefined (-1)
    // in grastate that is default operating state of node to protect from
    // random failure during normal operation.
    {
        wsrep_uuid_t  uuid;
        wsrep_seqno_t seqno;
        bool safe_to_boostrap;
        st_.get (uuid, seqno, safe_to_boostrap);
        if (seqno != WSREP_SEQNO_UNDEFINED)
        {
           st_.set (uuid, WSREP_SEQNO_UNDEFINED, safe_to_boostrap);
        }
    }
    else
    {
        // full SST can't be in the past
        assert(sst_seqno_ >= cc_seqno);
    }

#ifndef NDEBUG
    {
        gu::Lock lock(closing_mutex_);
        assert(sst_seqno_ >= cc_seqno || closing_ || state_() == S_CLOSED);
    }
#endif /* NDEBUG */

    delete req;
    return 0;
}

void ReplicatorSMM::process_IST_writeset(void* recv_ctx,
                                         const TrxHandleSlavePtr& ts_ptr)
{
    TrxHandleSlave& ts(*ts_ptr);

    assert(ts.global_seqno() > 0);
    assert(ts.state() != TrxHandle::S_COMMITTED);
    assert(ts.state() != TrxHandle::S_ROLLED_BACK);

    bool const skip(ts.is_dummy());

    if (gu_likely(!skip))
    {
        ts.verify_checksum();

        assert(ts.certified());
        assert(ts.depends_seqno() >= 0);
    }
    else
    {
        assert(ts.is_dummy());
    }

    gu_trace(apply_trx(recv_ctx, ts));
    GU_DBUG_SYNC_WAIT("recv_IST_after_apply_trx");

    if (gu_unlikely
        (gu::Logger::no_log(gu::LOG_DEBUG) == false))
    {
        std::ostringstream os;

        if (gu_likely(!skip))
            os << "IST received trx body: " << ts;
        else
            os << "IST skipping trx " << ts.global_seqno();

        log_debug << os.str();
    }
}


void ReplicatorSMM::recv_IST(void* recv_ctx)
{
<<<<<<< HEAD
    bool first= true;
    while (true)
=======
    ISTEvent::Type event_type(ISTEvent::T_NULL);
    TrxHandleSlavePtr ts;
    wsrep_view_info_t* view;

    try
    {
        bool exit_loop(false);

        while (exit_loop == false)
        {
            ISTEvent ev(ist_event_queue_.pop_front());
            event_type = ev.type();
            switch (event_type)
            {
            case ISTEvent::T_NULL:
                exit_loop = true;
                continue;
            case ISTEvent::T_TRX:
                ts = ev.ts();
                assert(ts);
                process_IST_writeset(recv_ctx, ts);
                exit_loop = ts->exit_loop();
                continue;
            case ISTEvent::T_VIEW:
            {
                view = ev.view();
                wsrep_seqno_t const cs(view->state_id.seqno);

                submit_view_info(recv_ctx, view);

                ::free(view);

                CommitOrder co(cs, CommitOrder::NO_OOOC);
                commit_monitor_.leave(co);
                ApplyOrder ao(cs, cs - 1, false);
                apply_monitor_.leave(ao);
                GU_DBUG_SYNC_WAIT("recv_IST_after_conf_change");
                continue;
            }
            }

            gu_throw_fatal << "Unrecognized event of type " << ev.type();
        }
    }
    catch (gu::Exception& e)
    {
        std::ostringstream os;
        os << "Receiving IST failed, node restart required: " << e.what();

        switch (event_type)
        {
        case ISTEvent::T_NULL:
            os << ". Null event.";
            break;
        case ISTEvent::T_TRX:
            if (ts)
                os << ". Failed writeset: " << *ts;
            else
                os << ". Corrupt IST event queue.";
            break;
        case ISTEvent::T_VIEW:
            os << ". VIEW event";
            break;
        }

        log_fatal << os.str();

        mark_corrupt_and_close();
    }
}


void ReplicatorSMM::ist_trx(const TrxHandleSlavePtr& tsp, bool must_apply,
                            bool preload)
{
    assert(tsp != 0);
    TrxHandleSlave& ts(*tsp);

    assert(ts.depends_seqno() >= 0 || ts.state() == TrxHandle::S_ABORTING ||
           ts.nbo_end());
    assert(ts.local_seqno() == WSREP_SEQNO_UNDEFINED);

    if (ts.nbo_start() == true || ts.nbo_end() == true)
>>>>>>> ba337dd0
    {
        if (must_apply == true)
        {
            ts.verify_checksum();
            ts.set_state(TrxHandle::S_CERTIFYING);
            Certification::TestResult result(cert_.append_trx(tsp));
            switch (result)
            {
<<<<<<< HEAD
                // Loop below will recieve and apply IST write-set(s). If apply
                // fails then we should mark leave the state of server = unsafe
                // in-order to initiate full SST on restart.
                // This is important as failed apply may leave server data-dir
                // in an inconsistent state and so incremental IST is not safe
                // option.

                // If the current position is defined (for example, when
                // there were no SST before IST), then we need to change
                // it to an undefined position before applying the first
                // transaction, since during the application of transactions
                // (or after the IST) server may fail:
                if (first)
                {
                    first = false;
                    wsrep_uuid_t  uuid;
                    wsrep_seqno_t seqno;
                    bool safe_to_boostrap;
                    st_.get (uuid, seqno, safe_to_boostrap);
                    if (seqno != WSREP_SEQNO_UNDEFINED)
                    {
                       st_.set (uuid, WSREP_SEQNO_UNDEFINED, safe_to_boostrap);
                    }
                }

                assert(trx != 0);
                TrxHandleLock lock(*trx);
                // Verify checksum before applying. This is also required
                // to synchronize with possible background checksum thread.
                trx->verify_checksum();
                if (trx->depends_seqno() == -1)
=======
            case Certification::TEST_OK:
                if (ts.nbo_end())
>>>>>>> ba337dd0
                {
                    // This is the same as in  process_trx()
                    if (ts.ends_nbo() == WSREP_SEQNO_UNDEFINED)
                    {
                        assert(ts.is_dummy());
                    }
                    else
                    {
                        // Signal NBO waiter
                        gu::shared_ptr<NBOCtx>::type nbo_ctx(
                            cert_.nbo_ctx(ts.ends_nbo()));
                        assert(nbo_ctx != 0);
                        nbo_ctx->set_ts(tsp);
                        return; // not pushing to queue below
                    }
                }
                break;
            case Certification::TEST_FAILED:
            {
<<<<<<< HEAD
                // IST completed after applying n transactions where n can be 0.
                // if recv_IST is called from async_recv then recv_IST may have
                // return with 0 transaction applied.
		// If n > 0 then state is marked as unsafe in if loop above.
                return;
=======
                assert(ts.nbo_end()); // non-effective nbo_end
                assert(ts.is_dummy());
                break;
>>>>>>> ba337dd0
            }
            }
            /* regardless of certification outcome, event must be passed to
             * apply_trx() as it carries global seqno */
        }
        else
        {
            // Skipping NBO events in preload is fine since joiner either
            // have all events applied in case of pure IST and donor refuses to
            // donate SST from the position there are NBOs going on.
            assert(preload == true);
            log_debug << "Skipping NBO event: " << ts;
        }
#if 0
        log_info << "\n     IST processing NBO_"
                 << (ts.nbo_start() ? "START(" : "END(")
                 << ts.global_seqno() << ")"
                 << (must_apply ? ", must apply" : ", skip")
                 << ", ends NBO: " << ts.ends_nbo();
#endif
    }
    else
    {
        if (gu_unlikely(preload == true && !ts.is_dummy()))
        {
            ts.verify_checksum();
            if (gu_unlikely(cert_.position() == 0))
            {
                // This is the first pre IST trx for rebuilding cert index
                cert_.assign_initial_position(
                    /* proper UUID will be installed by CC */
                    gu::GTID(gu::UUID(), ts.global_seqno() - 1),
                    ts.version());
            }
            ts.set_state(TrxHandle::S_CERTIFYING);
            Certification::TestResult result(cert_.append_trx(tsp));
            if (result != Certification::TEST_OK)
            {
                gu_throw_fatal << "Pre IST trx append returned unexpected "
                               << "certification result " << result
                               << ", expected " << Certification::TEST_OK
                               << "must abort to maintain consistency";
            }
            // Mark trx committed for certification bookkeeping here
            // if it won't pass to applying stage
            if (!must_apply) cert_.set_trx_committed(ts);
        }
        else if (ts.state() == TrxHandle::S_REPLICATING)
        {
            ts.set_state(TrxHandle::S_CERTIFYING);
        }
    }

    if (gu_likely(must_apply == true))
    {
        ist_event_queue_.push_back(tsp);
    }
}

void ReplicatorSMM::ist_end(int error)
{
    ist_event_queue_.eof(error);
}

void ReplicatorSMM::ist_cc(const gcs_action& act, bool must_apply,
                           bool preload)
{
    assert(GCS_ACT_CCHANGE == act.type);
    assert(act.seqno_g > 0);
    //log_info << "~~~~~ preprocessing CC " << act.seqno_g;

    gcs_act_cchange const conf(act.buf, act.size);

    assert(conf.conf_id >= 0); // Primary configuration
    assert(conf.seqno == act.seqno_g);

    wsrep_uuid_t uuid_undefined(WSREP_UUID_UNDEFINED);
    wsrep_view_info_t* const view_info(
        galera_view_info_create(conf, capabilities(conf.repl_proto_ver),
                                -1, uuid_undefined));

    if (must_apply == true)
    {
        process_conf_change(0, act);
        /* TO monitors need to be entered here to maintain critical
         * section over passing the view through the event queue to
         * an applier and ensure that the view is submitted in isolation.
         * Applier is to leave monitors and free the view after it is
         * submitted */
        ApplyOrder ao(conf.seqno, conf.seqno - 1, false);
        apply_monitor_.enter(ao);
        CommitOrder co(conf.seqno, CommitOrder::NO_OOOC);
        commit_monitor_.enter(co);
        ist_event_queue_.push_back(view_info);
    }
    else
    {
        if (preload == true)
        {
            /* CC is part of index preload but won't be processed
             * by process_conf_change()
             * Order of these calls is essential: trx_params_.version_ may
             * be altered by establish_protocol_versions() */
            establish_protocol_versions(conf.repl_proto_ver);
            cert_.adjust_position(*view_info, gu::GTID(conf.uuid, conf.seqno),
                                  trx_params_.version_);
            // record CC releated state seqnos, needed for IST on DONOR
            record_cc_seqnos(conf.seqno, "preload");
        }

        ::free(view_info);
    }
}

} /* namespace galera */<|MERGE_RESOLUTION|>--- conflicted
+++ resolved
@@ -49,7 +49,9 @@
                         << "): states diverged. Aborting to avoid potential "
                         << "data loss. Remove '" << state_file_
                         << "' file and restart if you wish to continue.";
+#ifdef PXC
                     abort();
+#endif /* PXC */
                 }
 
                 return (local_seqno != group_seqno);
@@ -67,6 +69,7 @@
                             const wsrep_buf_t* const state,
                             int                const rcode)
 {
+#ifdef PXC
     if (rcode != -ECANCELED)
     {
         log_info << "SST received: " << state_id.uuid << ':' << state_id.seqno;
@@ -76,8 +79,21 @@
         log_info << "SST request was cancelled";
         sst_state_ = SST_CANCELED;
     }
+#else
+    log_info << "SST received: " << state_id.uuid << ':' << state_id.seqno;
+#endif /* PXC */
 
     gu::Lock lock(sst_mutex_);
+
+#ifndef PXC
+    /* WITH PXC state check is done below */
+    if (state_() != S_JOINING)
+    {
+        log_error << "not JOINING when sst_received() called, state: "
+                  << state_();
+        return WSREP_CONN_FAIL;
+    }
+#endif /* !!!!PXC */
 
     assert(rcode <= 0);
     if (rcode) { assert(state_id.seqno == WSREP_SEQNO_UNDEFINED); }
@@ -88,6 +104,7 @@
     sst_received_ = true;
     sst_cond_.signal();
 
+#ifdef PXC
     // We need to check the state only after we signalized about completion
     // of the SST - otherwise the request_state_transfer() function will be
     // infinitely wait on the sst_cond_ condition variable, for which no one
@@ -106,6 +123,9 @@
                   << state_();
         return WSREP_CONN_FAIL;
     }
+#endif /* PXC */
+
+    return WSREP_OK;
 }
 
 
@@ -420,12 +440,14 @@
                 {
                     gcache_.seqno_lock(istr.last_applied() + 1);
 
+#ifdef PXC
                     // We can use Galera debugging facility to simulate
                     // unexpected shift of the donor seqno:
 #ifdef GU_DBUG_ON
                     GU_DBUG_EXECUTE("simulate_seqno_shift",
                                     throw gu::NotFound(););
 #endif
+#endif /* PXC */
                 }
                 catch(gu::NotFound& nf)
                 {
@@ -433,6 +455,7 @@
                              << " not found from cache, falling back to SST";
                     // @todo: close IST channel explicitly
 
+#ifdef PXC
                     // When new node joining the cluster, it may trying to avoid
                     // unnecessary SST request. However, the heuristic algorithm,
                     // which selects the donor node, does not give us a 100%
@@ -446,12 +469,13 @@
 
                     if (streq->sst_len() == 0)
                     {
-                        log_info << "IST canceled because the donor seqno had "
+                        log_info << "IST cancelled because the donor seqno had "
                                     "moved forward, but the SST request was not "
                                     "prepared by the joiner node.";
                         rcode = -ENODATA;
                         goto out;
                     }
+#endif /* PXC */
 
                     goto full_sst;
                 }
@@ -608,14 +632,11 @@
     ist_event_queue_.reset();
     if (state_uuid_ != group_uuid)
     {
-<<<<<<< HEAD
+#ifdef PXC
         log_info << "Local UUID: " << state_uuid_
                  << " != Group UUID: " << group_uuid;
-
-        gu_throw_error (EPERM) << "Local state UUID (" << state_uuid_
-                               << ") does not match group state UUID ("
-                               << group_uuid << ')';
-=======
+#endif /* PXC */
+
         if (str_proto_ver_ < 3)
         {
             gu_throw_error (EPERM) << "Local state UUID (" << state_uuid_
@@ -630,7 +651,6 @@
     else
     {
         assert(last_applied < last_needed);
->>>>>>> ba337dd0
     }
 
     if (last_applied < 0 && str_proto_ver_ < 3)
@@ -650,13 +670,11 @@
     std::string recv_addr(ist_receiver_.prepare(first_needed, last_needed,
                                                 protocol_version_,source_id()));
 
-<<<<<<< HEAD
-    std::string recv_addr = ist_receiver_.prepare(
-        local_seqno + 1, group_seqno, protocol_version_);
+#ifdef PXC
     ist_prepared_ = true;
-=======
+#endif /* PXC */
+
     std::ostringstream os;
->>>>>>> ba337dd0
 
     /* NOTE: in case last_applied is -1, first_needed is 0, but first legal
      * cached seqno is 1 so donor will revert to SST anyways, as is required */
@@ -665,12 +683,15 @@
     char* str = strdup (os.str().c_str());
 
     // cppcheck-suppress nullPointer
+#ifdef PXC
     if (!str)
     {
         log_info << "Fail to allocate memory for IST buffer";
-
         gu_throw_error (ENOMEM) << "Failed to allocate IST buffer.";
     }
+#else
+    if (!str) gu_throw_error (ENOMEM) << "Failed to allocate IST buffer.";
+#endif /* PXC */
 
     log_debug << "Prepared IST request: " << str;
 
@@ -718,7 +739,10 @@
 
             try
             {
+#ifdef PXC
                 log_info << "Check if state gap can be serviced using IST";
+#endif /* PXC */
+
                 gu_trace(prepare_for_IST (ist_req, ist_req_len,
                                           group_uuid, last_needed_seqno));
                 assert(ist_req_len > 0);
@@ -726,9 +750,12 @@
             }
             catch (gu::Exception& e)
             {
+#ifdef PXC
                 log_info << "State gap can't be serviced using IST."
                             " Switching to SST";
-                log_info
+#endif /* PXC */
+
+                log_warn
                     << "Failed to prepare for incremental state transfer: "
                     << e.what() << ". IST will be unavailable.";
 
@@ -736,11 +763,13 @@
                     gu_throw_error(EPERM) << "neither SST nor IST is possible.";
             }
 
+#ifdef PXC
             if (ist_req_len)
             {
                 log_info << "State gap can be likely serviced using IST."
                          << " SST request though present would be void.";
             }
+#endif /* PXC */
 
             StateRequest* ret = new StateRequest_v1 (sst_req, sst_req_len,
                                                      ist_req, ist_req_len);
@@ -770,8 +799,14 @@
     return (ret == -EAGAIN || ret == -ENOTCONN);
 }
 
+#ifdef PXC
 long
-ReplicatorSMM::send_state_request (const StateRequest* const req, const bool unsafe)
+ReplicatorSMM::send_state_request (const StateRequest* const req,
+                                   const bool unsafe)
+#else
+void
+ReplicatorSMM::send_state_request (const StateRequest* const req)
+#endif /* PXC */
 {
     long ret;
     long tries = 0;
@@ -798,6 +833,7 @@
                                           gu::GTID(ist_uuid, ist_seqno),seqno_l);
         if (ret < 0)
         {
+#ifdef PXC
             if (ret == -ENODATA)
             {
                 // Although the current state has lagged behind state
@@ -819,6 +855,9 @@
                 abort();
             }
             else if (!retry_str(ret))
+#else
+            if (!retry_str(ret))
+#endif /* PXC */
             {
                 log_error << "Requesting state transfer failed: "
                           << ret << "(" << strerror(-ret) << ")";
@@ -870,8 +909,12 @@
     {
         sst_state_ = SST_REQ_FAILED;
 
-<<<<<<< HEAD
-        st_.set(state_uuid_, STATE_SEQNO(), safe_to_bootstrap_);
+        st_.set(state_uuid_, last_committed(), safe_to_bootstrap_);
+#ifndef PXC
+        st_.mark_safe();
+#endif /* !!!!PXC */
+
+        gu::Lock lock(closing_mutex_);
 
         // If in the future someone will change the code above (and
         // the error handling at the GCS level), then the ENODATA error
@@ -880,21 +923,15 @@
         // associated with error handling, then the presence here
         // of one additional comparison is not an issue for system
         // performance:
-
-        if (ret != -ENODATA && state_() > S_CLOSING)
-=======
-        st_.set(state_uuid_, last_committed(), safe_to_bootstrap_);
-        st_.mark_safe();
-
-        gu::Lock lock(closing_mutex_);
-
+#ifdef PXC
+        if (ret != -ENODATA && !closing_ && state_() > S_CLOSED)
+#else
         if (!closing_ && state_() > S_CLOSED)
->>>>>>> ba337dd0
-        {
-            if (!unsafe)
-            {
-                st_.mark_unsafe();
-            }
+#endif /* PXC */
+        {
+#ifdef PXC
+            if (!unsafe) st_.mark_unsafe();
+#endif /* PXC */
             log_fatal << "State transfer request failed unrecoverably: "
                       << -ret << " (" << strerror(-ret) << "). Most likely "
                       << "it is due to inability to communicate with the "
@@ -903,19 +940,24 @@
         }
         else
         {
-            // connection is being closed, send failure is expected.
-            if (unsafe)
-            {
-                st_.mark_safe();
-            }
-        }
-    }
-
+            // connection is being closed, send failure is expected
+#ifdef PXC
+            if (unsafe) st_.mark_safe();
+#endif /* PXC */
+        }
+    }
+
+#ifdef PXC
     return ret;
-}
-
-
+#endif /* PXC */
+}
+
+
+#ifdef PXC
 long
+#else
+void
+#endif /* PXC */
 ReplicatorSMM::request_state_transfer (void* recv_ctx,
                                        const wsrep_uuid_t& group_uuid,
                                        wsrep_seqno_t const cc_seqno,
@@ -925,17 +967,13 @@
     assert(sst_req_len >= 0);
 
     StateRequest* const req(prepare_state_request(sst_req, sst_req_len,
-<<<<<<< HEAD
-                                                  group_uuid, group_seqno));
-
-    bool trivial = sst_is_trivial(sst_req, sst_req_len);
-
-    gu::Lock lock(sst_mutex_);
-=======
                                                   group_uuid, cc_seqno));
     gu::Lock sst_lock(sst_mutex_);
     sst_received_ = false;
->>>>>>> ba337dd0
+
+#ifdef PXC
+
+    bool trivial = sst_is_trivial(sst_req, sst_req_len);
 
     // We must mark the state as the "unsafe" before SST because
     // the current state may be changed during execution of the SST
@@ -959,16 +997,10 @@
         st_.mark_unsafe();
     }
 
-<<<<<<< HEAD
     // We must set SST state to "wait" before
     // sending request, to avoid racing condition
     // in the sst_received.
-=======
-    send_state_request(req);
->>>>>>> ba337dd0
-
     sst_state_ = SST_WAIT;
-<<<<<<< HEAD
 
     // We should not wait for completion of the SST or to handle it
     // results if an error has occurred when sending the request:
@@ -988,18 +1020,17 @@
     }
 
     GU_DBUG_SYNC_WAIT("after_send_state_request");
-
     state_.shift_to(S_JOINING);
-    /* while waiting for state transfer to complete is a good point
-     * to reset gcache, since it may involve some IO too */
-    gcache_.seqno_reset(to_gu_uuid(group_uuid), group_seqno);
-
-    if (sst_req_len != 0)
-    {
-
-        if (trivial)
-=======
     sst_seqno_ = WSREP_SEQNO_UNDEFINED;
+#else
+    st_.mark_unsafe();
+
+    send_state_request(req);
+
+    state_.shift_to(S_JOINING);
+    sst_state_ = SST_WAIT;
+    sst_seqno_ = WSREP_SEQNO_UNDEFINED;
+#endif /* PXC */
 
     /* There are two places where we may need to adjust GCache.
      * This is the first one, which we can do while waiting for SST to complete.
@@ -1016,7 +1047,6 @@
     if (sst_req_len != 0)
     {
         if (sst_is_trivial(sst_req, sst_req_len))
->>>>>>> ba337dd0
         {
             sst_uuid_  = group_uuid;
             sst_seqno_ = cc_seqno;
@@ -1027,14 +1057,12 @@
             while (false == sst_received_) sst_lock.wait(sst_cond_);
         }
 
+#ifdef PXC
         if (sst_state_ == SST_CANCELED)
         {
             // SST request was cancelled, new SST required
             // after restart, state must be marked as "unsafe":
-            if (! unsafe)
-            {
-                st_.mark_unsafe();
-            }
+            if (!unsafe) st_.mark_unsafe();
 
             close();
 
@@ -1042,6 +1070,9 @@
             return -ECANCELED;
         }
         else if (sst_uuid_ != group_uuid)
+#else
+        if (sst_uuid_ != group_uuid)
+#endif /* PXC */
         {
             log_fatal << "Application received wrong state: "
                       << "\n\tReceived: " << sst_uuid_
@@ -1051,23 +1082,16 @@
                       << "unrecoverable condition, restart required.";
 
             st_.set(sst_uuid_, sst_seqno_, safe_to_bootstrap_);
-            if (unsafe)
-            {
-                st_.mark_safe();
-            }
+#ifdef PXC
+            if (unsafe) st_.mark_safe();
+#else
+            st_.mark_safe();
+#endif /* PXC */
 
             abort();
         }
         else
         {
-<<<<<<< HEAD
-            /* Update the proper seq-no so if there is need for IST (post SST)
-            and if IST fails before starting to apply transaction next restart
-            will not do a complete SST one more time. */
-            update_state_uuid (sst_uuid_, sst_seqno_);
-            apply_monitor_.set_initial_position(-1);
-            apply_monitor_.set_initial_position(sst_seqno_);
-=======
             assert(sst_seqno_ != WSREP_SEQNO_UNDEFINED);
 
             /* There are two places where we may need to adjust GCache.
@@ -1085,7 +1109,14 @@
                 gcache_.seqno_reset(gu::GTID(sst_uuid_, sst_seqno_));
             }
 
+#ifdef PXC
+            /* Update the proper seq-no so if there is need for IST (post SST)
+            and if IST fails before starting to apply transaction next restart
+            will not do a complete SST one more time. */
+            update_state_uuid (sst_uuid_, sst_seqno_);
+#else
             update_state_uuid (sst_uuid_);
+#endif /* PXC */
 
             if (str_proto_ver_ < 3)
             {
@@ -1096,7 +1127,6 @@
 
             apply_monitor_.set_initial_position(WSREP_UUID_UNDEFINED, -1);
             apply_monitor_.set_initial_position(sst_uuid_, sst_seqno_);
->>>>>>> ba337dd0
 
             if (co_mode_ != CommitOrder::BYPASS)
             {
@@ -1114,8 +1144,20 @@
         sst_seqno_ = last_committed();
     }
 
-<<<<<<< HEAD
-    if (unsafe)
+    if (st_.corrupt())
+    {
+        if (sst_req_len != 0 && !sst_is_trivial(sst_req, sst_req_len))
+        {
+            st_.mark_uncorrupt(sst_uuid_, sst_seqno_);
+        }
+        else
+        {
+            log_fatal << "Application state is corrupt and cannot "
+                      << "be recorvered. Restart required.";
+            abort();
+        }
+    }
+    else
     {
         /* Reaching here means 2 things:
         * SST completed in which case req->ist_len = 0.
@@ -1125,36 +1167,6 @@
         st_.mark_safe();
     }
 
-    // IST is prepared only with str proto ver 1 and above.
-
-    if (req->ist_len() > 0)
-    {
-        // We should not do the IST when we left S_JOINING state
-        // (for example, if we have lost the connection to the
-        // network or we were evicted from the cluster) or when
-        // SST was failed or cancelled:
-
-        if (sst_state_ < SST_REQ_FAILED &&
-            state_() == S_JOINING && STATE_SEQNO() < group_seqno)
-=======
-    if (st_.corrupt())
-    {
-        if (sst_req_len != 0 && !sst_is_trivial(sst_req, sst_req_len))
-        {
-            st_.mark_uncorrupt(sst_uuid_, sst_seqno_);
-        }
-        else
-        {
-            log_fatal << "Application state is corrupt and cannot "
-                      << "be recorvered. Restart required.";
-            abort();
-        }
-    }
-    else
-    {
-        st_.mark_safe();
-    }
-
     if (req->ist_len() > 0)
     {
         if (state_uuid_ != group_uuid)
@@ -1169,8 +1181,16 @@
 
         // IST is prepared only with str proto ver 1 and above
         // IST is *always* prepared at str proto ver 3 or higher
+#ifdef PXC
+        // We should not do the IST when we left S_JOINING state
+        // (for example, if we have lost the connection to the
+        // network or we were evicted from the cluster) or when
+        // SST was failed or cancelled.
+        if ((last_committed() < cc_seqno || str_proto_ver_ >= 3)
+            && sst_state_ < SST_REQ_FAILED && state_() == S_JOINING)
+#else
         if (last_committed() < cc_seqno || str_proto_ver_ >= 3)
->>>>>>> ba337dd0
+#endif /* PXC */
         {
             wsrep_seqno_t const ist_from(last_committed() + 1);
             wsrep_seqno_t const ist_to(cc_seqno);
@@ -1190,19 +1210,14 @@
 
             ist_receiver_.ready(ist_from);
             recv_IST(recv_ctx);
-<<<<<<< HEAD
-
+
+            wsrep_seqno_t const ist_seqno(ist_receiver_.finished());
+
+#ifdef PXC
             // We must close the IST receiver if the node
             // is in the process of shutting down:
-            if (ist_prepared_)
-            {
-                ist_prepared_ = false;
-                sst_seqno_ = ist_receiver_.finished();
-            }
-=======
->>>>>>> ba337dd0
-
-            wsrep_seqno_t const ist_seqno(ist_receiver_.finished());
+            if (ist_prepared_) ist_prepared_ = false;
+#endif /* PXC */
 
             if (do_ist)
             {
@@ -1228,16 +1243,24 @@
         }
         else
         {
-            // We must close the IST receiver if the node
-            // is in the process of shutting down:
+#ifdef PXC
             if (ist_prepared_)
             {
                 ist_prepared_ = false;
                 (void)ist_receiver_.finished();
             }
-        }
-    }
-
+#else
+            (void)ist_receiver_.finished();
+#endif /* PXC */
+        }
+    }
+    else
+    {
+        // full SST can't be in the past
+        assert(sst_seqno_ >= cc_seqno);
+    }
+
+#ifdef PXC
     // SST/IST completed successfully. Reset the state to undefined (-1)
     // in grastate that is default operating state of node to protect from
     // random failure during normal operation.
@@ -1251,11 +1274,7 @@
            st_.set (uuid, WSREP_SEQNO_UNDEFINED, safe_to_boostrap);
         }
     }
-    else
-    {
-        // full SST can't be in the past
-        assert(sst_seqno_ >= cc_seqno);
-    }
+#endif /* PXC */
 
 #ifndef NDEBUG
     {
@@ -1265,7 +1284,9 @@
 #endif /* NDEBUG */
 
     delete req;
+#ifdef PXC
     return 0;
+#endif /* PXC */
 }
 
 void ReplicatorSMM::process_IST_writeset(void* recv_ctx,
@@ -1311,10 +1332,6 @@
 
 void ReplicatorSMM::recv_IST(void* recv_ctx)
 {
-<<<<<<< HEAD
-    bool first= true;
-    while (true)
-=======
     ISTEvent::Type event_type(ISTEvent::T_NULL);
     TrxHandleSlavePtr ts;
     wsrep_view_info_t* view;
@@ -1398,7 +1415,6 @@
     assert(ts.local_seqno() == WSREP_SEQNO_UNDEFINED);
 
     if (ts.nbo_start() == true || ts.nbo_end() == true)
->>>>>>> ba337dd0
     {
         if (must_apply == true)
         {
@@ -1407,42 +1423,8 @@
             Certification::TestResult result(cert_.append_trx(tsp));
             switch (result)
             {
-<<<<<<< HEAD
-                // Loop below will recieve and apply IST write-set(s). If apply
-                // fails then we should mark leave the state of server = unsafe
-                // in-order to initiate full SST on restart.
-                // This is important as failed apply may leave server data-dir
-                // in an inconsistent state and so incremental IST is not safe
-                // option.
-
-                // If the current position is defined (for example, when
-                // there were no SST before IST), then we need to change
-                // it to an undefined position before applying the first
-                // transaction, since during the application of transactions
-                // (or after the IST) server may fail:
-                if (first)
-                {
-                    first = false;
-                    wsrep_uuid_t  uuid;
-                    wsrep_seqno_t seqno;
-                    bool safe_to_boostrap;
-                    st_.get (uuid, seqno, safe_to_boostrap);
-                    if (seqno != WSREP_SEQNO_UNDEFINED)
-                    {
-                       st_.set (uuid, WSREP_SEQNO_UNDEFINED, safe_to_boostrap);
-                    }
-                }
-
-                assert(trx != 0);
-                TrxHandleLock lock(*trx);
-                // Verify checksum before applying. This is also required
-                // to synchronize with possible background checksum thread.
-                trx->verify_checksum();
-                if (trx->depends_seqno() == -1)
-=======
             case Certification::TEST_OK:
                 if (ts.nbo_end())
->>>>>>> ba337dd0
                 {
                     // This is the same as in  process_trx()
                     if (ts.ends_nbo() == WSREP_SEQNO_UNDEFINED)
@@ -1462,17 +1444,9 @@
                 break;
             case Certification::TEST_FAILED:
             {
-<<<<<<< HEAD
-                // IST completed after applying n transactions where n can be 0.
-                // if recv_IST is called from async_recv then recv_IST may have
-                // return with 0 transaction applied.
-		// If n > 0 then state is marked as unsafe in if loop above.
-                return;
-=======
                 assert(ts.nbo_end()); // non-effective nbo_end
                 assert(ts.is_dummy());
                 break;
->>>>>>> ba337dd0
             }
             }
             /* regardless of certification outcome, event must be passed to
