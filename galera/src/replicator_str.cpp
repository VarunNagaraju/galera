//
// Copyright (C) 2010-2014 Codership Oy <info@codership.com>
//

#include "replicator_smm.hpp"
#include "uuid.hpp"
#include <galerautils.hpp>

namespace galera {

bool
ReplicatorSMM::state_transfer_required(const wsrep_view_info_t& view_info)
{
    if (view_info.state_gap)
    {
        assert(view_info.view >= 0);

        if (state_uuid_ == view_info.state_id.uuid) // common history
        {
            wsrep_seqno_t const group_seqno(view_info.state_id.seqno);
            wsrep_seqno_t const local_seqno(STATE_SEQNO());

            if (state_() >= S_JOINING) /* See #442 - S_JOINING should be
                                          a valid state here */
            {
                return (local_seqno < group_seqno);
            }
            else
            {
                if (local_seqno > group_seqno)
                {
                    close();
                    gu_throw_fatal
                        << "Local state seqno (" << local_seqno
                        << ") is greater than group seqno (" <<group_seqno
                        << "): states diverged. Aborting to avoid potential "
                        << "data loss. Remove '" << state_file_
                        << "' file and restart if you wish to continue.";
                }

                return (local_seqno != group_seqno);
            }
        }

        return true;
    }

    return false;
}

wsrep_status_t
ReplicatorSMM::sst_received(const wsrep_gtid_t& state_id,
                            const void*         state,
                            size_t              state_len,
                            int                 rcode)
{
    log_info << "SST received: " << state_id.uuid << ':' << state_id.seqno;

    gu::Lock lock(sst_mutex_);

    if (state_() != S_JOINING)
    {
        log_error << "not JOINING when sst_received() called, state: "
                  << state_();
        return WSREP_CONN_FAIL;
    }

    assert(rcode <= 0);
    if (rcode) { assert(state_id.seqno == WSREP_SEQNO_UNDEFINED); }

    sst_uuid_  = state_id.uuid;
    sst_seqno_ = rcode ? WSREP_SEQNO_UNDEFINED : state_id.seqno;
    sst_cond_.signal();

    return WSREP_OK;
}


class StateRequest_v0 : public ReplicatorSMM::StateRequest
{
public:
    StateRequest_v0 (const void* const sst_req, ssize_t const sst_req_len)
        : req_(sst_req), len_(sst_req_len)
    {}
    ~StateRequest_v0 () {}
    virtual const void* req     () const { return req_; }
    virtual ssize_t     len     () const { return len_; }
    virtual const void* sst_req () const { return req_; }
    virtual ssize_t     sst_len () const { return len_; }
    virtual const void* ist_req () const { return 0;    }
    virtual ssize_t     ist_len () const { return 0;    }
private:
    StateRequest_v0 (const StateRequest_v0&);
    StateRequest_v0& operator = (const StateRequest_v0&);
    const void* const req_;
    ssize_t     const len_;
};


class StateRequest_v1 : public ReplicatorSMM::StateRequest
{
public:
    static std::string const MAGIC;
    StateRequest_v1 (const void* sst_req, ssize_t sst_req_len,
                     const void* ist_req, ssize_t ist_req_len);
    StateRequest_v1 (const void* str, ssize_t str_len);
    ~StateRequest_v1 () { if (own_ && req_) free (req_); }
    virtual const void* req     () const { return req_; }
    virtual ssize_t     len     () const { return len_; }
    virtual const void* sst_req () const { return req(sst_offset()); }
    virtual ssize_t     sst_len () const { return len(sst_offset()); }
    virtual const void* ist_req () const { return req(ist_offset()); }
    virtual ssize_t     ist_len () const { return len(ist_offset()); }
private:
    StateRequest_v1 (const StateRequest_v1&);
    StateRequest_v1& operator = (const StateRequest_v1&);

    ssize_t sst_offset() const { return MAGIC.length() + 1; }
    ssize_t ist_offset() const
    {
        return sst_offset() + sizeof(uint32_t) + sst_len();
    }

    ssize_t len (ssize_t offset) const
    {
        return gtohl(*(reinterpret_cast<uint32_t*>(req_ + offset)));
    }

    void*   req (ssize_t offset) const
    {
        if (len(offset) > 0)
            return req_ + offset + sizeof(uint32_t);
        else
            return 0;
    }

    ssize_t const len_;
    char*   const req_;
    bool    const own_;
};

std::string const
StateRequest_v1::MAGIC("STRv1");

#ifndef INT32_MAX
#define INT32_MAX 0x7fffffff
#endif

StateRequest_v1::StateRequest_v1 (
    const void* const sst_req, ssize_t const sst_req_len,
    const void* const ist_req, ssize_t const ist_req_len)
    :
    len_(MAGIC.length() + 1 +
         sizeof(uint32_t) + sst_req_len +
         sizeof(uint32_t) + ist_req_len),
    req_(reinterpret_cast<char*>(malloc(len_))),
    own_(true)
{
    if (!req_)
        gu_throw_error (ENOMEM) << "Could not allocate state request v1";

    if (sst_req_len > INT32_MAX || sst_req_len < 0)
        gu_throw_error (EMSGSIZE) << "SST request length (" << sst_req_len
                               << ") unrepresentable";

    if (ist_req_len > INT32_MAX || ist_req_len < 0)
        gu_throw_error (EMSGSIZE) << "IST request length (" << sst_req_len
                               << ") unrepresentable";

    char* ptr(req_);

    strcpy (ptr, MAGIC.c_str());
    ptr += MAGIC.length() + 1;

    uint32_t* tmp(reinterpret_cast<uint32_t*>(ptr));
    *tmp = htogl(sst_req_len);
    ptr += sizeof(uint32_t);

    memcpy (ptr, sst_req, sst_req_len);
    ptr += sst_req_len;

    tmp = reinterpret_cast<uint32_t*>(ptr);
    *tmp = htogl(ist_req_len);
    ptr += sizeof(uint32_t);

    memcpy (ptr, ist_req, ist_req_len);

    assert ((ptr - req_) == (len_ - ist_req_len));
}

// takes ownership over str buffer
StateRequest_v1::StateRequest_v1 (const void* str, ssize_t str_len)
:
    len_(str_len),
    req_(reinterpret_cast<char*>(const_cast<void*>(str))),
    own_(false)
{
    if (sst_offset() + 2*sizeof(uint32_t) > size_t(len_))
    {
        assert(0);
        gu_throw_error (EINVAL) << "State transfer request is too short: "
                                << len_ << ", must be at least: "
                                << (sst_offset() + 2*sizeof(uint32_t));
    }

    if (strncmp (req_, MAGIC.c_str(), MAGIC.length()))
    {
        assert(0);
        gu_throw_error (EINVAL) << "Wrong magic signature in state request v1.";
    }

    if (sst_offset() + sst_len() + 2*sizeof(uint32_t) > size_t(len_))
    {
        gu_throw_error (EINVAL) << "Malformed state request v1: sst length: "
                                << sst_len() << ", total length: " << len_;
    }

    if (ist_offset() + ist_len() + sizeof(uint32_t) != size_t(len_))
    {
        gu_throw_error (EINVAL) << "Malformed state request v1: parsed field "
            "length " << sst_len() << " is not equal to total request length "
                                << len_;
    }
}


static ReplicatorSMM::StateRequest*
read_state_request (const void* const req, size_t const req_len)
{
    const char* const str(reinterpret_cast<const char*>(req));

    if (req_len > StateRequest_v1::MAGIC.length() &&
        !strncmp(str, StateRequest_v1::MAGIC.c_str(),
                 StateRequest_v1::MAGIC.length()))
    {
        return (new StateRequest_v1(req, req_len));
    }
    else
    {
        return (new StateRequest_v0(req, req_len));
    }
}


class IST_request
{
public:
    IST_request() : peer_(), uuid_(), last_applied_(), group_seqno_() { }
    IST_request(const std::string& peer,
                const wsrep_uuid_t& uuid,
                wsrep_seqno_t last_applied,
                wsrep_seqno_t group_seqno)
        :
        peer_(peer),
        uuid_(uuid),
        last_applied_(last_applied),
        group_seqno_(group_seqno)
    { }
    const std::string&  peer()  const { return peer_ ; }
    const wsrep_uuid_t& uuid()  const { return uuid_ ; }
    wsrep_seqno_t       last_applied() const { return last_applied_; }
    wsrep_seqno_t       group_seqno()  const { return group_seqno_; }
private:
    friend std::ostream& operator<<(std::ostream&, const IST_request&);
    friend std::istream& operator>>(std::istream&, IST_request&);
    std::string peer_;
    wsrep_uuid_t uuid_;
    wsrep_seqno_t last_applied_;
    wsrep_seqno_t group_seqno_;
};

std::ostream& operator<<(std::ostream& os, const IST_request& istr)
{
    return (os
            << istr.uuid_         << ":"
            << istr.last_applied_ << "-"
            << istr.group_seqno_  << "|"
            << istr.peer_);
}

std::istream& operator>>(std::istream& is, IST_request& istr)
{
    char c;
    return (is >> istr.uuid_ >> c >> istr.last_applied_
            >> c >> istr.group_seqno_ >> c >> istr.peer_);
}

static void
get_ist_request(const ReplicatorSMM::StateRequest* str, IST_request* istr)
{
  assert(str->ist_len());
  std::string ist_str(reinterpret_cast<const char*>(str->ist_req()),
                      str->ist_len());
  std::istringstream is(ist_str);
  is >> *istr;
}

static bool
sst_is_trivial (const void* const req, size_t const len)
{
    /* Check that the first string in request == ReplicatorSMM::TRIVIAL_SST */
    size_t const trivial_len = strlen(ReplicatorSMM::TRIVIAL_SST) + 1;
    return (len >= trivial_len &&
            !memcmp (req, ReplicatorSMM::TRIVIAL_SST, trivial_len));
}

void ReplicatorSMM::process_state_req(void*       recv_ctx,
                                      const void* req,
                                      size_t      req_size,
                                      wsrep_seqno_t const seqno_l,
                                      wsrep_seqno_t const donor_seq)
{
    assert(recv_ctx != 0);
    assert(seqno_l > -1);
    assert(req != 0);

    LocalOrder lo(seqno_l);

    gu_trace(local_monitor_.enter(lo));
    apply_monitor_.drain(donor_seq);

    if (co_mode_ != CommitOrder::BYPASS) commit_monitor_.drain(donor_seq);

    state_.shift_to(S_DONOR);

    StateRequest* const streq (read_state_request (req, req_size));

    // somehow the following does not work, string is initialized beyond
    // the first \0:
    //std::string const req_str(reinterpret_cast<const char*>(streq->sst_req()),
    //                          streq->sst_len());
    // have to resort to C ways.

    char* const tmp(strndup(reinterpret_cast<const char*>(streq->sst_req()),
                            streq->sst_len()));
    std::string const req_str(tmp);
    free (tmp);

    bool const skip_state_transfer (sst_is_trivial(streq->sst_req(),
                                                   streq->sst_len())
                          /* compatibility with older garbd, to be removed in
                           * the next release (2.1)*/
                          || req_str == std::string(WSREP_STATE_TRANSFER_NONE)
                                   );

    wsrep_seqno_t rcode (0);
    bool join_now = true;

    if (!skip_state_transfer)
    {
        if (streq->ist_len())
        {
            IST_request istr;
            get_ist_request(streq, &istr);

            if (istr.uuid() == state_uuid_)
            {
                log_info << "IST request: " << istr;

                try
                {
                    gcache_.seqno_lock(istr.last_applied() + 1);
                }
                catch(gu::NotFound& nf)
                {
                    log_info << "IST first seqno " << istr.last_applied() + 1
                             << " not found from cache, falling back to SST";
                    // @todo: close IST channel explicitly
                    goto full_sst;
                }

                if (streq->sst_len()) // if joiner is waiting for SST, notify it
                {
                    wsrep_gtid_t state_id = { istr.uuid(),istr.last_applied()};

                    rcode = sst_donate_cb_(app_ctx_, recv_ctx,
                                           streq->sst_req(),
                                           streq->sst_len(),
                                           &state_id, 0, 0, true);
                    // we will join in sst_sent.
                    join_now = false;
                }

                if (rcode >= 0)
                {
                    try
                    {
                        // Note: End of IST range must be cc_seqno_ instead
                        // of istr.group_seqno() in case there are CCs between
                        // sending and delivering STR. If there are no
                        // intermediate CCs, cc_seqno_ == istr.group_seqno().
                        // Then duplicate message concern in #746 will be
                        // releaved.
                        ist_senders_.run(config_,
                                         istr.peer(),
                                         istr.last_applied() + 1,
                                         cc_seqno_,
                                         protocol_version_);
                    }
                    catch (gu::Exception& e)
                    {
                        log_error << "IST failed: " << e.what();
                        rcode = -e.get_errno();
                    }
                }
                else
                {
                    log_error << "Failed to bypass SST: " << -rcode
                              << " (" << strerror (-rcode) << ')';
                }

                goto out;
            }
        }

    full_sst:

        if (streq->sst_len())
        {
            assert(0 == rcode);

            wsrep_gtid_t const state_id = { state_uuid_, donor_seq };

            rcode = sst_donate_cb_(app_ctx_, recv_ctx,
                                   streq->sst_req(), streq->sst_len(),
                                   &state_id, 0, 0, false);
            // we will join in sst_sent.
            join_now = false;
        }
        else
        {
            log_warn << "SST request is null, SST canceled.";
            rcode = -ECANCELED;
        }
    }

out:
    delete streq;

    local_monitor_.leave(lo);

    if (join_now || rcode < 0)
    {
        gcs_.join(rcode < 0 ? rcode : donor_seq);
    }
}


void
ReplicatorSMM::prepare_for_IST (void*& ptr, ssize_t& len,
                                const wsrep_uuid_t& group_uuid,
                                wsrep_seqno_t const group_seqno)
{
    if (state_uuid_ != group_uuid)
    {
        gu_throw_error (EPERM) << "Local state UUID (" << state_uuid_
                               << ") does not match group state UUID ("
                               << group_uuid << ')';
    }

    wsrep_seqno_t const local_seqno(STATE_SEQNO());

    if (local_seqno < 0)
    {
        gu_throw_error (EPERM) << "Local state seqno is undefined";
    }

    assert(local_seqno < group_seqno);

    std::ostringstream os;

    std::string recv_addr = ist_receiver_.prepare(
        local_seqno + 1, group_seqno, protocol_version_);

    os << IST_request(recv_addr, state_uuid_, local_seqno, group_seqno);

    char* str = strdup (os.str().c_str());

    // cppcheck-suppress nullPointer
    if (!str) gu_throw_error (ENOMEM) << "Failed to allocate IST buffer.";

    len = strlen(str) + 1;

    ptr = str;
}


ReplicatorSMM::StateRequest*
ReplicatorSMM::prepare_state_request (const void* const   sst_req,
                                      ssize_t     const   sst_req_len,
                                      const wsrep_uuid_t& group_uuid,
                                      wsrep_seqno_t const group_seqno)
{
    try
    {
        switch (str_proto_ver_)
        {
        case 0:
            return new StateRequest_v0 (sst_req, sst_req_len);
        case 1:
        case 2:
        {
            void*   ist_req(0);
            ssize_t ist_req_len(0);

            try
            {
                gu_trace(prepare_for_IST (ist_req, ist_req_len,
                                          group_uuid, group_seqno));
            }
            catch (gu::Exception& e)
            {
                log_warn
                    << "Failed to prepare for incremental state transfer: "
                    << e.what() << ". IST will be unavailable.";
            }

            StateRequest* ret = new StateRequest_v1 (sst_req, sst_req_len,
                                                     ist_req, ist_req_len);
            free (ist_req);
            return ret;
        }
        default:
            gu_throw_fatal << "Unsupported STR protocol: " << str_proto_ver_;
        }
    }
    catch (std::exception& e)
    {
        log_fatal << "State request preparation failed, aborting: " << e.what();
    }
    catch (...)
    {
        log_fatal << "State request preparation failed, aborting: unknown exception";
    }
    abort();
}

static bool
retry_str(int ret)
{
    return (ret == -EAGAIN || ret == -ENOTCONN);
}

void
ReplicatorSMM::send_state_request (const StateRequest* const req)
{
    long ret;
    long tries = 0;

    gu_uuid_t ist_uuid = {{0, }};
    gcs_seqno_t ist_seqno = GCS_SEQNO_ILL;

    if (req->ist_len())
    {
      IST_request istr;
      get_ist_request(req, &istr);
      ist_uuid = to_gu_uuid(istr.uuid());
      ist_seqno = istr.last_applied();
    }

    do
    {
        tries++;

        gcs_seqno_t seqno_l;

        ret = gcs_.request_state_transfer(str_proto_ver_,
                                          req->req(), req->len(), sst_donor_,
                                          ist_uuid, ist_seqno, &seqno_l);
        if (ret < 0)
        {
            if (!retry_str(ret))
            {
                log_error << "Requesting state transfer failed: "
                          << ret << "(" << strerror(-ret) << ")";
            }
            else if (1 == tries)
            {
                log_info << "Requesting state transfer failed: "
                         << ret << "(" << strerror(-ret) << "). "
                         << "Will keep retrying every " << sst_retry_sec_
                         << " second(s)";
            }
        }

        if (seqno_l != GCS_SEQNO_ILL)
        {
            /* Check that we're not running out of space in monitor. */
            if (local_monitor_.would_block(seqno_l))
            {
                long const seconds = sst_retry_sec_ * tries;
                log_error << "We ran out of resources, seemingly because "
                          << "we've been unsuccessfully requesting state "
                          << "transfer for over " << seconds << " seconds. "
                          << "Please check that there is "
                          << "at least one fully synced member in the group. "
                          << "Application must be restarted.";
                ret = -EDEADLK;
            }
            else
            {
                // we are already holding local monitor
                LocalOrder lo(seqno_l);
                local_monitor_.self_cancel(lo);
            }
        }
    }
    while (retry_str(ret) && (usleep(sst_retry_sec_ * 1000000), true));

    if (ret >= 0)
    {
        if (1 == tries)
        {
            log_info << "Requesting state transfer: success, donor: " << ret;
        }
        else
        {
            log_info << "Requesting state transfer: success after "
                     << tries << " tries, donor: " << ret;
        }
    }
    else
    {
        sst_state_ = SST_REQ_FAILED;

        st_.set(state_uuid_, STATE_SEQNO());
        st_.mark_safe();

        if (state_() > S_CLOSING)
        {
            log_fatal << "State transfer request failed unrecoverably: "
                      << -ret << " (" << strerror(-ret) << "). Most likely "
                      << "it is due to inability to communicate with the "
                      << "cluster primary component. Restart required.";
            abort();
        }
        else
        {
            // connection is being closed, send failure is expected
        }
    }
}


void
ReplicatorSMM::request_state_transfer (void* recv_ctx,
                                       const wsrep_uuid_t& group_uuid,
                                       wsrep_seqno_t const group_seqno,
                                       const void*   const sst_req,
                                       ssize_t       const sst_req_len)
{
    assert(sst_req_len >= 0);

    StateRequest* const req(prepare_state_request(sst_req, sst_req_len,
                                                  group_uuid, group_seqno));
    gu::Lock lock(sst_mutex_);

    st_.mark_unsafe();

    send_state_request (req);

    state_.shift_to(S_JOINING);
    sst_state_ = SST_WAIT;
    /* while waiting for state transfer to complete is a good point
     * to reset gcache, since it may involve some IO too */
    gcache_.seqno_reset();

    if (sst_req_len != 0)
    {

        if (sst_is_trivial(sst_req, sst_req_len))
        {
            sst_uuid_  = group_uuid;
            sst_seqno_ = group_seqno;
        }
        else
        {
            lock.wait(sst_cond_);
        }

        if (sst_uuid_ != group_uuid)
        {
            log_fatal << "Application received wrong state: "
                      << "\n\tReceived: " << sst_uuid_
                      << "\n\tRequired: " << group_uuid;
            sst_state_ = SST_FAILED;
            log_fatal << "Application state transfer failed. This is "
                      << "unrecoverable condition, restart required.";

            st_.set(sst_uuid_, sst_seqno_);
            st_.mark_safe();

            abort();
        }
        else
        {
            update_state_uuid (sst_uuid_);
            apply_monitor_.set_initial_position(-1);
            apply_monitor_.set_initial_position(sst_seqno_);

            if (co_mode_ != CommitOrder::BYPASS)
            {
                commit_monitor_.set_initial_position(-1);
                commit_monitor_.set_initial_position(sst_seqno_);
            }

            log_debug << "Installed new state: " << state_uuid_ << ":" << sst_seqno_;
        }
    }
    else
    {
        assert (state_uuid_ == group_uuid);
    }

    st_.mark_safe();

    if (req->ist_len() > 0)
    {
        // IST is prepared only with str proto ver 1 and above
        if (STATE_SEQNO() < group_seqno)
        {
            log_info << "Receiving IST: " << (group_seqno - STATE_SEQNO())
                     << " writesets, seqnos " << STATE_SEQNO()
                     << "-" << group_seqno;
            ist_receiver_.ready();
            recv_IST(recv_ctx);
            sst_seqno_ = ist_receiver_.finished();

            // Note: apply_monitor_ must be drained to avoid race between
            // IST appliers and GCS appliers, GCS action source may
            // provide actions that have already been applied.
            apply_monitor_.drain(sst_seqno_);
            log_info << "IST received: " << state_uuid_ << ":" << sst_seqno_;
        }
        else
        {
            (void)ist_receiver_.finished();
        }
    }

    delete req;
}


void ReplicatorSMM::recv_IST(void* recv_ctx)
{
    try
    {
        while (true)
        {
            TrxHandle* trx(0);
            int err;
            if ((err = ist_receiver_.recv(&trx)) == 0)
            {
                assert(trx != 0);
                TrxHandleLock lock(*trx);
                // Verify checksum before applying. This is also required
                // to synchronize with possible background checksum thread.
                trx->verify_checksum();
                if (trx->depends_seqno() == -1)
                {
                    ApplyOrder ao(*trx);
                    apply_monitor_.self_cancel(ao);
                    if (co_mode_ != CommitOrder::BYPASS)
                    {
                        CommitOrder co(*trx, co_mode_);
                        commit_monitor_.self_cancel(co);
                    }
                }
                else
                {
                    // replicating and certifying stages have been
                    // processed on donor, just adjust states here
                    trx->set_state(TrxHandle::S_REPLICATING);
                    trx->set_state(TrxHandle::S_CERTIFYING);
<<<<<<< HEAD
                    try 
                    {
                        apply_trx(recv_ctx, trx);
                    }
                    catch (gu::Exception& e)
                    {
                        st_.mark_corrupt();
                        throw;
                    }
=======
                    apply_trx(recv_ctx, trx);
                    GU_DBUG_SYNC_WAIT("recv_IST_after_apply_trx")
>>>>>>> 5d759b74
                }
            }
            else
            {
                return;
            }
            trx->unref();
        }
    }
    catch (gu::Exception& e)
    {
        log_fatal << "receiving IST failed, node restart required: "
                  << e.what();
        st_.mark_corrupt();
        gcs_.close();
        gu_abort();
    }
}


} /* namespace galera */<|MERGE_RESOLUTION|>--- conflicted
+++ resolved
@@ -773,20 +773,8 @@
                     // processed on donor, just adjust states here
                     trx->set_state(TrxHandle::S_REPLICATING);
                     trx->set_state(TrxHandle::S_CERTIFYING);
-<<<<<<< HEAD
-                    try 
-                    {
-                        apply_trx(recv_ctx, trx);
-                    }
-                    catch (gu::Exception& e)
-                    {
-                        st_.mark_corrupt();
-                        throw;
-                    }
-=======
                     apply_trx(recv_ctx, trx);
                     GU_DBUG_SYNC_WAIT("recv_IST_after_apply_trx")
->>>>>>> 5d759b74
                 }
             }
             else
