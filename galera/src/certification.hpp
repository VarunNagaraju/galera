--- conflicted
+++ resolved
@@ -189,14 +189,11 @@
         CertIndexNG   cert_index_ng_;
         DepsSet       deps_set_;
         ServiceThd&   service_thd_;
-<<<<<<< HEAD
+        gcache::GCache& gcache_;
 #ifdef HAVE_PSI_INTERFACE
         gu::MutexWithPFS
                       mutex_;
 #else
-=======
-        gcache::GCache& gcache_;
->>>>>>> 4ff1073e
         gu::Mutex     mutex_;
 #endif /* HAVE_PSI_INTERFACE */
         size_t        trx_size_warn_count_;
