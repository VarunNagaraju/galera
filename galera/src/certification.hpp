--- conflicted
+++ resolved
@@ -105,24 +105,12 @@
             index_size_ = 0;
         }
 
-<<<<<<< HEAD
         size_t bucket_count ()
         {
             return cert_index_.bucket_count() +
                 cert_index_ng_.bucket_count();
         }
 
-        bool index_purge_required()
-        {
-            register long const count(key_count_.fetch_and_zero());
-            return ((count > Certification::purge_interval_ ||
-                     (trx_map_.size() + 1) % 128 == 0)
-                    ||
-                    (key_count_ += count /* restore count */, false));
-        }
-
-=======
->>>>>>> a1b42393
         void set_log_conflicts(const std::string& str);
 
     private:
@@ -223,7 +211,7 @@
                                           * on trx certification interval */
 
         unsigned int const max_length_check_; /* Mask how often to check */
-        static int   const purge_interval_ = (1UL<<10);
+        static unsigned int   const purge_interval_ = (1UL<<10);
 
         bool               log_conflicts_;
     };
