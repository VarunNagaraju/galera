//
// Copyright (C) 2010 Codership Oy <info@codership.com>
//

#include "replicator.hpp"
#include "gcs_action_source.hpp"
#include "trx_handle.hpp"
#include "serialization.hpp"

extern "C"
{
#include "galera_info.h"
}

#include <cassert>

// Exception-safe way to release action pointer when it goes out
// of scope
class Release
{
public:
    Release(struct gcs_action& act, gcache::GCache& gcache)
        :
        act_(act),
        gcache_(gcache)
    { }
    ~Release()
    {
        switch (act_.type)
        {
        case GCS_ACT_TORDERED:
        case GCS_ACT_STATE_REQ:
            gcache_.free(act_.buf);
            break;
        default:
            free(const_cast<void*>(act_.buf));
            break;
        }
    }
private:
    struct gcs_action& act_;
    gcache::GCache&    gcache_;
};


static galera::Replicator::State state2repl(const gcs_act_conf_t& conf)
{
    switch (conf.my_state)
    {
    case GCS_NODE_STATE_NON_PRIM:
        if (conf.my_idx >= 0) return galera::Replicator::S_CONNECTED;
        else                  return galera::Replicator::S_CLOSING;
    case GCS_NODE_STATE_PRIM:
        return galera::Replicator::S_CONNECTED;
    case GCS_NODE_STATE_JOINER:
        return galera::Replicator::S_JOINING;
    case GCS_NODE_STATE_JOINED:
        return galera::Replicator::S_JOINED;
    case GCS_NODE_STATE_SYNCED:
        return galera::Replicator::S_SYNCED;
    case GCS_NODE_STATE_DONOR:
        return galera::Replicator::S_DONOR;
    default:
        gu_throw_fatal << "unhandled gcs state: " << conf.my_state;
        throw;
    }
}


galera::GcsActionTrx::GcsActionTrx(const struct gcs_action& act)
    :
    trx_(new TrxHandle())
{
    assert(act.seqno_l != GCS_SEQNO_ILL);
    assert(act.seqno_g != GCS_SEQNO_ILL);

    const gu::byte_t* const buf = reinterpret_cast<const gu::byte_t*>(act.buf);

    size_t offset(unserialize(buf, act.size, 0, *trx_));

    trx_->append_write_set(buf + offset, act.size - offset);
    trx_->set_received(act.buf, act.seqno_l, act.seqno_g);
    trx_->lock();
}


galera::GcsActionTrx::~GcsActionTrx()
{
    assert(trx_->refcnt() >= 1);
    trx_->unlock();
    trx_->unref();
}


void galera::GcsActionSource::dispatch(void*                 recv_ctx,
                                       const struct gcs_action& act)
{
    assert(recv_ctx != 0);
    assert(act.buf != 0);
    assert(act.seqno_l > 0);

    switch (act.type)
    {
    case GCS_ACT_TORDERED:
    {
        assert(act.seqno_g > 0);
        GcsActionTrx trx(act);
        trx.trx()->set_state(TrxHandle::S_REPLICATING);
        replicator_.process_trx(recv_ctx, trx.trx());
        break;
    }
    case GCS_ACT_COMMIT_CUT:
    {
        wsrep_seqno_t seq;
        unserialize(reinterpret_cast<const gu::byte_t*>(act.buf), act.size, 0,
                    seq);
        replicator_.process_commit_cut(seq, act.seqno_l);
        break;
    }
    case GCS_ACT_CONF:
    {
        const gcs_act_conf_t* conf(
            reinterpret_cast<const gcs_act_conf_t*>(act.buf)
            );

        wsrep_view_info_t* view_info(
            galera_view_info_create(conf, conf->my_state == GCS_NODE_STATE_PRIM)
            );

        replicator_.process_conf_change(recv_ctx, *view_info,
                                        conf->repl_proto_ver,
                                        state2repl(*conf), act.seqno_l);
        free(view_info);
        break;
    }
    case GCS_ACT_STATE_REQ:
        replicator_.process_state_req(recv_ctx, act.buf, act.size, act.seqno_l,
                                      act.seqno_g);
        break;
    case GCS_ACT_JOIN:
<<<<<<< HEAD
        replicator_.process_join(act.seqno_l);
=======
    {
        wsrep_seqno_t const seqno(
            *(reinterpret_cast<const wsrep_seqno_t*>(act)));
        replicator_.process_join(seqno, seqno_l);
>>>>>>> 428c9b50
        break;
    }
    case GCS_ACT_SYNC:
        replicator_.process_sync(act.seqno_l);
        break;
    default:
        gu_throw_fatal << "unrecognized action type: " << act.type;
    }
}


ssize_t galera::GcsActionSource::process(void* recv_ctx)
{
    struct gcs_action act;

    ssize_t rc(gcs_.recv(act));
    if (rc > 0)
    {
        Release release(act, gcache_);
        ++received_;
        received_bytes_ += rc;
        dispatch(recv_ctx, act);
    }
    return rc;
}<|MERGE_RESOLUTION|>--- conflicted
+++ resolved
@@ -138,14 +138,10 @@
                                       act.seqno_g);
         break;
     case GCS_ACT_JOIN:
-<<<<<<< HEAD
-        replicator_.process_join(act.seqno_l);
-=======
     {
         wsrep_seqno_t const seqno(
-            *(reinterpret_cast<const wsrep_seqno_t*>(act)));
-        replicator_.process_join(seqno, seqno_l);
->>>>>>> 428c9b50
+            *(reinterpret_cast<const wsrep_seqno_t*>(act.buf)));
+        replicator_.process_join(seqno, act.seqno_l);
         break;
     }
     case GCS_ACT_SYNC:
