//
// Copyright (C) 2011-2016 Codership Oy <info@codership.com>
//

#include "ist.hpp"
#include "ist_proto.hpp"

#include "gu_logger.hpp"
#include "gu_uri.hpp"
#include "gu_debug_sync.hpp"
#include "gu_progress.hpp"

#include "galera_common.hpp"
#include <boost/bind.hpp>
#include <fstream>
#include <algorithm>

namespace
{
    static std::string const CONF_KEEP_KEYS     ("ist.keep_keys");
    static bool        const CONF_KEEP_KEYS_DEFAULT (true);
}


namespace galera
{
    namespace ist
    {
        class AsyncSender : public Sender
        {
        public:
            AsyncSender(const gu::Config& conf,
                        const std::string& peer,
                        wsrep_seqno_t first,
                        wsrep_seqno_t last,
                        wsrep_seqno_t preload_start,
                        AsyncSenderMap& asmap,
                        int version)
                :
                Sender (conf, asmap.gcache(), peer, version),
                conf_  (conf),
                peer_  (peer),
                first_ (first),
                last_  (last),
                preload_start_(preload_start),
                asmap_ (asmap),
                thread_()
            { }

            const gu::Config&  conf()   { return conf_;   }
            const std::string& peer()  const { return peer_;   }
            wsrep_seqno_t      first() const { return first_;  }
            wsrep_seqno_t      last()  const { return last_;   }
            wsrep_seqno_t      preload_start() const { return preload_start_; }
            AsyncSenderMap&    asmap()  { return asmap_;  }
            pthread_t          thread() { return thread_; }

        private:

            friend class AsyncSenderMap;

            const gu::Config&   conf_;
            std::string const   peer_;
            wsrep_seqno_t const first_;
            wsrep_seqno_t const last_;
            wsrep_seqno_t const preload_start_;
            AsyncSenderMap&     asmap_;
            pthread_t           thread_;

            // GCC 4.8.5 on FreeBSD wants it
            AsyncSender(const AsyncSender&);
            AsyncSender& operator=(const AsyncSender&);
        };
    }
}


std::string const
galera::ist::Receiver::RECV_ADDR("ist.recv_addr");
std::string const
galera::ist::Receiver::RECV_BIND("ist.recv_bind");

void
galera::ist::register_params(gu::Config& conf)
{
    conf.add(Receiver::RECV_ADDR);
    conf.add(Receiver::RECV_BIND);
    conf.add(CONF_KEEP_KEYS);
}

galera::ist::Receiver::Receiver(gu::Config&           conf,
                                gcache::GCache&       gc,
                                TrxHandleSlave::Pool& slave_pool,
                                EventObserver&        ob,
                                const char*           addr)
    :
    recv_addr_    (),
    recv_bind_    (),
    io_service_   (),
    acceptor_     (io_service_),
    ssl_ctx_      (io_service_, asio::ssl::context::sslv23),
    mutex_        (),
    cond_         (),
    first_seqno_  (WSREP_SEQNO_UNDEFINED),
    last_seqno_   (WSREP_SEQNO_UNDEFINED),
    current_seqno_(WSREP_SEQNO_UNDEFINED),
    conf_         (conf),
    gcache_       (gc),
    slave_pool_   (slave_pool),
    source_id_    (WSREP_UUID_UNDEFINED),
    observer_     (ob),
    thread_       (),
    error_code_   (0),
    version_      (-1),
    use_ssl_      (false),
    running_      (false),
    ready_        (false)
{
    std::string recv_addr;
    std::string recv_bind;

    try
    {
        recv_bind = conf_.get(RECV_BIND);
        // no return
    }
    catch (gu::NotSet& e) {}

    try /* check if receive address is explicitly set */
    {
        recv_addr = conf_.get(RECV_ADDR);
        return;
    }
    catch (gu::NotSet& e) {} /* if not, check the alternative.
                                TODO: try to find from system. */

    if (addr)
    {
        try
        {
            recv_addr = gu::URI(std::string("tcp://") + addr).get_host();
            conf_.set(RECV_ADDR, recv_addr);
        }
        catch (gu::NotSet& e) {}
    }
}


galera::ist::Receiver::~Receiver()
{ }


extern "C" void* run_receiver_thread(void* arg)
{
    galera::ist::Receiver* receiver(static_cast<galera::ist::Receiver*>(arg));
    receiver->run();
    return 0;
}

static std::string
IST_determine_recv_addr (gu::Config& conf)
{
    std::string recv_addr;

    try
    {
        recv_addr = conf.get(galera::ist::Receiver::RECV_ADDR);
    }
    catch (gu::NotFound&)
    {
        try
        {
            recv_addr = conf.get(galera::BASE_HOST_KEY);
        }
        catch (gu::NotSet&)
        {
            gu_throw_error(EINVAL)
                << "Could not determine IST receinve address: '"
                << galera::ist::Receiver::RECV_ADDR << "' not set.";
        }
    }

    /* check if explicit scheme is present */
    if (recv_addr.find("://") == std::string::npos)
    {
        bool ssl(false);

        try
        {
            std::string ssl_key = conf.get(gu::conf::ssl_key);
            if (ssl_key.length() != 0) ssl = true;
        }
        catch (gu::NotSet&) {}

        if (ssl)
            recv_addr.insert(0, "ssl://");
        else
            recv_addr.insert(0, "tcp://");
    }

    gu::URI ra_uri(recv_addr);

    if (!conf.has(galera::BASE_HOST_KEY))
        conf.set(galera::BASE_HOST_KEY, ra_uri.get_host());

    try /* check for explicit port,
           TODO: make it possible to use any free port (explicit 0?) */
    {
        ra_uri.get_port();
    }
    catch (gu::NotSet&) /* use gmcast listen port + 1 */
    {
        int port(0);

        try
        {
            port = gu::from_string<uint16_t>(conf.get(galera::BASE_PORT_KEY));
        }
        catch (...)
        {
            port = gu::from_string<uint16_t>(galera::BASE_PORT_DEFAULT);
        }

        port += 1;

        recv_addr += ":" + gu::to_string(port);
    }

    log_info << "IST receiver addr using " << recv_addr;
    return recv_addr;
}

static std::string
IST_determine_recv_bind(gu::Config& conf)
{
    std::string recv_bind;

    recv_bind = conf.get(galera::ist::Receiver::RECV_BIND);

    /* check if explicit scheme is present */
    if (recv_bind.find("://") == std::string::npos) {
        bool ssl(false);

        try {
            std::string ssl_key = conf.get(gu::conf::ssl_key);
            if (ssl_key.length() != 0)
                ssl = true;
        } catch (gu::NotSet&) {
        }

        if (ssl)
            recv_bind.insert(0, "ssl://");
        else
            recv_bind.insert(0, "tcp://");
    }

    gu::URI rb_uri(recv_bind);

    try /* check for explicit port,
     TODO: make it possible to use any free port (explicit 0?) */
    {
        rb_uri.get_port();
    } catch (gu::NotSet&) /* use gmcast listen port + 1 */
    {
        int port(0);

        try {
            port = gu::from_string<uint16_t>(conf.get(galera::BASE_PORT_KEY));

        } catch (...) {
            port = gu::from_string<uint16_t>(galera::BASE_PORT_DEFAULT);
        }

        port += 1;

        recv_bind += ":" + gu::to_string(port);
    }

    log_info << "IST receiver bind using " << recv_bind;
    return recv_bind;
}

std::string
galera::ist::Receiver::prepare(wsrep_seqno_t const first_seqno,
                               wsrep_seqno_t const last_seqno,
                               int           const version,
                               const wsrep_uuid_t& source_id)
{
    ready_ = false;
    version_ = version;
    source_id_ = source_id;
    recv_addr_ = IST_determine_recv_addr(conf_);
    try
    {
        recv_bind_ = IST_determine_recv_bind(conf_);
    }
    catch (gu::NotSet&)
    {
        recv_bind_ = recv_addr_;
    }
    gu::URI     const uri_addr(recv_addr_);
    gu::URI     const uri_bind(recv_bind_);
    try
    {
        if (uri_addr.get_scheme() == "ssl")
        {
            log_info << "IST receiver using ssl";
            use_ssl_ = true;
            // Protocol versions prior 7 had a bug on sender side
            // which made sender to return null cert in handshake.
            // Therefore peer cert verfification must be enabled
            // only at protocol version 7 or higher.
            gu::ssl_prepare_context(conf_, ssl_ctx_, version >= 7);
        }

        asio::ip::tcp::resolver resolver(io_service_);
        asio::ip::tcp::resolver::query
            query(gu::unescape_addr(uri_bind.get_host()),
                  uri_bind.get_port(),
                  asio::ip::tcp::resolver::query::flags(0));
        asio::ip::tcp::resolver::iterator i(resolver.resolve(query));
        acceptor_.open(i->endpoint().protocol());
        acceptor_.set_option(asio::ip::tcp::socket::reuse_address(true));
        gu::set_fd_options(acceptor_);
        acceptor_.bind(*i);
        acceptor_.listen();
        // read recv_addr_ from acceptor_ in case zero port was specified
        recv_addr_ = uri_addr.get_scheme()
            + "://"
            + uri_addr.get_host()
            + ":"
            + gu::to_string(acceptor_.local_endpoint().port());
    }
    catch (asio::system_error& e)
    {
        recv_addr_ = "";
        gu_throw_error(e.code().value())
            << "Failed to open IST listener at "
            << uri_bind.to_string()
            << "', asio error '" << e.what() << "'";
    }

    first_seqno_   = first_seqno;
    last_seqno_    = last_seqno;

    int err;
    if ((err = pthread_create(&thread_, 0, &run_receiver_thread, this)) != 0)
    {
        recv_addr_ = "";
        gu_throw_error(err) << "Unable to create receiver thread";
    }

    running_ = true;

    log_info << "Prepared IST receiver for " << first_seqno << '-'
             << last_seqno << ", listening at: "
             << (uri_bind.get_scheme()
                 + "://"
                 + gu::escape_addr(acceptor_.local_endpoint().address())
                 + ":"
                 + gu::to_string(acceptor_.local_endpoint().port()));

    return recv_addr_;
}


void galera::ist::Receiver::run()
{
    asio::ip::tcp::socket socket(io_service_);
    asio::ssl::stream<asio::ip::tcp::socket> ssl_stream(io_service_, ssl_ctx_);

    try
    {
        if (use_ssl_ == true)
        {
            acceptor_.accept(ssl_stream.lowest_layer());
            gu::set_fd_options(ssl_stream.lowest_layer());
            ssl_stream.handshake(
                asio::ssl::stream<asio::ip::tcp::socket>::server);
        }
        else
        {
            acceptor_.accept(socket);
            gu::set_fd_options(socket);
        }
    }
    catch (asio::system_error& e)
    {
        gu_throw_error(e.code().value()) << "accept() failed"
                                         << "', asio error '"
                                         << e.what() << "': "
                                         << gu::extra_error_info(e.code());
    }
    acceptor_.close();

    int ec(0);

    try
    {
        bool const keep_keys(conf_.get(CONF_KEEP_KEYS, CONF_KEEP_KEYS_DEFAULT));
        Proto p(gcache_, version_, keep_keys);

        if (use_ssl_ == true)
        {
            p.send_handshake(ssl_stream);
            p.recv_handshake_response(ssl_stream);
            p.send_ctrl(ssl_stream, Ctrl::C_OK);
        }
        else
        {
            p.send_handshake(socket);
            p.recv_handshake_response(socket);
            p.send_ctrl(socket, Ctrl::C_OK);
        }

<<<<<<< HEAD
        // wait for SST to complete so that we know what is the first_seqno_
        {
            gu::Lock lock(mutex_);
            while (ready_ == false) { lock.wait(cond_); }
        }
        log_info << "####### IST applying starts with " << first_seqno_; //remove
        assert(first_seqno_ > 0);

        bool preload_started(false);
        current_seqno_ = WSREP_SEQNO_UNDEFINED;
=======
        /* wait for ready signal from the STR thread */
        {
            gu::Lock lock(mutex_);
            while (ready_ == false) lock.wait(cond_);
        }

        gu::Progress<wsrep_seqno_t> progress(
            "Receiving IST",
            " events",
            last_seqno_ - current_seqno_ + 1,
            /* The following means reporting progress NO MORE frequently than
             * once per BOTH 10 seconds (default) and 16 events */
            16);
>>>>>>> 675bf72d

        while (true)
        {
            std::pair<gcs_action, bool> ret;

            if (use_ssl_ == true)
            {
                p.recv_ordered(ssl_stream, ret);
            }
            else
            {
                p.recv_ordered(socket, ret);
            }

            gcs_action& act(ret.first);

            // act type GCS_ACT_UNKNOWN denotes EOF
            if (gu_unlikely(act.type == GCS_ACT_UNKNOWN))
            {
                assert(0    == act.seqno_g);
                assert(NULL == act.buf);
                assert(0    == act.size);
                log_debug << "eof received, closing socket";
                break;
            }

            assert(act.seqno_g > 0);

            if (gu_unlikely(WSREP_SEQNO_UNDEFINED == current_seqno_))
            {
                if (act.seqno_g > first_seqno_)
                {
                    log_error
                        << "IST started with wrong seqno: " << act.seqno_g
                        << ", expected <= " << first_seqno_;
                    ec = EINVAL;
                    goto err;
                }
                log_info << "####### IST current seqno initialized to " << act.seqno_g;
                current_seqno_ = act.seqno_g;
            }
            else
            {
                ++current_seqno_;

                progress.update(1);
            }
<<<<<<< HEAD

            if (act.seqno_g != current_seqno_)
            {
                log_error << "Unexpected action seqno: " << act.seqno_g
                          << " expected: " << current_seqno_;
                ec = EINVAL;
                goto err;
            }

            assert(current_seqno_ > 0);
            assert(current_seqno_ == act.seqno_g);
            assert(act.type != GCS_ACT_UNKNOWN);

            bool const must_apply(current_seqno_ >= first_seqno_);
            bool const preload(ret.second);

            if (gu_unlikely(preload == true && preload_started == false))
=======
            gu::Lock lock(mutex_);
            assert(ready_);
            while (consumers_.empty()) lock.wait(cond_);
            Consumer* cons(consumers_.top());
            consumers_.pop();
            cons->trx(trx);
            cons->cond().signal();
            if (trx == 0)
>>>>>>> 675bf72d
            {
                log_info << "IST preload starting at " << current_seqno_;
                preload_started = true;
            }

            switch (act.type)
            {
            case GCS_ACT_WRITESET:
            {
                TrxHandleSlavePtr ts(
                    TrxHandleSlavePtr(TrxHandleSlave::New(false,
                                                          slave_pool_),
                                      TrxHandleSlaveDeleter()));
                if (act.size > 0)
                {
                    gu_trace(ts->unserialize<false>(act));
                    ts->set_local(false);
                    assert(ts->global_seqno() == act.seqno_g);
                    assert(ts->depends_seqno() >= 0);
                    assert(ts->action().first && ts->action().second);
                    // Checksum is verified later on
                }
                else
                {
                    ts->set_global_seqno(act.seqno_g);
                    ts->mark_dummy();
                }

                //log_info << "####### Passing WS " << act.seqno_g;
                observer_.ist_trx(ts, must_apply, preload);
                break;
            }
            case GCS_ACT_CCHANGE:
                //log_info << "####### Passing CC " << act.seqno_g;
                observer_.ist_cc(act, must_apply, preload);
                break;
            default:
                assert(0);
            }
        }

        progress.finish();
    }
    catch (asio::system_error& e)
    {
        log_error << "got asio system error while reading IST stream: "
                  << e.code();
        ec = e.code().value();
    }
    catch (gu::Exception& e)
    {
        ec = e.get_errno();
        if (ec != EINTR)
        {
            log_error << "got exception while reading IST stream: " << e.what();
        }
    }

err:
    gcache_.seqno_unlock();
    gu::Lock lock(mutex_);
    if (use_ssl_ == true)
    {
        ssl_stream.lowest_layer().close();
        // ssl_stream.shutdown();
    }
    else
    {
        socket.close();
    }

    running_ = false;
    if (last_seqno_ > 0 && ec != EINTR && current_seqno_ < last_seqno_)
    {
        log_error << "IST didn't contain all write sets, expected last: "
                  << last_seqno_ << " last received: " << current_seqno_;
        ec = EPROTO;
    }
    if (ec != EINTR)
    {
        error_code_ = ec;
    }
    observer_.ist_end(ec);
}


void galera::ist::Receiver::ready(wsrep_seqno_t const first)
{
    assert(first > 0);

    gu::Lock lock(mutex_);

    first_seqno_ = first;
    ready_       = true;
    cond_.signal();
}




wsrep_seqno_t galera::ist::Receiver::finished()
{
    if (recv_addr_ == "")
    {
        log_debug << "IST was not prepared before calling finished()";
    }
    else
    {
        interrupt();

        int err;
        if ((err = pthread_join(thread_, 0)) != 0)
        {
            log_warn << "Failed to join IST receiver thread: " << err;
        }

        acceptor_.close();

        gu::Lock lock(mutex_);

        running_ = false;

        recv_addr_ = "";
    }

    return current_seqno_;
}


void galera::ist::Receiver::interrupt()
{
    gu::URI uri(recv_addr_);
    try
    {
        asio::ip::tcp::resolver::iterator i;
        try
        {
            asio::ip::tcp::resolver resolver(io_service_);
            asio::ip::tcp::resolver::query
                query(gu::unescape_addr(uri.get_host()),
                      uri.get_port(),
                      asio::ip::tcp::resolver::query::flags(0));
            i = resolver.resolve(query);
        }
        catch (asio::system_error& e)
        {
            gu_throw_error(e.code().value())
                << "failed to resolve host '"
                << uri.to_string()
                << "', asio error '" << e.what() << "'";
        }
        if (use_ssl_ == true)
        {
            asio::ssl::stream<asio::ip::tcp::socket>
                ssl_stream(io_service_, ssl_ctx_);
            ssl_stream.lowest_layer().connect(*i);
            gu::set_fd_options(ssl_stream.lowest_layer());
            ssl_stream.handshake(asio::ssl::stream<asio::ip::tcp::socket>::client);
            Proto p(gcache_,
                    version_, conf_.get(CONF_KEEP_KEYS, CONF_KEEP_KEYS_DEFAULT));
            p.recv_handshake(ssl_stream);
            p.send_ctrl(ssl_stream, Ctrl::C_EOF);
            p.recv_ctrl(ssl_stream);
        }
        else
        {
            asio::ip::tcp::socket socket(io_service_);
            socket.connect(*i);
            gu::set_fd_options(socket);
            Proto p(gcache_, version_,
                    conf_.get(CONF_KEEP_KEYS, CONF_KEEP_KEYS_DEFAULT));
            p.recv_handshake(socket);
            p.send_ctrl(socket, Ctrl::C_EOF);
            p.recv_ctrl(socket);
        }
    }
    catch (asio::system_error& e)
    {
        // ignore
    }
}


galera::ist::Sender::Sender(const gu::Config&  conf,
                            gcache::GCache&    gcache,
                            const std::string& peer,
                            int                version)
    :
    io_service_(),
    socket_    (io_service_),
    ssl_ctx_   (io_service_, asio::ssl::context::sslv23),
    ssl_stream_(0),
    conf_      (conf),
    gcache_    (gcache),
    version_   (version),
    use_ssl_   (false)
{
    gu::URI uri(peer);
    try
    {
        asio::ip::tcp::resolver resolver(io_service_);
        asio::ip::tcp::resolver::query
            query(gu::unescape_addr(uri.get_host()),
                  uri.get_port(),
                  asio::ip::tcp::resolver::query::flags(0));
        asio::ip::tcp::resolver::iterator i(resolver.resolve(query));
        if (uri.get_scheme() == "ssl")
        {
            use_ssl_ = true;
        }
        if (use_ssl_ == true)
        {
            log_info << "IST sender using ssl";
            ssl_prepare_context(conf, ssl_ctx_);
            // ssl_stream must be created after ssl_ctx_ is prepared...
            ssl_stream_ = new asio::ssl::stream<asio::ip::tcp::socket>(
                io_service_, ssl_ctx_);
            ssl_stream_->lowest_layer().connect(*i);
            gu::set_fd_options(ssl_stream_->lowest_layer());
            ssl_stream_->handshake(asio::ssl::stream<asio::ip::tcp::socket>::client);
        }
        else
        {
            socket_.connect(*i);
            gu::set_fd_options(socket_);
        }
    }
    catch (asio::system_error& e)
    {
        gu_throw_error(e.code().value()) << "IST sender, failed to connect '"
                                         << peer.c_str() << "': " << e.what();
    }
}


galera::ist::Sender::~Sender()
{
    if (use_ssl_ == true)
    {
        ssl_stream_->lowest_layer().close();
        delete ssl_stream_;
    }
    else
    {
        socket_.close();
    }
    gcache_.seqno_unlock();
}

template <class S>
void send_eof(galera::ist::Proto& p, S& stream)
{

    p.send_ctrl(stream, galera::ist::Ctrl::C_EOF);

    // wait until receiver closes the connection
    try
    {
        gu::byte_t b;
        size_t n;
        n = asio::read(stream, asio::buffer(&b, 1));
        if (n > 0)
        {
            log_warn << "received " << n
                     << " bytes, expected none";
        }
    }
    catch (asio::system_error& e)
    { }
}

void galera::ist::Sender::send(wsrep_seqno_t first, wsrep_seqno_t last,
                               wsrep_seqno_t preload_start)
{
    if (first > last)
    {
        if (version_ < 8)
        {
            assert(0);
            gu_throw_error(EINVAL) << "sender send first greater than last: "
                                   << first << " > " << last ;
        }
    }

    try
    {
        Proto p(gcache_,
                version_, conf_.get(CONF_KEEP_KEYS, CONF_KEEP_KEYS_DEFAULT));
        int32_t ctrl;

        if (use_ssl_ == true)
        {
            p.recv_handshake(*ssl_stream_);
            p.send_handshake_response(*ssl_stream_);
            ctrl = p.recv_ctrl(*ssl_stream_);
        }
        else
        {
            p.recv_handshake(socket_);
            p.send_handshake_response(socket_);
            ctrl = p.recv_ctrl(socket_);
        }

        if (ctrl < 0)
        {
            gu_throw_error(EPROTO)
                << "IST handshake failed, peer reported error: " << ctrl;
        }

        // send eof even if the set or transactions sent would be empty
        if (first > last || (first == 0 && last == 0))
        {
            log_info << "IST sender notifying joiner, not sending anything";
            if (use_ssl_ == true)
            {
                send_eof(p, *ssl_stream_);
            }
            else
            {
                send_eof(p, socket_);
            }
            return;
        }
        else
        {
            log_info << "IST sender " << first << " -> " << last;
        }

        std::vector<gcache::GCache::Buffer> buf_vec(
            std::min(static_cast<size_t>(last - first + 1),
                     static_cast<size_t>(1024)));
        ssize_t n_read;
        while ((n_read = gcache_.seqno_get_buffers(buf_vec, first)) > 0)
        {
            GU_DBUG_SYNC_WAIT("ist_sender_send_after_get_buffers");
            //log_info << "read " << first << " + " << n_read << " from gcache";
            for (wsrep_seqno_t i(0); i < n_read; ++i)
            {
                // Preload start is the seqno of the lowest trx in
                // cert index at CC. If the cert index was completely
                // reset, preload_start will be zero and no preload flag
                // should be set.
                bool preload_flag(preload_start > 0 &&
                                  buf_vec[i].seqno_g() >= preload_start);
                //log_info << "Sender::send(): seqno " << buf_vec[i].seqno_g()
                //         << ", size " << buf_vec[i].size() << ", preload: "
                //         << preload_flag;
                if (use_ssl_ == true)
                {
                    p.send_ordered(*ssl_stream_, buf_vec[i], preload_flag);
                }
                else
                {
                    p.send_ordered(socket_, buf_vec[i], preload_flag);
                }

                if (buf_vec[i].seqno_g() == last)
                {
                    if (use_ssl_ == true)
                    {
                        send_eof(p, *ssl_stream_);
                    }
                    else
                    {
                        send_eof(p, socket_);
                    }
                    return;
                }
            }
            first += n_read;
            // resize buf_vec to avoid scanning gcache past last
            size_t next_size(std::min(static_cast<size_t>(last - first + 1),
                                      static_cast<size_t>(1024)));
            if (buf_vec.size() != next_size)
            {
                buf_vec.resize(next_size);
            }
        }
    }
    catch (asio::system_error& e)
    {
        gu_throw_error(e.code().value()) << "ist send failed: " << e.code()
                                         << "', asio error '" << e.what()
                                         << "'";
    }
}




extern "C"
void* run_async_sender(void* arg)
{
    galera::ist::AsyncSender* as
        (reinterpret_cast<galera::ist::AsyncSender*>(arg));

    log_info << "async IST sender starting to serve " << as->peer().c_str()
             << " sending " << as->first() << "-" << as->last();

    wsrep_seqno_t join_seqno;

    try
    {
        as->send(as->first(), as->last(), as->preload_start());
        join_seqno = as->last();
    }
    catch (gu::Exception& e)
    {
        log_error << "async IST sender failed to serve " << as->peer().c_str()
                  << ": " << e.what();
        join_seqno = -e.get_errno();
    }
    catch (...)
    {
        log_error << "async IST sender, failed to serve " << as->peer().c_str();
        throw;
    }

    try
    {
        as->asmap().remove(as, join_seqno);
        pthread_detach(as->thread());
        delete as;
    }
    catch (gu::NotFound& nf)
    {
        log_debug << "async IST sender already removed";
    }
    log_info << "async IST sender served";

    return 0;
}


void galera::ist::AsyncSenderMap::run(const gu::Config&   conf,
                                      const std::string&  peer,
                                      wsrep_seqno_t const first,
                                      wsrep_seqno_t const last,
                                      wsrep_seqno_t const preload_start,
                                      int const           version)
{
    gu::Critical crit(monitor_);
    AsyncSender* as(new AsyncSender(conf, peer, first, last, preload_start,
                                    *this, version));
    int err(pthread_create(&as->thread_, 0, &run_async_sender, as));
    if (err != 0)
    {
        delete as;
        gu_throw_error(err) << "failed to start sender thread";
    }
    senders_.insert(as);
}


void galera::ist::AsyncSenderMap::remove(AsyncSender* as, wsrep_seqno_t seqno)
{
    gu::Critical crit(monitor_);
    std::set<AsyncSender*>::iterator i(senders_.find(as));
    if (i == senders_.end())
    {
        throw gu::NotFound();
    }
    senders_.erase(i);
}


void galera::ist::AsyncSenderMap::cancel()
{
    gu::Critical crit(monitor_);
    while (senders_.empty() == false)
    {
        AsyncSender* as(*senders_.begin());
        senders_.erase(*senders_.begin());
        int err;
        as->cancel();
        monitor_.leave();
        if ((err = pthread_join(as->thread_, 0)) != 0)
        {
            log_warn << "pthread_join() failed: " << err;
        }
        monitor_.enter();
        delete as;
    }

}<|MERGE_RESOLUTION|>--- conflicted
+++ resolved
@@ -393,6 +393,9 @@
     }
     acceptor_.close();
 
+    /* shall be initialized below, when we know at what seqno preload starts */
+    gu::Progress<wsrep_seqno_t>* progress(NULL);
+
     int ec(0);
 
     try
@@ -413,7 +416,6 @@
             p.send_ctrl(socket, Ctrl::C_OK);
         }
 
-<<<<<<< HEAD
         // wait for SST to complete so that we know what is the first_seqno_
         {
             gu::Lock lock(mutex_);
@@ -424,21 +426,6 @@
 
         bool preload_started(false);
         current_seqno_ = WSREP_SEQNO_UNDEFINED;
-=======
-        /* wait for ready signal from the STR thread */
-        {
-            gu::Lock lock(mutex_);
-            while (ready_ == false) lock.wait(cond_);
-        }
-
-        gu::Progress<wsrep_seqno_t> progress(
-            "Receiving IST",
-            " events",
-            last_seqno_ - current_seqno_ + 1,
-            /* The following means reporting progress NO MORE frequently than
-             * once per BOTH 10 seconds (default) and 16 events */
-            16);
->>>>>>> 675bf72d
 
         while (true)
         {
@@ -469,6 +456,7 @@
 
             if (gu_unlikely(WSREP_SEQNO_UNDEFINED == current_seqno_))
             {
+                assert(!progress);
                 if (act.seqno_g > first_seqno_)
                 {
                     log_error
@@ -477,16 +465,24 @@
                     ec = EINVAL;
                     goto err;
                 }
-                log_info << "####### IST current seqno initialized to " << act.seqno_g;
+                log_info << "####### IST current seqno initialized to "
+                         << act.seqno_g;
                 current_seqno_ = act.seqno_g;
+                progress = new gu::Progress<wsrep_seqno_t>(
+                    "Receiving IST", " events",
+                    last_seqno_ - current_seqno_ + 1,
+                    /* The following means reporting progress NO MORE frequently
+                     * than once per BOTH 10 seconds (default) and 16 events */
+                    16);
             }
             else
             {
+                assert(progress);
+
                 ++current_seqno_;
 
-                progress.update(1);
-            }
-<<<<<<< HEAD
+                progress->update(1);
+            }
 
             if (act.seqno_g != current_seqno_)
             {
@@ -504,16 +500,6 @@
             bool const preload(ret.second);
 
             if (gu_unlikely(preload == true && preload_started == false))
-=======
-            gu::Lock lock(mutex_);
-            assert(ready_);
-            while (consumers_.empty()) lock.wait(cond_);
-            Consumer* cons(consumers_.top());
-            consumers_.pop();
-            cons->trx(trx);
-            cons->cond().signal();
-            if (trx == 0)
->>>>>>> 675bf72d
             {
                 log_info << "IST preload starting at " << current_seqno_;
                 preload_started = true;
@@ -555,7 +541,7 @@
             }
         }
 
-        progress.finish();
+        progress->finish();
     }
     catch (asio::system_error& e)
     {
@@ -574,6 +560,7 @@
 
 err:
     gcache_.seqno_unlock();
+    delete progress;
     gu::Lock lock(mutex_);
     if (use_ssl_ == true)
     {
