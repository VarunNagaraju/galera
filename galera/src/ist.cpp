//
// Copyright (C) 2011-2019 Codership Oy <info@codership.com>
//

#include "ist.hpp"
#include "ist_proto.hpp"

#include "gu_logger.hpp"
#include "gu_uri.hpp"
#include "gu_debug_sync.hpp"
#include "gu_progress.hpp"

#include "galera_common.hpp"
#include <boost/bind.hpp>
#include <fstream>
#include <algorithm>

namespace
{
    static std::string const CONF_KEEP_KEYS     ("ist.keep_keys");
    static bool        const CONF_KEEP_KEYS_DEFAULT (true);
}


namespace galera
{
    namespace ist
    {
        class AsyncSender : public Sender
        {
        public:
            AsyncSender(const gu::Config& conf,
                        const std::string& peer,
                        wsrep_seqno_t first,
                        wsrep_seqno_t last,
                        wsrep_seqno_t preload_start,
                        AsyncSenderMap& asmap,
                        int version)
                :
                Sender (conf, asmap.gcache(), peer, version),
                conf_  (conf),
                peer_  (peer),
                first_ (first),
                last_  (last),
                preload_start_(preload_start),
                asmap_ (asmap),
                thread_()
            { }

            const gu::Config&  conf()   { return conf_;   }
            const std::string& peer()  const { return peer_;   }
            wsrep_seqno_t      first() const { return first_;  }
            wsrep_seqno_t      last()  const { return last_;   }
            wsrep_seqno_t      preload_start() const { return preload_start_; }
            AsyncSenderMap&    asmap()  { return asmap_;  }
            gu_thread_t          thread() { return thread_; }

        private:

            friend class AsyncSenderMap;

            const gu::Config&   conf_;
            std::string const   peer_;
            wsrep_seqno_t const first_;
            wsrep_seqno_t const last_;
            wsrep_seqno_t const preload_start_;
            AsyncSenderMap&     asmap_;
            gu_thread_t        thread_;

            // GCC 4.8.5 on FreeBSD wants it
            AsyncSender(const AsyncSender&);
            AsyncSender& operator=(const AsyncSender&);
        };
    }
}


std::string const
galera::ist::Receiver::RECV_ADDR("ist.recv_addr");
std::string const
galera::ist::Receiver::RECV_BIND("ist.recv_bind");

void
galera::ist::register_params(gu::Config& conf)
{
    conf.add(Receiver::RECV_ADDR);
    conf.add(Receiver::RECV_BIND);
    conf.add(CONF_KEEP_KEYS);
}

galera::ist::Receiver::Receiver(gu::Config&           conf,
                                gcache::GCache&       gc,
                                TrxHandleSlave::Pool& slave_pool,
                                EventHandler&         handler,
                                const char*           addr)
    :
    recv_addr_    (),
    recv_bind_    (),
    io_service_   (),
    acceptor_     (io_service_),
    ssl_ctx_      (io_service_, asio::ssl::context::sslv23),
#ifdef HAVE_PSI_INTERFACE
    mutex_        (WSREP_PFS_INSTR_TAG_IST_RECEIVER_MUTEX),
    cond_         (WSREP_PFS_INSTR_TAG_IST_RECEIVER_CONDVAR),
#else
    mutex_        (),
    cond_         (),
<<<<<<< HEAD
#endif /* HAVE_PSI_INTERFACE */
    consumers_    (),
    current_seqno_(-1),
    first_seqno_  (-1),
    last_seqno_   (-1),
=======
    first_seqno_  (WSREP_SEQNO_UNDEFINED),
    last_seqno_   (WSREP_SEQNO_UNDEFINED),
    current_seqno_(WSREP_SEQNO_UNDEFINED),
>>>>>>> ba337dd0
    conf_         (conf),
    gcache_       (gc),
    slave_pool_   (slave_pool),
    source_id_    (WSREP_UUID_UNDEFINED),
    handler_      (handler),
    thread_       (),
    error_code_   (0),
    version_      (-1),
    use_ssl_      (false),
    running_      (false),
    interrupted_  (false),
    ready_        (false)
{
    std::string recv_addr;
    std::string recv_bind;

    try
    {
        recv_bind = conf_.get(RECV_BIND);
        // no return
    }
    catch (gu::NotSet& e) {}

    try /* check if receive address is explicitly set */
    {
        recv_addr = conf_.get(RECV_ADDR);
        return;
    }
    catch (gu::NotSet& e) {} /* if not, check the alternative.
                                TODO: try to find from system. */

    if (addr)
    {
        try
        {
            recv_addr = gu::URI(std::string("tcp://") + addr).get_host();
            conf_.set(RECV_ADDR, recv_addr);
        }
        catch (gu::NotSet& e) {}
    }
}


galera::ist::Receiver::~Receiver()
{ }


extern "C" void* run_receiver_thread(void* arg)
{
#ifdef HAVE_PSI_INTERFACE
    pfs_instr_callback(WSREP_PFS_INSTR_TYPE_THREAD,
                       WSREP_PFS_INSTR_OPS_INIT,
                       WSREP_PFS_INSTR_TAG_IST_RECEIVER_THREAD,
                       NULL, NULL, NULL);
#endif /* HAVE_PSI_INTERFACE */

    galera::ist::Receiver* receiver(static_cast<galera::ist::Receiver*>(arg));
    receiver->run();

#ifdef HAVE_PSI_INTERFACE
    pfs_instr_callback(WSREP_PFS_INSTR_TYPE_THREAD,
                       WSREP_PFS_INSTR_OPS_DESTROY,
                       WSREP_PFS_INSTR_TAG_IST_RECEIVER_THREAD,
                       NULL, NULL, NULL);
#endif /* HAVE_PSI_INTERFACE */
    return 0;
}

static std::string
IST_determine_recv_addr (gu::Config& conf)
{
    std::string recv_addr;

    try
    {
        recv_addr = conf.get(galera::ist::Receiver::RECV_ADDR);
    }
    catch (gu::NotFound&)
    {
        try
        {
            recv_addr = conf.get(galera::BASE_HOST_KEY);
        }
        catch (gu::NotSet&)
        {
            gu_throw_error(EINVAL)
                << "Could not determine IST receinve address: '"
                << galera::ist::Receiver::RECV_ADDR << "' not set.";
        }
    }

    /* check if explicit scheme is present */
    if (recv_addr.find("://") == std::string::npos)
    {
        bool ssl(false);

        try
        {
            std::string ssl_key = conf.get(gu::conf::ssl_key);
            if (ssl_key.length() != 0) ssl = true;
        }
        catch (gu::NotSet&) {}

        if (ssl)
            recv_addr.insert(0, "ssl://");
        else
            recv_addr.insert(0, "tcp://");
    }

    gu::URI ra_uri(recv_addr);

    if (!conf.has(galera::BASE_HOST_KEY))
        conf.set(galera::BASE_HOST_KEY, ra_uri.get_host());

    try /* check for explicit port,
           TODO: make it possible to use any free port (explicit 0?) */
    {
        ra_uri.get_port();
    }
    catch (gu::NotSet&) /* use gmcast listen port + 1 */
    {
        int port(0);

        try
        {
            port = gu::from_string<uint16_t>(conf.get(galera::BASE_PORT_KEY));
        }
        catch (...)
        {
            port = gu::from_string<uint16_t>(galera::BASE_PORT_DEFAULT);
        }

        port += 1;

        recv_addr += ":" + gu::to_string(port);
    }

    log_info << "IST receiver addr using " << recv_addr;
    return recv_addr;
}

static std::string
IST_determine_recv_bind(gu::Config& conf)
{
    std::string recv_bind;

    recv_bind = conf.get(galera::ist::Receiver::RECV_BIND);

    /* check if explicit scheme is present */
    if (recv_bind.find("://") == std::string::npos) {
        bool ssl(false);

        try {
            std::string ssl_key = conf.get(gu::conf::ssl_key);
            if (ssl_key.length() != 0)
                ssl = true;
        } catch (gu::NotSet&) {
        }

        if (ssl)
            recv_bind.insert(0, "ssl://");
        else
            recv_bind.insert(0, "tcp://");
    }

    gu::URI rb_uri(recv_bind);

    try /* check for explicit port,
     TODO: make it possible to use any free port (explicit 0?) */
    {
        rb_uri.get_port();
    } catch (gu::NotSet&) /* use gmcast listen port + 1 */
    {
        int port(0);

        try {
            port = gu::from_string<uint16_t>(conf.get(galera::BASE_PORT_KEY));

        } catch (...) {
            port = gu::from_string<uint16_t>(galera::BASE_PORT_DEFAULT);
        }

        port += 1;

        recv_bind += ":" + gu::to_string(port);
    }

    log_info << "IST receiver bind using " << recv_bind;
    return recv_bind;
}

std::string
galera::ist::Receiver::prepare(wsrep_seqno_t const first_seqno,
                               wsrep_seqno_t const last_seqno,
                               int           const version,
                               const wsrep_uuid_t& source_id)
{
    ready_ = false;
    version_ = version;
    source_id_ = source_id;
    recv_addr_ = IST_determine_recv_addr(conf_);
    try
    {
        recv_bind_ = IST_determine_recv_bind(conf_);
    }
    catch (gu::NotSet&)
    {
        recv_bind_ = recv_addr_;
    }
    gu::URI     const uri_addr(recv_addr_);
    gu::URI     const uri_bind(recv_bind_);
    try
    {
        if (uri_addr.get_scheme() == "ssl")
        {
            log_info << "IST receiver using ssl";
            use_ssl_ = true;
            // Protocol versions prior 7 had a bug on sender side
            // which made sender to return null cert in handshake.
            // Therefore peer cert verfification must be enabled
            // only at protocol version 7 or higher.
            gu::ssl_prepare_context(conf_, ssl_ctx_, version >= 7);
        }

        asio::ip::tcp::resolver resolver(io_service_);
        asio::ip::tcp::resolver::query
            query(gu::unescape_addr(uri_bind.get_host()),
                  uri_bind.get_port(),
                  asio::ip::tcp::resolver::query::flags(0));
        asio::ip::tcp::resolver::iterator i(resolver.resolve(query));
        acceptor_.open(i->endpoint().protocol());
        acceptor_.set_option(asio::ip::tcp::socket::reuse_address(true));
        gu::set_fd_options(acceptor_);
        acceptor_.bind(*i);
        acceptor_.listen();
        // read recv_addr_ from acceptor_ in case zero port was specified
        recv_addr_ = uri_addr.get_scheme()
            + "://"
            + uri_addr.get_host()
            + ":"
            + gu::to_string(acceptor_.local_endpoint().port());
    }
    catch (asio::system_error& e)
    {
        recv_addr_ = "";
        gu_throw_error(e.code().value())
            << "Failed to open IST listener at "
            << uri_bind.to_string()
            << "', asio error '" << e.what() << "'";
    }

<<<<<<< HEAD
    current_seqno_ = first_seqno;
=======
>>>>>>> ba337dd0
    first_seqno_   = first_seqno;
    last_seqno_    = last_seqno;

    int err;
    if ((err = gu_thread_create(&thread_, 0, &run_receiver_thread, this)) != 0)
    {
        recv_addr_ = "";
        gu_throw_error(err) << "Unable to create receiver thread";
    }

    running_ = true;

    log_info << "Prepared IST receiver for " << first_seqno << '-'
             << last_seqno << ", listening at: "
             << (uri_bind.get_scheme()
                 + "://"
                 + gu::escape_addr(acceptor_.local_endpoint().address())
                 + ":"
                 + gu::to_string(acceptor_.local_endpoint().port()));

    return recv_addr_;
}


void galera::ist::Receiver::run()
{
    asio::ip::tcp::socket socket(io_service_);
    asio::ssl::stream<asio::ip::tcp::socket> ssl_stream(io_service_, ssl_ctx_);

    try
    {
        if (use_ssl_ == true)
        {
            acceptor_.accept(ssl_stream.lowest_layer());
            gu::set_fd_options(ssl_stream.lowest_layer());
            ssl_stream.handshake(
                asio::ssl::stream<asio::ip::tcp::socket>::server);
        }
        else
        {
            acceptor_.accept(socket);
            gu::set_fd_options(socket);
        }
    }
    catch (asio::system_error& e)
    {
        gu_throw_error(e.code().value()) << "accept() failed"
                                         << "', asio error '"
                                         << e.what() << "': "
                                         << gu::extra_error_info(e.code());
    }
    acceptor_.close();

    /* shall be initialized below, when we know at what seqno preload starts */
    gu::Progress<wsrep_seqno_t>* progress(NULL);

    int ec(0);

    try
    {
        bool const keep_keys(conf_.get(CONF_KEEP_KEYS, CONF_KEEP_KEYS_DEFAULT));
        Proto p(gcache_, version_, keep_keys);

        if (use_ssl_ == true)
        {
            p.send_handshake(ssl_stream);
            p.recv_handshake_response(ssl_stream);
            p.send_ctrl(ssl_stream, Ctrl::C_OK);
        }
        else
        {
            p.send_handshake(socket);
            p.recv_handshake_response(socket);
            p.send_ctrl(socket, Ctrl::C_OK);
        }

        // wait for SST to complete so that we know what is the first_seqno_
        {
            gu::Lock lock(mutex_);
<<<<<<< HEAD
            while (ready_ == false && interrupted_ == false)
                lock.wait(cond_);
=======
            while (ready_ == false) { lock.wait(cond_); }
>>>>>>> ba337dd0
        }
        log_info << "####### IST applying starts with " << first_seqno_; //remove
        assert(first_seqno_ > 0);

        bool preload_started(false);
        current_seqno_ = WSREP_SEQNO_UNDEFINED;

        while (true)
        {
            std::pair<gcs_action, bool> ret;

            if (use_ssl_ == true)
            {
                p.recv_ordered(ssl_stream, ret);
            }
            else
            {
                p.recv_ordered(socket, ret);
            }

            gcs_action& act(ret.first);

            // act type GCS_ACT_UNKNOWN denotes EOF
            if (gu_unlikely(act.type == GCS_ACT_UNKNOWN))
            {
                assert(0    == act.seqno_g);
                assert(NULL == act.buf);
                assert(0    == act.size);
                log_debug << "eof received, closing socket";
                break;
            }

            assert(act.seqno_g > 0);

            if (gu_unlikely(WSREP_SEQNO_UNDEFINED == current_seqno_))
            {
                assert(!progress);
                if (act.seqno_g > first_seqno_)
                {
                    log_error
                        << "IST started with wrong seqno: " << act.seqno_g
                        << ", expected <= " << first_seqno_;
                    ec = EINVAL;
                    goto err;
                }
                log_info << "####### IST current seqno initialized to "
                         << act.seqno_g;
                current_seqno_ = act.seqno_g;
                progress = new gu::Progress<wsrep_seqno_t>(
                    "Receiving IST", " events",
                    last_seqno_ - current_seqno_ + 1,
                    /* The following means reporting progress NO MORE frequently
                     * than once per BOTH 10 seconds (default) and 16 events */
                    16);
            }
            else
            {
                assert(progress);

                ++current_seqno_;

                progress->update(1);
            }
<<<<<<< HEAD
            gu::Lock lock(mutex_);
            assert(ready_ || interrupted_);
            while (consumers_.empty())
            {
                if (interrupted_)
                {
                    goto Intrrupted;
                }
                lock.wait(cond_);
            }
            Consumer* cons(consumers_.top());
            consumers_.pop();
            cons->trx(trx);
            cons->cond().signal();
            if (trx == 0)
=======

            if (act.seqno_g != current_seqno_)
>>>>>>> ba337dd0
            {
                log_error << "Unexpected action seqno: " << act.seqno_g
                          << " expected: " << current_seqno_;
                ec = EINVAL;
                goto err;
            }

            assert(current_seqno_ > 0);
            assert(current_seqno_ == act.seqno_g);
            assert(act.type != GCS_ACT_UNKNOWN);

            bool const must_apply(current_seqno_ >= first_seqno_);
            bool const preload(ret.second);

            if (gu_unlikely(preload == true && preload_started == false))
            {
                log_info << "IST preload starting at " << current_seqno_;
                preload_started = true;
            }

            switch (act.type)
            {
            case GCS_ACT_WRITESET:
            {
                TrxHandleSlavePtr ts(
                    TrxHandleSlavePtr(TrxHandleSlave::New(false,
                                                          slave_pool_),
                                      TrxHandleSlaveDeleter()));
                if (act.size > 0)
                {
                    gu_trace(ts->unserialize<false>(act));
                    ts->set_local(false);
                    assert(ts->global_seqno() == act.seqno_g);
                    assert(ts->depends_seqno() >= 0 || ts->nbo_end());
                    assert(ts->action().first && ts->action().second);
                    // Checksum is verified later on
                }
                else
                {
                    ts->set_global_seqno(act.seqno_g);
                    ts->mark_dummy(__LINE__);
                }

                //log_info << "####### Passing WS " << act.seqno_g;
                handler_.ist_trx(ts, must_apply, preload);
                break;
            }
            case GCS_ACT_CCHANGE:
                //log_info << "####### Passing CC " << act.seqno_g;
                handler_.ist_cc(act, must_apply, preload);
                break;
            default:
                assert(0);
            }
        }

        progress->finish();
    }
    catch (asio::system_error& e)
    {
        log_error << "got asio system error while reading IST stream: "
                  << e.code();
        ec = e.code().value();
    }
    catch (gu::Exception& e)
    {
        ec = e.get_errno();
        if (ec != EINTR)
        {
            log_error << "got exception while reading IST stream: " << e.what();
        }
    }

Intrrupted:
err:
    gcache_.seqno_unlock();
    delete progress;
    gu::Lock lock(mutex_);
    if (use_ssl_ == true)
    {
        ssl_stream.lowest_layer().close();
        // ssl_stream.shutdown();
    }
    else
    {
        socket.close();
    }

    running_ = false;
    if (last_seqno_ > 0 && ec != EINTR && current_seqno_ < last_seqno_)
    {
        log_error << "IST didn't contain all write sets, expected last: "
                  << last_seqno_ << " last received: " << current_seqno_;
        ec = EPROTO;
    }
    if (ec != EINTR)
    {
        error_code_ = ec;
    }
    handler_.ist_end(ec);
}


void galera::ist::Receiver::ready(wsrep_seqno_t const first)
{
    assert(first > 0);

    gu::Lock lock(mutex_);

    first_seqno_ = first;
    ready_       = true;
    cond_.signal();
}




wsrep_seqno_t galera::ist::Receiver::finished()
{
    if (recv_addr_ == "")
    {
        log_debug << "IST was not prepared before calling finished()";
    }
    else
    {
        interrupt();

        // It is necessary to push the loop in the run() method
        // ahead - if now it awaiting the signal:
        if (!ready_)
        {
            gu::Lock local_lock(mutex_);
            interrupted_ = true;
            cond_.signal();
        }

        int err;
        if ((err = gu_thread_join(thread_, 0)) != 0)
        {
            log_warn << "Failed to join IST receiver thread: " << err;
        }

        acceptor_.close();

        gu::Lock lock(mutex_);

        running_ = false;

        recv_addr_ = "";
    }

    return current_seqno_;
}


void galera::ist::Receiver::interrupt()
{
    gu::URI uri(recv_addr_);
    try
    {
        asio::ip::tcp::resolver::iterator i;
        try
        {
            asio::ip::tcp::resolver resolver(io_service_);
            asio::ip::tcp::resolver::query
                query(gu::unescape_addr(uri.get_host()),
                      uri.get_port(),
                      asio::ip::tcp::resolver::query::flags(0));
            i = resolver.resolve(query);
        }
        catch (asio::system_error& e)
        {
            gu_throw_error(e.code().value())
                << "failed to resolve host '"
                << uri.to_string()
                << "', asio error '" << e.what() << "'";
        }
        if (use_ssl_ == true)
        {
            asio::ssl::stream<asio::ip::tcp::socket>
                ssl_stream(io_service_, ssl_ctx_);
            ssl_stream.lowest_layer().connect(*i);
            gu::set_fd_options(ssl_stream.lowest_layer());
            ssl_stream.handshake(asio::ssl::stream<asio::ip::tcp::socket>::client);
            Proto p(gcache_,
                    version_, conf_.get(CONF_KEEP_KEYS, CONF_KEEP_KEYS_DEFAULT));
            p.recv_handshake(ssl_stream);
            p.send_ctrl(ssl_stream, Ctrl::C_EOF);
            p.recv_ctrl(ssl_stream);
        }
        else
        {
            asio::ip::tcp::socket socket(io_service_);
            socket.connect(*i);
            gu::set_fd_options(socket);
            Proto p(gcache_, version_,
                    conf_.get(CONF_KEEP_KEYS, CONF_KEEP_KEYS_DEFAULT));
            p.recv_handshake(socket);
            p.send_ctrl(socket, Ctrl::C_EOF);
            p.recv_ctrl(socket);
        }
    }
    catch (asio::system_error& e)
    {
        // ignore
    }
}


galera::ist::Sender::Sender(const gu::Config&  conf,
                            gcache::GCache&    gcache,
                            const std::string& peer,
                            int                version)
    :
    io_service_(),
    socket_    (io_service_),
    ssl_ctx_   (io_service_, asio::ssl::context::sslv23),
    ssl_stream_(0),
    conf_      (conf),
    gcache_    (gcache),
    version_   (version),
    use_ssl_   (false)
{
    gu::URI uri(peer);
    try
    {
        asio::ip::tcp::resolver resolver(io_service_);
        asio::ip::tcp::resolver::query
            query(gu::unescape_addr(uri.get_host()),
                  uri.get_port(),
                  asio::ip::tcp::resolver::query::flags(0));
        asio::ip::tcp::resolver::iterator i(resolver.resolve(query));
        if (uri.get_scheme() == "ssl")
        {
            use_ssl_ = true;
        }
        if (use_ssl_ == true)
        {
            log_info << "IST sender using ssl";
            ssl_prepare_context(conf, ssl_ctx_);
            // ssl_stream must be created after ssl_ctx_ is prepared...
            ssl_stream_ = new asio::ssl::stream<asio::ip::tcp::socket>(
                io_service_, ssl_ctx_);
            ssl_stream_->lowest_layer().connect(*i);
            gu::set_fd_options(ssl_stream_->lowest_layer());
            ssl_stream_->handshake(asio::ssl::stream<asio::ip::tcp::socket>::client);
        }
        else
        {
            socket_.connect(*i);
            gu::set_fd_options(socket_);
        }
    }
    catch (asio::system_error& e)
    {
        gu_throw_error(e.code().value()) << "IST sender, failed to connect '"
                                         << peer.c_str() << "': " << e.what();
    }
}


galera::ist::Sender::~Sender()
{
    if (use_ssl_ == true)
    {
        ssl_stream_->lowest_layer().close();
        delete ssl_stream_;
    }
    else
    {
        socket_.close();
    }
    gcache_.seqno_unlock();
}

template <class S>
void send_eof(galera::ist::Proto& p, S& stream)
{

    p.send_ctrl(stream, galera::ist::Ctrl::C_EOF);

    // wait until receiver closes the connection
    try
    {
        gu::byte_t b;
        size_t n;
        n = asio::read(stream, asio::buffer(&b, 1));
        if (n > 0)
        {
            log_warn << "received " << n
                     << " bytes, expected none";
        }
    }
    catch (asio::system_error& e)
    { }
}

void galera::ist::Sender::send(wsrep_seqno_t first, wsrep_seqno_t last,
                               wsrep_seqno_t preload_start)
{
    if (first > last)
    {
        if (version_ < VER40)
        {
            assert(0);
            gu_throw_error(EINVAL) << "sender send first greater than last: "
                                   << first << " > " << last ;
        }
    }

    try
    {
        Proto p(gcache_,
                version_, conf_.get(CONF_KEEP_KEYS, CONF_KEEP_KEYS_DEFAULT));
        int32_t ctrl;

        if (use_ssl_ == true)
        {
            p.recv_handshake(*ssl_stream_);
            p.send_handshake_response(*ssl_stream_);
            ctrl = p.recv_ctrl(*ssl_stream_);
        }
        else
        {
            p.recv_handshake(socket_);
            p.send_handshake_response(socket_);
            ctrl = p.recv_ctrl(socket_);
        }

        if (ctrl < 0)
        {
            gu_throw_error(EPROTO)
                << "IST handshake failed, peer reported error: " << ctrl;
        }

        // send eof even if the set or transactions sent would be empty
        if (first > last || (first == 0 && last == 0))
        {
            log_info << "IST sender notifying joiner, not sending anything";
            if (use_ssl_ == true)
            {
                send_eof(p, *ssl_stream_);
            }
            else
            {
                send_eof(p, socket_);
            }
            return;
        }
        else
        {
            log_info << "IST sender " << first << " -> " << last;
        }

        std::vector<gcache::GCache::Buffer> buf_vec(
            std::min(static_cast<size_t>(last - first + 1),
                     static_cast<size_t>(1024)));
        ssize_t n_read;
        while ((n_read = gcache_.seqno_get_buffers(buf_vec, first)) > 0)
        {
            GU_DBUG_SYNC_WAIT("ist_sender_send_after_get_buffers");
            //log_info << "read " << first << " + " << n_read << " from gcache";
            for (wsrep_seqno_t i(0); i < n_read; ++i)
            {
                // Preload start is the seqno of the lowest trx in
                // cert index at CC. If the cert index was completely
                // reset, preload_start will be zero and no preload flag
                // should be set.
                bool preload_flag(preload_start > 0 &&
                                  buf_vec[i].seqno_g() >= preload_start);
                //log_info << "Sender::send(): seqno " << buf_vec[i].seqno_g()
                //         << ", size " << buf_vec[i].size() << ", preload: "
                //         << preload_flag;
                if (use_ssl_ == true)
                {
                    p.send_ordered(*ssl_stream_, buf_vec[i], preload_flag);
                }
                else
                {
                    p.send_ordered(socket_, buf_vec[i], preload_flag);
                }

                if (buf_vec[i].seqno_g() == last)
                {
                    if (use_ssl_ == true)
                    {
                        send_eof(p, *ssl_stream_);
                    }
                    else
                    {
                        send_eof(p, socket_);
                    }
                    return;
                }
            }
            first += n_read;
            // resize buf_vec to avoid scanning gcache past last
            size_t next_size(std::min(static_cast<size_t>(last - first + 1),
                                      static_cast<size_t>(1024)));
            if (buf_vec.size() != next_size)
            {
                buf_vec.resize(next_size);
            }
        }
    }
    catch (asio::system_error& e)
    {
        gu_throw_error(e.code().value()) << "ist send failed: " << e.code()
                                         << "', asio error '" << e.what()
                                         << "'";
    }
}




extern "C"
void* run_async_sender(void* arg)
{
<<<<<<< HEAD
    galera::ist::AsyncSender* as(reinterpret_cast<galera::ist::AsyncSender*>(arg));

#ifdef HAVE_PSI_INTERFACE
    pfs_instr_callback(WSREP_PFS_INSTR_TYPE_THREAD,
                       WSREP_PFS_INSTR_OPS_INIT,
                       WSREP_PFS_INSTR_TAG_IST_ASYNC_SENDER_THREAD,
                       NULL, NULL, NULL);
#endif /* HAVE_PSI_INTERFACE */
=======
    galera::ist::AsyncSender* as
        (reinterpret_cast<galera::ist::AsyncSender*>(arg));
>>>>>>> ba337dd0

    log_info << "async IST sender starting to serve " << as->peer().c_str()
             << " sending " << as->first() << "-" << as->last();

    wsrep_seqno_t join_seqno;

    try
    {
        as->send(as->first(), as->last(), as->preload_start());
        join_seqno = as->last();
    }
    catch (gu::Exception& e)
    {
        log_error << "async IST sender failed to serve " << as->peer().c_str()
                  << ": " << e.what();
        join_seqno = -e.get_errno();
    }
    catch (...)
    {
        log_error << "async IST sender, failed to serve " << as->peer().c_str();
        throw;
    }

    try
    {
        as->asmap().remove(as, join_seqno);
        gu_thread_detach(as->thread());
        delete as;
    }
    catch (gu::NotFound& nf)
    {
        log_debug << "async IST sender already removed";
    }
    log_info << "async IST sender served";

#ifdef HAVE_PSI_INTERFACE
    pfs_instr_callback(WSREP_PFS_INSTR_TYPE_THREAD,
                       WSREP_PFS_INSTR_OPS_DESTROY,
                       WSREP_PFS_INSTR_TAG_IST_ASYNC_SENDER_THREAD,
                       NULL, NULL, NULL);
#endif /* HAVE_PSI_INTERFACE */

    return 0;
}


void galera::ist::AsyncSenderMap::run(const gu::Config&   conf,
                                      const std::string&  peer,
                                      wsrep_seqno_t const first,
                                      wsrep_seqno_t const last,
                                      wsrep_seqno_t const preload_start,
                                      int const           version)
{
    gu::Critical crit(monitor_);
    AsyncSender* as(new AsyncSender(conf, peer, first, last, preload_start,
                                    *this, version));
    int err(gu_thread_create(&as->thread_, 0, &run_async_sender, as));
    if (err != 0)
    {
        delete as;
        gu_throw_error(err) << "failed to start sender thread";
    }
    senders_.insert(as);
}


void galera::ist::AsyncSenderMap::remove(AsyncSender* as, wsrep_seqno_t seqno)
{
    gu::Critical crit(monitor_);
    std::set<AsyncSender*>::iterator i(senders_.find(as));
    if (i == senders_.end())
    {
        throw gu::NotFound();
    }
    senders_.erase(i);
}


void galera::ist::AsyncSenderMap::cancel()
{
    gu::Critical crit(monitor_);
    while (senders_.empty() == false)
    {
        AsyncSender* as(*senders_.begin());
        senders_.erase(*senders_.begin());
        int err;
        as->cancel();
        monitor_.leave();
        if ((err = gu_thread_join(as->thread_, 0)) != 0)
        {
            log_warn << "thread_join() failed: " << err;
        }
        monitor_.enter();
        delete as;
    }

}<|MERGE_RESOLUTION|>--- conflicted
+++ resolved
@@ -99,23 +99,21 @@
     io_service_   (),
     acceptor_     (io_service_),
     ssl_ctx_      (io_service_, asio::ssl::context::sslv23),
+#ifdef PXC
 #ifdef HAVE_PSI_INTERFACE
     mutex_        (WSREP_PFS_INSTR_TAG_IST_RECEIVER_MUTEX),
     cond_         (WSREP_PFS_INSTR_TAG_IST_RECEIVER_CONDVAR),
 #else
     mutex_        (),
     cond_         (),
-<<<<<<< HEAD
 #endif /* HAVE_PSI_INTERFACE */
-    consumers_    (),
-    current_seqno_(-1),
-    first_seqno_  (-1),
-    last_seqno_   (-1),
-=======
+#else
+    mutex_        (),
+    cond_         (),
+#endif /* PXC */
     first_seqno_  (WSREP_SEQNO_UNDEFINED),
     last_seqno_   (WSREP_SEQNO_UNDEFINED),
     current_seqno_(WSREP_SEQNO_UNDEFINED),
->>>>>>> ba337dd0
     conf_         (conf),
     gcache_       (gc),
     slave_pool_   (slave_pool),
@@ -126,7 +124,9 @@
     version_      (-1),
     use_ssl_      (false),
     running_      (false),
+#ifdef PXC
     interrupted_  (false),
+#endif /* PXC */
     ready_        (false)
 {
     std::string recv_addr;
@@ -165,22 +165,26 @@
 
 extern "C" void* run_receiver_thread(void* arg)
 {
+#ifdef PXC
 #ifdef HAVE_PSI_INTERFACE
     pfs_instr_callback(WSREP_PFS_INSTR_TYPE_THREAD,
                        WSREP_PFS_INSTR_OPS_INIT,
                        WSREP_PFS_INSTR_TAG_IST_RECEIVER_THREAD,
                        NULL, NULL, NULL);
 #endif /* HAVE_PSI_INTERFACE */
+#endif /* PXC */
 
     galera::ist::Receiver* receiver(static_cast<galera::ist::Receiver*>(arg));
     receiver->run();
 
+#ifdef PXC
 #ifdef HAVE_PSI_INTERFACE
     pfs_instr_callback(WSREP_PFS_INSTR_TYPE_THREAD,
                        WSREP_PFS_INSTR_OPS_DESTROY,
                        WSREP_PFS_INSTR_TAG_IST_RECEIVER_THREAD,
                        NULL, NULL, NULL);
 #endif /* HAVE_PSI_INTERFACE */
+#endif /* PXC */
     return 0;
 }
 
@@ -367,10 +371,6 @@
             << "', asio error '" << e.what() << "'";
     }
 
-<<<<<<< HEAD
-    current_seqno_ = first_seqno;
-=======
->>>>>>> ba337dd0
     first_seqno_   = first_seqno;
     last_seqno_    = last_seqno;
 
@@ -450,12 +450,14 @@
         // wait for SST to complete so that we know what is the first_seqno_
         {
             gu::Lock lock(mutex_);
-<<<<<<< HEAD
+#ifdef PXC
+            /* If SST is yet to complete and IST has not been interrupted wait
+            for SST to complete. */
             while (ready_ == false && interrupted_ == false)
                 lock.wait(cond_);
-=======
+#else
             while (ready_ == false) { lock.wait(cond_); }
->>>>>>> ba337dd0
+#endif
         }
         log_info << "####### IST applying starts with " << first_seqno_; //remove
         assert(first_seqno_ > 0);
@@ -519,26 +521,8 @@
 
                 progress->update(1);
             }
-<<<<<<< HEAD
-            gu::Lock lock(mutex_);
-            assert(ready_ || interrupted_);
-            while (consumers_.empty())
-            {
-                if (interrupted_)
-                {
-                    goto Intrrupted;
-                }
-                lock.wait(cond_);
-            }
-            Consumer* cons(consumers_.top());
-            consumers_.pop();
-            cons->trx(trx);
-            cons->cond().signal();
-            if (trx == 0)
-=======
 
             if (act.seqno_g != current_seqno_)
->>>>>>> ba337dd0
             {
                 log_error << "Unexpected action seqno: " << act.seqno_g
                           << " expected: " << current_seqno_;
@@ -612,7 +596,6 @@
         }
     }
 
-Intrrupted:
 err:
     gcache_.seqno_unlock();
     delete progress;
@@ -666,14 +649,20 @@
     {
         interrupt();
 
-        // It is necessary to push the loop in the run() method
-        // ahead - if now it awaiting the signal:
+#ifdef PXC
+        // If ready_ = false then it suggest SST action was not completed
+        // but flow decided to interrupt or terminate running IST.
+        // Make sure to signal cond variable to unblock reciever thread
+        // that is waiting on the signal.
+        // This scenario normally will be seen incase of SST (or other initial
+        // boot up failure).
         if (!ready_)
         {
             gu::Lock local_lock(mutex_);
             interrupted_ = true;
             cond_.signal();
         }
+#endif /* PXC */
 
         int err;
         if ((err = gu_thread_join(thread_, 0)) != 0)
@@ -958,19 +947,17 @@
 extern "C"
 void* run_async_sender(void* arg)
 {
-<<<<<<< HEAD
-    galera::ist::AsyncSender* as(reinterpret_cast<galera::ist::AsyncSender*>(arg));
-
+    galera::ist::AsyncSender* as
+        (reinterpret_cast<galera::ist::AsyncSender*>(arg));
+
+#ifdef PXC
 #ifdef HAVE_PSI_INTERFACE
     pfs_instr_callback(WSREP_PFS_INSTR_TYPE_THREAD,
                        WSREP_PFS_INSTR_OPS_INIT,
                        WSREP_PFS_INSTR_TAG_IST_ASYNC_SENDER_THREAD,
                        NULL, NULL, NULL);
 #endif /* HAVE_PSI_INTERFACE */
-=======
-    galera::ist::AsyncSender* as
-        (reinterpret_cast<galera::ist::AsyncSender*>(arg));
->>>>>>> ba337dd0
+#endif /* PXC */
 
     log_info << "async IST sender starting to serve " << as->peer().c_str()
              << " sending " << as->first() << "-" << as->last();
@@ -1006,12 +993,14 @@
     }
     log_info << "async IST sender served";
 
+#ifdef PXC
 #ifdef HAVE_PSI_INTERFACE
     pfs_instr_callback(WSREP_PFS_INSTR_TYPE_THREAD,
                        WSREP_PFS_INSTR_OPS_DESTROY,
                        WSREP_PFS_INSTR_TAG_IST_ASYNC_SENDER_THREAD,
                        NULL, NULL, NULL);
 #endif /* HAVE_PSI_INTERFACE */
+#endif /* PXC */
 
     return 0;
 }
