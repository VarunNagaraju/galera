--- conflicted
+++ resolved
@@ -442,20 +442,13 @@
         TrxHandleLock lock(*trx);
         for (int i(0); i < keys_num; ++i)
         {
-<<<<<<< HEAD
-            trx->append_key(galera::Key(repl->trx_proto_ver(),
-                                        keys[i].key_parts,
-                                        keys[i].key_parts_num,
-                                        (shared == true ? galera::Key::F_SHARED : 0)));
-=======
             galera::Key k(repl->trx_proto_ver(),
-                          key[i].key_parts,
-                          key[i].key_parts_len,
+                          keys[i].key_parts,
+                          keys[i].key_parts_num,
                           // std::min(key[i].key_parts_len, size_t(2)),
                           (shared == true ? galera::Key::F_SHARED : 0));
             // log_info << k;
             trx->append_key(k);
->>>>>>> 9fef5c9c
         }
         retval = WSREP_OK;
     }
