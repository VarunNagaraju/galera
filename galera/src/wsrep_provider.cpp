//
// Copyright (C) 2010-2017 Codership Oy <info@codership.com>
//

#include "key_data.hpp"
#include "gu_serialize.hpp"

#if defined(GALERA_MULTIMASTER)
#include "replicator_smm.hpp"
#define REPL_CLASS galera::ReplicatorSMM
#else
#error "Not implemented"
#endif

#include "wsrep_params.hpp"

#include <cassert>


using galera::KeyOS;
using galera::WriteSet;
using galera::TrxHandle;
using galera::TrxHandleMaster;
using galera::TrxHandleSlave;
using galera::TrxHandleLock;


extern "C" {
    const char* wsrep_interface_version = (char*)WSREP_INTERFACE_VERSION;
}


extern "C"
wsrep_status_t galera_init(wsrep_t* gh, const struct wsrep_init_args* args)
{
    assert(gh != 0);

    try
    {
        gh->ctx = new REPL_CLASS (args);
        // Moved into galera::ReplicatorSMM::ParseOptions::ParseOptions()
        // wsrep_set_params(*reinterpret_cast<REPL_CLASS*>(gh->ctx),
        //                 args->options);
        return WSREP_OK;
    }
    catch (gu::Exception& e)
    {
        log_error << e.what();
    }
#ifdef NDEBUG
    catch (std::exception& e)
    {
        log_error << e.what();
    }
    catch (gu::NotFound& e)
    {
        /* Unrecognized parameter (logged by gu::Config::set()) */
    }
    catch (...)
    {
        log_fatal << "non-standard exception";
    }
#endif

    return WSREP_NODE_FAIL;
}


extern "C"
uint64_t galera_capabilities(wsrep_t* gh)
{
    assert(gh != 0);
    assert(gh->ctx != 0);

    static uint64_t const v4_caps(WSREP_CAP_MULTI_MASTER         |
                                  WSREP_CAP_CERTIFICATION        |
                                  WSREP_CAP_PARALLEL_APPLYING    |
                                  WSREP_CAP_TRX_REPLAY           |
                                  WSREP_CAP_ISOLATION            |
                                  WSREP_CAP_PAUSE                |
                                  WSREP_CAP_CAUSAL_READS         |
                                  WSREP_CAP_STREAMING);

    static uint64_t const v5_caps(WSREP_CAP_INCREMENTAL_WRITESET |
                                  WSREP_CAP_UNORDERED            |
                                  WSREP_CAP_PREORDERED);

<<<<<<< HEAD
    static uint64_t const v8_caps(WSREP_CAP_NBO);
=======
    static uint64_t const v8_caps(WSREP_CAP_STREAMING);
>>>>>>> c3ef9df5

    uint64_t caps(v4_caps);

    REPL_CLASS * repl(reinterpret_cast< REPL_CLASS * >(gh->ctx));

    if (repl->repl_proto_ver() >= 5) caps |= v5_caps;
    if (repl->repl_proto_ver() >= 8) caps |= v8_caps;

    return caps;
}


extern "C"
void galera_tear_down(wsrep_t* gh)
{
    assert(gh != 0);

    REPL_CLASS * repl(reinterpret_cast< REPL_CLASS * >(gh->ctx));

    if (repl != 0)
    {
        delete repl;
        gh->ctx = 0;
    }
}


extern "C"
wsrep_status_t galera_parameters_set (wsrep_t* gh, const char* params)
{
    assert(gh != 0); // cppcheck-suppress nullPointer
    assert(gh->ctx != 0);

    REPL_CLASS * repl(reinterpret_cast< REPL_CLASS * >(gh->ctx));

    // cppcheck-suppress nullPointer
    if (gh)
    {
        try
        {
            wsrep_set_params (*repl, params);
            return WSREP_OK;
        }
        catch (gu::NotFound&)
        {
            log_warn << "Unrecognized parameter in '" << params << "'";
            return WSREP_WARNING;
        }
        catch (std::exception& e)
        {
            log_debug << e.what(); // better logged in wsrep_set_params
        }
    }
    else
    {
        log_error << "Attempt to set parameter(s) on uninitialized replicator.";
    }

    return WSREP_NODE_FAIL;
}


extern "C"
char* galera_parameters_get (wsrep_t* gh)
{
    assert(gh != 0);
    assert(gh->ctx != 0);

    try
    {
        REPL_CLASS * repl(reinterpret_cast< REPL_CLASS * >(gh->ctx));
        return wsrep_get_params(*repl);
    }
    catch (std::exception& e)
    {
        log_error << e.what();
        return 0;
    }
    catch (...)
    {
        log_fatal << "non-standard exception";
        return 0;
    }
}


extern "C"
wsrep_status_t galera_connect (wsrep_t*     gh,
                               const char*  cluster_name,
                               const char*  cluster_url,
                               const char*  state_donor,
                               wsrep_bool_t bootstrap)
{
    assert(gh != 0);
    assert(gh->ctx != 0);

    REPL_CLASS * repl(reinterpret_cast< REPL_CLASS * >(gh->ctx));

    try
    {
        return repl->connect(cluster_name, cluster_url,
                             state_donor ? state_donor : "", bootstrap);
    }
    catch (gu::Exception& e)
    {
        log_error << "Failed to connect to cluster: "
                  << e.what();
        return WSREP_NODE_FAIL;
    }
#ifdef NDEBUG
    catch (std::exception& e)
    {
        log_error << e.what();
        return WSREP_NODE_FAIL;
    }
    catch (...)
    {
        log_fatal << "non-standard exception";
        return WSREP_FATAL;
    }
#endif /* NDEBUG */
}


extern "C"
wsrep_status_t galera_disconnect(wsrep_t *gh)
{
    assert(gh != 0);
    assert(gh->ctx != 0);

    REPL_CLASS * repl(reinterpret_cast< REPL_CLASS * >(gh->ctx));

    try
    {
        return repl->close();
    }
    catch (std::exception& e)
    {
        log_error << e.what();
        return WSREP_NODE_FAIL;
    }
    catch (...)
    {
        log_fatal << "non-standard exception";
        return WSREP_FATAL;
    }
}


extern "C"
wsrep_status_t galera_recv(wsrep_t *gh, void *recv_ctx)
{
    assert(gh != 0);
    assert(gh->ctx != 0);

    REPL_CLASS * repl(reinterpret_cast< REPL_CLASS * >(gh->ctx));

#ifdef NDEBUG
    try
    {
#endif /* NDEBUG */

        return repl->async_recv(recv_ctx);

#ifdef NDEBUG
    }
    catch (gu::Exception& e)
    {
        log_error << e.what();

        switch (e.get_errno())
        {
        case ENOTRECOVERABLE:
            return WSREP_FATAL;
        default:
            return WSREP_NODE_FAIL;
        }
    }
    catch (std::exception& e)
    {
        log_error << e.what();
    }
    catch (...)
    {
        log_fatal << "non-standard exception";
    }

    return WSREP_FATAL;
#endif /* NDEBUG */
}

static TrxHandleMaster*
get_local_trx(REPL_CLASS* const        repl,
              wsrep_ws_handle_t* const handle,
              bool const               create)
{
    TrxHandleMaster* trx(0);

    assert(handle != 0);

    if (handle->opaque != 0)
    {
        trx = static_cast<TrxHandleMaster*>(handle->opaque);
        assert(trx->trx_id() == handle->trx_id ||
               wsrep_trx_id_t(-1) == handle->trx_id);
    }
    else
    {
        try
        {
            trx = repl->get_local_trx(handle->trx_id, create).get();
            handle->opaque = trx;
        }
        catch (gu::NotFound& ) { }
    }

    return trx;
}

extern "C"
wsrep_status_t galera_replay_trx(wsrep_t*            gh,
                                 wsrep_ws_handle_t*  trx_handle,
                                 void*               recv_ctx)
{
    assert(gh != 0);
    assert(gh->ctx != 0);

    REPL_CLASS * repl(reinterpret_cast< REPL_CLASS * >(gh->ctx));
    TrxHandleMaster* trx(get_local_trx(repl, trx_handle, false));
    assert(trx != 0);
    assert(trx->ts() != 0);
    log_debug << "replaying " << *(trx->ts());
    wsrep_status_t retval;

    try
    {
        TrxHandleLock lock(*trx);
        retval = repl->replay_trx(*trx, recv_ctx);
    }
    catch (std::exception& e)
    {
        log_warn << "failed to replay trx: " << *trx;
        log_warn << e.what();
        retval = WSREP_CONN_FAIL;
    }
    catch (...)
    {
        log_fatal << "non-standard exception";
        retval = WSREP_FATAL;
    }

    if (retval != WSREP_OK)
    {
        log_debug << "replaying failed for " << *(trx->ts());
    }
    return retval;
}


extern "C"
wsrep_status_t galera_abort_certification(wsrep_t*       gh,
                                          wsrep_seqno_t  bf_seqno,
                                          wsrep_trx_id_t victim_trx,
                                          wsrep_seqno_t* victim_seqno)
{
    assert(gh != 0);
    assert(gh->ctx != 0);

    *victim_seqno = WSREP_SEQNO_UNDEFINED;

    REPL_CLASS *     repl(reinterpret_cast< REPL_CLASS * >(gh->ctx));
    wsrep_status_t   retval;
    galera::TrxHandleMasterPtr txp(repl->get_local_trx(victim_trx));

    if (!txp)
    {
        log_warn << "trx to abort " << victim_trx
                 << " with bf seqno " << bf_seqno
                 << " not found";
        return WSREP_OK;
    }
    else
    {
        log_debug << "ABORTING trx " << victim_trx
                  << " with bf seqno " << bf_seqno;
    }

    try
    {
        TrxHandleMaster& trx(*txp);
        TrxHandleLock lock(trx);
        repl->abort_trx(trx, bf_seqno);
        if (trx.ts() != NULL) *victim_seqno = trx.ts()->global_seqno();
        retval = WSREP_OK;
    }
    catch (std::exception& e)
    {
        log_error << e.what();
        retval = WSREP_NODE_FAIL;
    }
    catch (...)
    {
        log_fatal << "non-standard exception";
        retval = WSREP_FATAL;
    }

    GU_DBUG_SYNC_WAIT("abort_trx_end");

    return retval;
}

extern "C"
wsrep_status_t galera_rollback(wsrep_t*                 gh,
                               wsrep_trx_id_t           trx_id,
                               const wsrep_buf_t* const data)
{
    assert(gh != 0);
    assert(gh->ctx != 0);

    REPL_CLASS * repl(reinterpret_cast< REPL_CLASS * >(gh->ctx));
    galera::TrxHandleMasterPtr victim(repl->get_local_trx(trx_id));

    if (!victim)
    {
        log_warn << "trx to rollback " << trx_id << " not found";
        return WSREP_OK;
    }

    TrxHandleLock victim_lock(*victim);

    /* Send the rollback fragment from a different context */
    galera::TrxHandleMasterPtr trx(repl->new_local_trx(trx_id));

    TrxHandleLock lock(*trx);
    if (data)
    {
        gu_trace(trx->append_data(data->ptr, data->len,
                                  WSREP_DATA_ORDERED, true));
    }
    wsrep_trx_meta_t meta;
    meta.gtid       = WSREP_GTID_UNDEFINED;
    meta.depends_on = WSREP_SEQNO_UNDEFINED;
    meta.stid.node  = repl->source_id();
    meta.stid.trx   = trx_id;

    trx->set_flags(TrxHandle::F_ROLLBACK | TrxHandle::F_PA_UNSAFE);
    trx->set_state(TrxHandle::S_MUST_ABORT);
    trx->set_state(TrxHandle::S_ABORTING);

    // Victim may already be in S_ABORTING state if it was BF aborted
    // in pre commit.
    if (victim->state() != TrxHandle::S_ABORTING)
    {
        if (victim->state() != TrxHandle::S_MUST_ABORT)
            victim->set_state(TrxHandle::S_MUST_ABORT);
        victim->set_state(TrxHandle::S_ABORTING);
    }

    return repl->send(*trx, &meta);
}

static inline void
discard_local_trx(REPL_CLASS*        repl,
                  wsrep_ws_handle_t* ws_handle,
                  TrxHandleMaster*   trx)
{
    repl->discard_local_trx(trx);
    ws_handle->opaque = 0;
}

static inline void
append_data_array (TrxHandleMaster&              trx,
                   const struct wsrep_buf* const data,
                   size_t                  const count,
                   wsrep_data_type_t       const type,
                   bool                    const copy)
{
    for (size_t i(0); i < count; ++i)
    {
        gu_trace(trx.append_data(data[i].ptr, data[i].len, type, copy));
    }
}


extern "C"
wsrep_status_t galera_assign_read_view(wsrep_t*           const  gh,
                                       wsrep_ws_handle_t* const  handle,
                                       const wsrep_gtid_t* const rv)
{
    return WSREP_NOT_IMPLEMENTED;
}


extern "C"
wsrep_status_t galera_certify(wsrep_t*           const gh,
                              wsrep_conn_id_t    const conn_id,
                              wsrep_ws_handle_t* const trx_handle,
                              uint32_t           const flags,
                              wsrep_trx_meta_t*  const meta)
{
    assert(gh != 0);
    assert(gh->ctx != 0);

    REPL_CLASS * const repl(static_cast< REPL_CLASS * >(gh->ctx));

    TrxHandleMaster* txp(get_local_trx(repl, trx_handle, false));

    // TRX_START and ROLLBACK flags should not be set together
    assert((flags & (WSREP_FLAG_TRX_START | WSREP_FLAG_ROLLBACK))
           != (WSREP_FLAG_TRX_START | WSREP_FLAG_ROLLBACK));

    if (gu_unlikely(txp == 0))
    {
        if (meta != 0)
        {
            meta->gtid       = WSREP_GTID_UNDEFINED;
            meta->depends_on = WSREP_SEQNO_UNDEFINED;
            meta->stid.node  = repl->source_id();
            meta->stid.trx   = -1;
        }
        // no data to replicate
        return WSREP_OK;
    }

    TrxHandleMaster& trx(*txp);

    assert(trx.trx_id() != uint64_t(-1));

    if (meta != 0)
    {
        meta->gtid       = WSREP_GTID_UNDEFINED;
        meta->depends_on = WSREP_SEQNO_UNDEFINED;
        meta->stid.node  = trx.source_id();
        meta->stid.trx   = trx.trx_id();
    }

    wsrep_status_t retval;

    try
    {
        TrxHandleLock lock(trx);

        trx.set_conn_id(conn_id);

        trx.set_flags(trx.flags() |
                       TrxHandle::wsrep_flags_to_trx_flags(flags));

        if (flags & WSREP_FLAG_ROLLBACK)
        {
            if ((trx.flags() & (TrxHandle::F_BEGIN | TrxHandle::F_ROLLBACK)) ==
                (TrxHandle::F_BEGIN | TrxHandle::F_ROLLBACK))
            {
                return WSREP_TRX_MISSING;
            }

            trx.set_flags(trx.flags() | TrxHandle::F_PA_UNSAFE);
            if (trx.state() == TrxHandle::S_ABORTING)
            {
                trx.set_state(TrxHandle::S_EXECUTING);
            }
        }

        retval = repl->replicate(trx, meta);

        if (meta)
        {
            if (trx.ts())
            {
                assert(meta->gtid.seqno > 0);
                assert(meta->gtid.seqno == trx.ts()->global_seqno());
                assert(meta->depends_on == trx.ts()->depends_seqno());
            }
            else
            {
                assert(meta->gtid.seqno == WSREP_SEQNO_UNDEFINED);
                assert(meta->depends_on == WSREP_SEQNO_UNDEFINED);
            }
        }

        assert(trx.trx_id() == meta->stid.trx);
        assert(!(retval == WSREP_OK || retval == WSREP_BF_ABORT) ||
               (trx.ts() && trx.ts()->global_seqno() > 0));

        if (retval == WSREP_OK)
        {
            assert(trx.state() != TrxHandle::S_MUST_ABORT);

            if ((flags & WSREP_FLAG_ROLLBACK) == 0)
            {
                assert(trx.ts() && trx.ts()->last_seen_seqno() >= 0);
                retval = repl->certify(trx, meta);
                assert(trx.state() != TrxHandle::S_MUST_ABORT ||
                       retval != WSREP_OK);
                if (meta) assert(meta->depends_on >= 0 || retval != WSREP_OK);
            }
        }
        else
        {
            if (meta) meta->depends_on = -1;
        }

        assert(retval == WSREP_OK ||       // success
               retval == WSREP_TRX_FAIL || // cert failure
               retval == WSREP_BF_ABORT || // BF abort
               retval == WSREP_CONN_FAIL); // not in joined/synced state
    }
    catch (gu::Exception& e)
    {
        log_error << e.what();

        if (e.get_errno() == EMSGSIZE)
            retval = WSREP_SIZE_EXCEEDED;
        else
            retval = WSREP_NODE_FAIL;
    }
    catch (std::exception& e)
    {
        log_error << e.what();
        retval = WSREP_NODE_FAIL;
    }
    catch (...)
    {
        log_fatal << "non-standard exception";
        retval = WSREP_FATAL;
    }

    trx.release_write_set_out();

    return retval;
}


extern "C"
wsrep_status_t galera_commit_order_enter(
    wsrep_t*                 const gh,
    const wsrep_ws_handle_t* const ws_handle
    )
{
    assert(gh        != 0);
    assert(gh->ctx   != 0);
    assert(ws_handle != 0);

    REPL_CLASS * const repl(static_cast< REPL_CLASS * >(gh->ctx));
    TrxHandle* const txp(static_cast<TrxHandle*>(ws_handle->opaque));
    assert(NULL != txp);

    wsrep_status_t retval;

    try
    {
        if (txp->master())
        {
            TrxHandleMaster& trx(*reinterpret_cast<TrxHandleMaster*>(txp));
            TrxHandleLock lock(trx);

            assert(trx.state() != TrxHandle::S_REPLAYING);

            if (gu_unlikely(trx.state() == TrxHandle::S_MUST_ABORT))
            {
                trx.set_state(TrxHandle::S_MUST_REPLAY_CM);
                return WSREP_BF_ABORT;
            }

            retval = repl->commit_order_enter_local(trx);
        }
        else
        {
            TrxHandleSlave& ts(*reinterpret_cast<TrxHandleSlave*>(txp));
            retval = repl->commit_order_enter_remote(ts);
        }
    }
    catch (std::exception& e)
    {
        log_error << e.what();
        retval = WSREP_NODE_FAIL;
    }
    catch (...)
    {
        log_fatal << "non-standard exception";
        retval = WSREP_FATAL;
    }

    return retval;
}

extern "C"
wsrep_status_t galera_commit_order_leave(
    wsrep_t*                 const gh,
    const wsrep_ws_handle_t* const ws_handle,
    const wsrep_buf_t*       const error
    )
{
    assert(gh != 0);
    assert(gh->ctx != 0);
    assert(ws_handle != 0);

    REPL_CLASS * const repl(static_cast< REPL_CLASS * >(gh->ctx));
    TrxHandle* const txp(static_cast<TrxHandle*>(ws_handle->opaque));
    assert(NULL != txp);

    wsrep_status_t retval;

    try
    {
        if (txp->master())
        {
            TrxHandleMaster& trx(*reinterpret_cast<TrxHandleMaster*>(txp));
            TrxHandleLock lock(trx);
            assert(trx.ts() && trx.ts()->global_seqno() > 0);
            retval = repl->commit_order_leave(*trx.ts(), error);
            trx.set_state(trx.ts()->state());
        }
        else
        {
            TrxHandleSlave& ts(*reinterpret_cast<TrxHandleSlave*>(txp));
            retval = repl->commit_order_leave(ts, error);
        }
    }
    catch (std::exception& e)
    {
        log_error << e.what();
        retval = WSREP_NODE_FAIL;
    }
    catch (...)
    {
        log_fatal << "non-standard exception";
        retval = WSREP_FATAL;
    }

    return retval;
}


extern "C"
wsrep_status_t galera_release(wsrep_t*            gh,
                              wsrep_ws_handle_t*  ws_handle)
{
    assert(gh != 0);
    assert(gh->ctx != 0);

    REPL_CLASS * repl(reinterpret_cast< REPL_CLASS * >(gh->ctx));
    TrxHandleMaster* txp(get_local_trx(repl, ws_handle, false));

    if (txp == 0)
    {
        log_debug << "trx " << ws_handle->trx_id << " not found";
        return WSREP_OK;
    }

    wsrep_status_t retval;
    bool discard_trx(true);

    try
    {
        TrxHandleMaster& trx(*txp);
        TrxHandleLock lock(trx);

        if (trx.state() == TrxHandle::S_MUST_ABORT)
        {
            // This is possible in case of ALG due to a race: BF applier BF
            // aborts trx that has already grabbed commit monitor and is
            // committing. This is possible only if aborter is ordered after
            // the victim, and since for regular committing transactions such
            // abort is unnecessary, this should be possible only for ongoing
            // streaming transactions.

            galera::TrxHandleSlavePtr ts(trx.ts());

            if (ts && ts->flags() & TrxHandle::F_COMMIT)
            {
                log_warn << "trx was BF aborted during commit: " << *ts;
                assert(0);
                // manipulate state to avoid crash
                trx.set_state(TrxHandle::S_MUST_REPLAY);
                trx.set_state(TrxHandle::S_REPLAYING);
            }
            else
            {
                // Streaming replication, not in commit phase. Must abort.
                log_debug << "SR trx was BF aborted during commit: " << trx;
                trx.set_state(TrxHandle::S_ABORTING);
            }
        }

        if (gu_likely(trx.state() == TrxHandle::S_COMMITTED))
            retval = repl->release_commit(trx);
        else
            retval = repl->release_rollback(trx);

        switch(trx.state())
        {
        case TrxHandle::S_COMMITTED:
        case TrxHandle::S_ROLLED_BACK:
            break;
        case TrxHandle::S_EXECUTING:
            // trx ready for new fragment
        case TrxHandle::S_ABORTING:
            // SR trx was BF aborted between pre_commit() and post_commit()
            if (retval == WSREP_OK) discard_trx = false;
            break;
        default:
            assert(0);
        }
    }
    catch (std::exception& e)
    {
        log_error << e.what();
        retval = WSREP_NODE_FAIL;
    }
    catch (...)
    {
        log_fatal << "non-standard exception";
        retval = WSREP_FATAL;
    }

    if (discard_trx)
    {
        discard_local_trx(repl, ws_handle, txp);
    }

    return retval;
}

extern "C"
wsrep_status_t galera_append_key(wsrep_t*           const gh,
                                 wsrep_ws_handle_t* const trx_handle,
                                 const wsrep_key_t* const keys,
                                 size_t             const keys_num,
                                 wsrep_key_type_t   const key_type,
                                 wsrep_bool_t       const copy)
{
    assert(gh != 0);
    assert(gh->ctx != 0);

    REPL_CLASS * repl(reinterpret_cast< REPL_CLASS * >(gh->ctx));
    TrxHandleMaster* trx(get_local_trx(repl, trx_handle, true));
    assert(trx != 0);

    wsrep_status_t retval;

    try
    {
        TrxHandleLock lock(*trx);
        for (size_t i(0); i < keys_num; ++i)
        {
            galera::KeyData k (repl->trx_proto_ver(),
                               keys[i].key_parts,
                               keys[i].key_parts_num,
                               key_type,
                               copy);
            gu_trace(trx->append_key(k));
        }
        retval = WSREP_OK;
    }
    catch (gu::Exception& e)
    {
        log_warn << e.what();
        if (EMSGSIZE == e.get_errno())
            retval = WSREP_SIZE_EXCEEDED;
        else
            retval = WSREP_CONN_FAIL; //?
    }
    catch (std::exception& e)
    {
        log_warn << e.what();
        retval = WSREP_CONN_FAIL;
    }
    catch (...)
    {
        log_fatal << "non-standard exception";
        retval = WSREP_FATAL;
    }

    return retval;
}

extern "C"
wsrep_status_t galera_append_data(wsrep_t*                const wsrep,
                                  wsrep_ws_handle_t*      const trx_handle,
                                  const struct wsrep_buf* const data,
                                  size_t                  const count,
                                  wsrep_data_type_t       const type,
                                  wsrep_bool_t            const copy)
{
    assert(wsrep != 0);
    assert(wsrep->ctx != 0);
    assert(data != NULL);
    assert(count > 0);

    if (data == NULL)
    {
        // no data to replicate
        return WSREP_OK;
    }

    REPL_CLASS * repl(reinterpret_cast< REPL_CLASS * >(wsrep->ctx));
    TrxHandleMaster* txp(get_local_trx(repl, trx_handle, true));
    assert(txp != 0);
    TrxHandleMaster& trx(*txp);

    wsrep_status_t retval;

    try
    {
        TrxHandleLock lock(trx);
        gu_trace(append_data_array(trx, data, count, type, copy));
        retval = WSREP_OK;
    }
    catch (gu::Exception& e)
    {
        log_warn << e.what();
        if (EMSGSIZE == e.get_errno())
            retval = WSREP_SIZE_EXCEEDED;
        else
            retval = WSREP_CONN_FAIL; //?
    }
    catch (std::exception& e)
    {
        log_warn << e.what();
        retval = WSREP_CONN_FAIL;
    }
    catch (...)
    {
        log_fatal << "non-standard exception";
        retval = WSREP_FATAL;
    }

    return retval;
}


extern "C"
wsrep_status_t galera_sync_wait(wsrep_t*      const wsrep,
                                wsrep_gtid_t* const upto,
                                int                 tout,
                                wsrep_gtid_t* const gtid)
{
    assert(wsrep != 0);
    assert(wsrep->ctx != 0);

    REPL_CLASS * repl(reinterpret_cast< REPL_CLASS * >(wsrep->ctx));
    wsrep_status_t retval;
    try
    {
        retval = repl->sync_wait(upto, tout, gtid);
    }
    catch (std::exception& e)
    {
        log_warn << e.what();
        retval = WSREP_CONN_FAIL;
    }
    catch (...)
    {
        log_fatal << "non-standard exception";
        retval = WSREP_FATAL;
    }
    return retval;
}


extern "C"
wsrep_status_t galera_last_committed_id(wsrep_t*      const wsrep,
                                        wsrep_gtid_t* const gtid)
{
    assert(wsrep != 0);
    assert(wsrep->ctx != 0);

    REPL_CLASS * repl(reinterpret_cast< REPL_CLASS * >(wsrep->ctx));
    wsrep_status_t retval;
    try
    {
        retval = repl->last_committed_id(gtid);
    }
    catch (std::exception& e)
    {
        log_warn << e.what();
        retval = WSREP_CONN_FAIL;
    }
    catch (...)
    {
        log_fatal << "non-standard exception";
        retval = WSREP_FATAL;
    }
    return retval;
}


extern "C"
wsrep_status_t galera_free_connection(wsrep_t*        const gh,
                                      wsrep_conn_id_t const conn_id)
{
    assert(gh != 0);
    assert(gh->ctx != 0);

    REPL_CLASS * repl(reinterpret_cast< REPL_CLASS * >(gh->ctx));

    try
    {
        repl->discard_local_conn(conn_id);
        return WSREP_OK;
    }
    catch (std::exception& e)
    {
        log_warn << e.what();
        return WSREP_CONN_FAIL;
    }
    catch (...)
    {
        log_fatal << "non-standard exception";
        return WSREP_FATAL;
    }
}


extern "C"
wsrep_status_t galera_to_execute_start(wsrep_t*                const gh,
                                       wsrep_conn_id_t         const conn_id,
                                       const wsrep_key_t*      const keys,
                                       size_t                  const keys_num,
                                       const struct wsrep_buf* const data,
                                       size_t                  const count,
                                       uint32_t                const flags,
                                       wsrep_trx_meta_t*       const meta)
{
    assert(gh != 0);
    assert(gh->ctx != 0);

    // Non-blocking operations "certification" depends on
    // TRX_START and TRX_END flags, not having those flags may cause
    // undefined behavior so check them here.
    assert(flags & (WSREP_FLAG_TRX_START | WSREP_FLAG_TRX_END));

    if ((flags & (WSREP_FLAG_TRX_START | WSREP_FLAG_TRX_END)) == 0)
    {
        log_warn << "to_execute_start(): either WSREP_FLAG_TRX_START "
                 << "or WSREP_FLAG_TRX_END flag is required";
        return WSREP_CONN_FAIL;
    }

    // Simultaneous use of TRX_END AND ROLLBACK is not allowed
    assert(!((flags & WSREP_FLAG_TRX_END) && (flags & WSREP_FLAG_ROLLBACK)));

    if ((flags & WSREP_FLAG_TRX_END) && (flags & WSREP_FLAG_ROLLBACK))
    {
        log_warn << "to_execute_start(): simultaneous use of "
                 << "WSREP_FLAG_TRX_END and WSREP_FLAG_ROLLBACK "
                 << "is not allowed";
        return WSREP_CONN_FAIL;
    }

    REPL_CLASS * repl(reinterpret_cast< REPL_CLASS * >(gh->ctx));

<<<<<<< HEAD
    galera::TrxHandleMasterPtr trx_sp(repl->local_conn_trx(conn_id, true));
    galera::TrxHandleMaster* trx(trx_sp.get());

    assert(trx != 0);
    assert(trx->state() == TrxHandle::S_EXECUTING);
=======
    TrxHandleMaster* txp(repl->local_conn_trx(conn_id, true).get());
    assert(txp != 0);

    TrxHandleMaster& trx(*txp);
    assert(trx.state() == TrxHandle::S_EXECUTING);
>>>>>>> c3ef9df5

    trx.set_flags(TrxHandle::wsrep_flags_to_trx_flags(
                      flags | WSREP_FLAG_ISOLATION));


    // NBO-end event. Application should have provided the ongoing
    // operation start event source node id and connection id in
    // meta->stid.node and meta->stid.conn respectively
    if (trx->nbo_end() == true)
    {
        galera::NBOKey key(meta->gtid.seqno);
        gu::Buffer buf(galera::NBOKey::serial_size());
        (void)key.serialize(&buf[0], buf.size(), 0);
        struct wsrep_buf data_buf = {&buf[0], buf.size()};
        gu_trace(append_data_array(trx, &data_buf, 1, WSREP_DATA_ORDERED,true));
    }

    if (meta != 0)
    {
        // Don't override trx meta gtid for NBO end yet, gtid is used in
        // replicator wait_nbo_end() to locate correct nbo context
        if (trx->nbo_end() == false)
        {
            meta->gtid       = WSREP_GTID_UNDEFINED;
        }
        meta->depends_on = WSREP_SEQNO_UNDEFINED;
        meta->stid.node  = trx.source_id();
        meta->stid.trx   = trx.trx_id();
        meta->stid.conn  = trx.conn_id();
    }

    wsrep_status_t retval;

#ifdef NDEBUG
    try
#endif // NDEBUG
    {
        TrxHandleLock lock(trx);
        for (size_t i(0); i < keys_num; ++i)
        {
            galera::KeyData k(repl->trx_proto_ver(),
                              keys[i].key_parts,
                              keys[i].key_parts_num, WSREP_KEY_EXCLUSIVE,false);
            gu_trace(trx.append_key(k));
        }

        gu_trace(append_data_array(trx, data, count, WSREP_DATA_ORDERED, false));

        if (trx->nbo_end() == false)
        {
            retval = repl->replicate(trx, meta);
            assert((retval == WSREP_OK && trx.ts() != 0 &&
                    trx.ts()->global_seqno() > 0) ||
                   (retval != WSREP_OK && (trx.ts() == 0  ||
                                           trx.ts()->global_seqno() < 0)));
            if (meta)
            {
                if (trx.ts())
                {
                    assert(meta->gtid.seqno > 0);
                    assert(meta->gtid.seqno == trx.ts()->global_seqno());
                    assert(meta->depends_on == trx.ts()->depends_seqno());
                }
                else
                {
                    assert(meta->gtid.seqno == WSREP_SEQNO_UNDEFINED);
                    assert(meta->depends_on == WSREP_SEQNO_UNDEFINED);
                }
            }
        }
        else
        {
            // NBO-end events are broadcasted separately in to_isolation_begin()
            retval = WSREP_OK;
        }

        if (retval == WSREP_OK)
        {
            retval = repl->to_isolation_begin(trx, meta);
        }
    }
#ifdef NDEBUG
    catch (gu::Exception& e)
    {
        log_error << e.what();

        if (e.get_errno() == EMSGSIZE)
            retval = WSREP_SIZE_EXCEEDED;
        else
            retval = WSREP_CONN_FAIL;
    }
    catch (std::exception& e)
    {
        log_warn << e.what();
        retval = WSREP_CONN_FAIL;
    }
    catch (...)
    {
        log_fatal << "non-standard exception";
        retval = WSREP_FATAL;
    }
#endif // NDEBUG

    if (trx.ts() == NULL || trx.ts()->global_seqno() < 0)
    {
        // galera_to_execute_end() won't be called
        repl->discard_local_conn_trx(conn_id); // trx is not needed anymore
    }

    return retval;
}


extern "C"
wsrep_status_t galera_to_execute_end(wsrep_t*           const gh,
                                     wsrep_conn_id_t    const conn_id,
                                     const wsrep_buf_t* const err)
{
    assert(gh != 0);
    assert(gh->ctx != 0);

    REPL_CLASS * repl(reinterpret_cast< REPL_CLASS * >(gh->ctx));

    wsrep_status_t retval;
    galera::TrxHandleMasterPtr trx(repl->local_conn_trx(conn_id, false));

    assert(trx != 0);
    if (trx == 0)
    {
        log_warn << "No trx handle for connection " << conn_id
                 << " in galera_to_execute_end()";
        return WSREP_CONN_FAIL;
    }

    try
    {
        TrxHandleLock lock(*trx);
        repl->to_isolation_end(*trx, err);
        retval =  WSREP_OK;
    }
    catch (std::exception& e)
    {
        log_warn << e.what();
        retval = WSREP_CONN_FAIL;
    }
    catch (...)
    {
        log_fatal << "non-standard exception";
        retval = WSREP_FATAL;
    }
    gu_trace(repl->discard_local_conn_trx(conn_id));

    return retval;
}


extern "C" wsrep_status_t
galera_preordered_collect (wsrep_t* const gh,
                           wsrep_po_handle_t*      const handle,
                           const struct wsrep_buf* const data,
                           size_t                  const count,
                           wsrep_bool_t            const copy)
{
    assert(gh != 0);
    assert(gh->ctx != 0);
    assert(handle != 0);
    assert(data != 0);
    assert(count > 0);

    REPL_CLASS * repl(reinterpret_cast< REPL_CLASS * >(gh->ctx));

    try
    {
        return repl->preordered_collect(*handle, data, count, copy);
    }
    catch (std::exception& e)
    {
        log_warn << e.what();
        return WSREP_TRX_FAIL;
    }
    catch (...)
    {
        log_fatal << "non-standard exception";
        return WSREP_FATAL;
    }
}


extern "C" wsrep_status_t
galera_preordered_commit (wsrep_t*            const gh,
                          wsrep_po_handle_t*  const handle,
                          const wsrep_uuid_t* const source_id,
                          uint32_t            const flags,
                          int                 const pa_range,
                          wsrep_bool_t        const commit)
{
    assert(gh != 0);
    assert(gh->ctx != 0);
    assert(handle != 0);
    assert(source_id != 0 || false == commit);
    assert(pa_range  >= 0 || false == commit);

    REPL_CLASS * repl(reinterpret_cast< REPL_CLASS * >(gh->ctx));

    try
    {
        return repl->preordered_commit(*handle, *source_id, flags, pa_range,
                                       commit);
    }
    catch (std::exception& e)
    {
        log_warn << e.what();
        return WSREP_TRX_FAIL;
    }
    catch (...)
    {
        log_fatal << "non-standard exception";
        return WSREP_FATAL;
    }
}


extern "C"
wsrep_status_t galera_sst_sent (wsrep_t*            const gh,
                                const wsrep_gtid_t* const state_id,
                                int                 const rcode)
{
    assert(gh       != 0);
    assert(gh->ctx  != 0);
    assert(state_id != 0);
    assert(rcode    <= 0);

    REPL_CLASS * repl(reinterpret_cast< REPL_CLASS * >(gh->ctx));

    return repl->sst_sent(*state_id, rcode);
}


extern "C"
wsrep_status_t galera_sst_received (wsrep_t*            const gh,
                                    const wsrep_gtid_t* const state_id,
                                    const wsrep_buf_t*  const state,
                                    int                 const rcode)
{
    assert(gh       != 0);
    assert(gh->ctx  != 0);
    assert(state_id != 0);
    assert(rcode    <= 0);

    REPL_CLASS * repl(reinterpret_cast< REPL_CLASS * >(gh->ctx));

    if (rcode < 0) { assert(state_id->seqno == WSREP_SEQNO_UNDEFINED); }

    return repl->sst_received(*state_id, state, rcode);
}


extern "C"
wsrep_status_t galera_snapshot(wsrep_t*           const wsrep,
                               const wsrep_buf_t* const msg,
                               const char*        const donor_spec)
{
    return WSREP_NOT_IMPLEMENTED;
}


extern "C"
struct wsrep_stats_var* galera_stats_get (wsrep_t* gh)
{
    assert(gh != 0);
    assert(gh->ctx != 0);

    REPL_CLASS* repl(reinterpret_cast< REPL_CLASS * >(gh->ctx));

    return const_cast<struct wsrep_stats_var*>(repl->stats_get());
}


extern "C"
void galera_stats_free (wsrep_t* gh, struct wsrep_stats_var* s)
{
    assert(gh != 0);
    assert(gh->ctx != 0);
    REPL_CLASS* repl(reinterpret_cast< REPL_CLASS * >(gh->ctx));

    return repl->stats_free(s);
    //REPL_CLASS::stats_free(s);
}


extern "C"
void galera_stats_reset (wsrep_t* gh)
{
    assert(gh != 0);
    assert(gh->ctx != 0);

    REPL_CLASS* repl(reinterpret_cast< REPL_CLASS * >(gh->ctx));

    repl->stats_reset();
}


extern "C"
wsrep_seqno_t galera_pause (wsrep_t* gh)
{
    assert(gh != 0);
    assert(gh->ctx != 0);

    REPL_CLASS * repl(reinterpret_cast< REPL_CLASS * >(gh->ctx));

    try
    {
        return repl->pause();
    }
    catch (gu::Exception& e)
    {
        log_error << e.what();
        return -e.get_errno();
    }
}


extern "C"
wsrep_status_t galera_resume (wsrep_t* gh)
{
    assert(gh != 0);
    assert(gh->ctx != 0);

    REPL_CLASS * repl(reinterpret_cast< REPL_CLASS * >(gh->ctx));

    try
    {
        repl->resume();
        return WSREP_OK;
    }
    catch (gu::Exception& e)
    {
        log_error << e.what();
        return WSREP_NODE_FAIL;
    }
}


extern "C"
wsrep_status_t galera_desync (wsrep_t* gh)
{
    assert(gh != 0);
    assert(gh->ctx != 0);

    REPL_CLASS * repl(reinterpret_cast< REPL_CLASS * >(gh->ctx));

    try
    {
        repl->desync();
        return WSREP_OK;
    }
    catch (gu::Exception& e)
    {
        log_error << e.what();
        return WSREP_TRX_FAIL;
    }
}


extern "C"
wsrep_status_t galera_resync (wsrep_t* gh)
{
    assert(gh != 0);
    assert(gh->ctx != 0);

    REPL_CLASS * repl(reinterpret_cast< REPL_CLASS * >(gh->ctx));

    try
    {
        repl->resync();
        return WSREP_OK;
    }
    catch (gu::Exception& e)
    {
        log_error << e.what();
        return WSREP_NODE_FAIL;
    }
}


extern "C"
wsrep_status_t galera_lock (wsrep_t*     gh,
                            const char*  name,
                            wsrep_bool_t shared,
                            uint64_t     owner,
                            int64_t      timeout)
{
    assert(gh != 0);
    assert(gh->ctx != 0);
    return WSREP_NOT_IMPLEMENTED;
}


extern "C"
wsrep_status_t galera_unlock (wsrep_t*    gh,
                              const char* name,
                              uint64_t    owner)
{
    assert(gh != 0);
    assert(gh->ctx != 0);
    return WSREP_OK;
}


extern "C"
bool galera_is_locked (wsrep_t*      gh,
                       const char*   name,
                       uint64_t*     owner,
                       wsrep_uuid_t* node)
{
    assert(gh != 0);
    assert(gh->ctx != 0);
    return false;
}


static wsrep_t galera_str = {
    WSREP_INTERFACE_VERSION,
    &galera_init,
    &galera_capabilities,
    &galera_parameters_set,
    &galera_parameters_get,
    &galera_connect,
    &galera_disconnect,
    &galera_recv,
    &galera_assign_read_view,
    &galera_certify,
    &galera_commit_order_enter,
    &galera_commit_order_leave,
    &galera_release,
    &galera_replay_trx,
    &galera_abort_certification,
    &galera_rollback,
    &galera_append_key,
    &galera_append_data,
    &galera_sync_wait,
    &galera_last_committed_id,
    &galera_free_connection,
    &galera_to_execute_start,
    &galera_to_execute_end,
    &galera_preordered_collect,
    &galera_preordered_commit,
    &galera_sst_sent,
    &galera_sst_received,
    &galera_snapshot,
    &galera_stats_get,
    &galera_stats_free,
    &galera_stats_reset,
    &galera_pause,
    &galera_resume,
    &galera_desync,
    &galera_resync,
    &galera_lock,
    &galera_unlock,
    &galera_is_locked,
    "Galera",
    GALERA_VER "(r" GALERA_REV ")",
    "Codership Oy <info@codership.com>",
    &galera_tear_down,
    NULL,
    NULL
};


/* Prototype to make compiler happy */
extern "C"
int wsrep_loader(wsrep_t *hptr);


extern "C"
int wsrep_loader(wsrep_t *hptr)
{
    if (!hptr)
        return EINVAL;

    try
    {
        *hptr = galera_str;
    }
    catch (...)
    {
        return ENOTRECOVERABLE;
    }

    return WSREP_OK;
}<|MERGE_RESOLUTION|>--- conflicted
+++ resolved
@@ -85,11 +85,8 @@
                                   WSREP_CAP_UNORDERED            |
                                   WSREP_CAP_PREORDERED);
 
-<<<<<<< HEAD
-    static uint64_t const v8_caps(WSREP_CAP_NBO);
-=======
-    static uint64_t const v8_caps(WSREP_CAP_STREAMING);
->>>>>>> c3ef9df5
+    static uint64_t const v8_caps(WSREP_CAP_STREAMING            |
+                                  WSREP_CAP_NBO);
 
     uint64_t caps(v4_caps);
 
@@ -1042,19 +1039,11 @@
 
     REPL_CLASS * repl(reinterpret_cast< REPL_CLASS * >(gh->ctx));
 
-<<<<<<< HEAD
-    galera::TrxHandleMasterPtr trx_sp(repl->local_conn_trx(conn_id, true));
-    galera::TrxHandleMaster* trx(trx_sp.get());
-
-    assert(trx != 0);
-    assert(trx->state() == TrxHandle::S_EXECUTING);
-=======
-    TrxHandleMaster* txp(repl->local_conn_trx(conn_id, true).get());
+    galera::TrxHandleMasterPtr txp(repl->local_conn_trx(conn_id, true));
     assert(txp != 0);
 
-    TrxHandleMaster& trx(*txp);
+    TrxHandleMaster& trx(*txp.get());
     assert(trx.state() == TrxHandle::S_EXECUTING);
->>>>>>> c3ef9df5
 
     trx.set_flags(TrxHandle::wsrep_flags_to_trx_flags(
                       flags | WSREP_FLAG_ISOLATION));
@@ -1063,7 +1052,7 @@
     // NBO-end event. Application should have provided the ongoing
     // operation start event source node id and connection id in
     // meta->stid.node and meta->stid.conn respectively
-    if (trx->nbo_end() == true)
+    if (trx.nbo_end() == true)
     {
         galera::NBOKey key(meta->gtid.seqno);
         gu::Buffer buf(galera::NBOKey::serial_size());
@@ -1076,7 +1065,7 @@
     {
         // Don't override trx meta gtid for NBO end yet, gtid is used in
         // replicator wait_nbo_end() to locate correct nbo context
-        if (trx->nbo_end() == false)
+        if (trx.nbo_end() == false)
         {
             meta->gtid       = WSREP_GTID_UNDEFINED;
         }
@@ -1103,7 +1092,7 @@
 
         gu_trace(append_data_array(trx, data, count, WSREP_DATA_ORDERED, false));
 
-        if (trx->nbo_end() == false)
+        if (trx.nbo_end() == false)
         {
             retval = repl->replicate(trx, meta);
             assert((retval == WSREP_OK && trx.ts() != 0 &&
