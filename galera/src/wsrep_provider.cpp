--- conflicted
+++ resolved
@@ -400,21 +400,12 @@
 {
     for (int i(0); i < count; ++i)
     {
-        trx->append_data(data[i].ptr, data[i].len, copy, unordered);
-    }
-}
-
-
-extern "C"
-<<<<<<< HEAD
-wsrep_status_t galera_pre_commit(wsrep_t*            gh,
-                                 wsrep_conn_id_t     conn_id,
-                                 wsrep_trx_handle_t* trx_handle,
-//                                 const wsrep_buf*    rbr_data,
-//                                 long const          rbr_count,
-                                 uint64_t            flags,
-                                 wsrep_trx_meta_t*   meta)
-=======
+        trx->append_data(data[i].ptr, data[i].len, type, copy);
+    }
+}
+
+
+extern "C"
 wsrep_status_t galera_pre_commit(wsrep_t*           const gh,
                                  wsrep_conn_id_t    const conn_id,
                                  wsrep_ws_handle_t* const trx_handle,
@@ -422,7 +413,6 @@
 //                                 size_t              rbr_data_len,
                                  uint64_t           const flags,
                                  wsrep_trx_meta_t*  const meta)
->>>>>>> fbe4f9e5
 {
     assert(gh != 0);
     assert(gh->ctx != 0);
@@ -757,7 +747,8 @@
 
     try
     {
-        return repl->handle_preordered(*source_id, pa_range, data, count, copy);
+        return repl->handle_preordered(*source_id, flags, data, count, pa_range,
+                                       copy);
     }
     catch (std::exception& e)
     {
