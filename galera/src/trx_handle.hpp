//
// Copyright (C) 2010-2016 Codership Oy <info@codership.com>
//


#ifndef GALERA_TRX_HANDLE_HPP
#define GALERA_TRX_HANDLE_HPP

#include "write_set.hpp"
#include "mapped_buffer.hpp"
#include "fsm.hpp"
#include "key_data.hpp" // for append_key()
#include "key_entry_os.hpp"
#include "write_set_ng.hpp"

#include "wsrep_api.h"
#include "gu_mutex.hpp"
#include "gu_atomic.hpp"
#include "gu_datetime.hpp"
#include "gu_unordered.hpp"
#include "gu_utils.hpp"
#include "gu_macros.hpp"
#include "gu_mem_pool.hpp"
#include "gu_vector.hpp"
#include "gu_shared_ptr.hpp"
#include "gcs.hpp"

#include <set>

namespace galera
{
    static std::string const working_dir = "/tmp";

    static int const WS_NG_VERSION = WriteSetNG::VER3;
    /* new WS version to be used */

    // Helper template for building FSMs.
    template <typename T>
    class TransMapBuilder
    {
    public:

<<<<<<< HEAD
        TransMapBuilder() { }
=======
        /* signed int here is to detect SIZE < sizeof(TrxHandle) */
        static size_t LOCAL_STORAGE_SIZE()
        {
            static size_t const ret(gu_page_size_multiple(1 << 13 /* 8Kb */));
            return ret;
        }
>>>>>>> 4a690aac

        void add(typename T::State from, typename T::State to)
        {
            trans_map_.insert_unique(
                std::make_pair(typename T::Transition(from, to),
                               typename T::Fsm::TransAttr()));
        }
    private:
        typename T::Fsm::TransMap& trans_map_;
    };



    class TrxHandle
    {
    public:

        enum Flags
        {
            F_COMMIT      = 1 << 0,
            F_ROLLBACK    = 1 << 1,
            F_ISOLATION   = 1 << 2,
            F_PA_UNSAFE   = 1 << 3,
            F_COMMUTATIVE = 1 << 4,
            F_NATIVE      = 1 << 5,
            F_BEGIN       = 1 << 6,
            /*
             * reserved for API extension
             */
            F_PREORDERED  = 1 << 15 // flag specific to WriteSet
            /*
             * reserved for internal use
             */
        };

        static const uint32_t TRXHANDLE_FLAGS_MASK = (1 << 15) | ((1 << 7) - 1);

        static bool const FLAGS_MATCH_API_FLAGS =
                                 (WSREP_FLAG_TRX_END     == F_COMMIT       &&
                                  WSREP_FLAG_ROLLBACK    == F_ROLLBACK     &&
                                  WSREP_FLAG_ISOLATION   == F_ISOLATION    &&
                                  WSREP_FLAG_PA_UNSAFE   == F_PA_UNSAFE    &&
                                  WSREP_FLAG_COMMUTATIVE == F_COMMUTATIVE  &&
                                  WSREP_FLAG_NATIVE      == F_NATIVE       &&
                                  WSREP_FLAG_TRX_START   == F_BEGIN        &&
                                  int(WriteSetNG::F_PREORDERED) ==F_PREORDERED);

        static uint32_t wsrep_flags_to_trx_flags (uint32_t flags);
        static uint32_t trx_flags_to_wsrep_flags (uint32_t flags);
        static uint32_t ws_flags_to_trx_flags    (uint32_t flags);

        bool is_toi() const
        {
            return ((write_set_flags_ & F_ISOLATION) != 0);
        }

        bool pa_unsafe() const
        {
            return ((write_set_flags_ & F_PA_UNSAFE) != 0);
        }

        bool preordered() const
        {
            return ((write_set_flags_ & F_PREORDERED) != 0);
        }

        typedef enum
        {
            S_EXECUTING,
            S_MUST_ABORT,
            S_ABORTING,
            S_REPLICATING,
            S_CERTIFYING,
            S_MUST_CERT_AND_REPLAY,
            S_MUST_REPLAY_AM, // grab apply_monitor, commit_monitor, replay
            S_MUST_REPLAY_CM, // commit_monitor, replay
            S_MUST_REPLAY,    // replay
            S_REPLAYING,
            S_APPLYING,   // grabbing apply monitor, applying
            S_COMMITTING, // grabbing commit monitor, committing changes
            S_COMMITTED,
            S_ROLLED_BACK
        } State;

        static const int num_states_ = S_ROLLED_BACK + 1;

        static void print_state(std::ostream&, State);

        class Transition
        {
        public:

            Transition(State const from, State const to) : from_(from), to_(to)
            { }

            State from() const { return from_; }
            State to()   const { return to_;   }

            bool operator==(Transition const& other) const
            {
                return (from_ == other.from_ && to_ == other.to_);
            }

            class Hash
            {
            public:
                size_t operator()(Transition const& tr) const
                {
                    return (gu::HashValue(static_cast<int>(tr.from_)) ^
                            gu::HashValue(static_cast<int>(tr.to_)));
                }
            };

        private:

            State from_;
            State to_;
        }; // class Transition

        typedef FSM<State, Transition> Fsm;

        int  version()     const { return version_; }

        const wsrep_uuid_t& source_id() const { return source_id_; }
        wsrep_trx_id_t      trx_id()    const { return trx_id_;    }

        void set_local(bool local) { local_ = local; }
        bool local() const { return local_; }

        wsrep_conn_id_t conn_id() const { return conn_id_;   }
        void set_conn_id(wsrep_conn_id_t conn_id) { conn_id_ = conn_id; }

        State state() const { return state_(); }

        void print_set_state(State state) const;

        uint32_t flags() const { return write_set_flags_; }
        void set_flags(uint32_t flags) { write_set_flags_ = flags; }

        uint64_t timestamp() const { return timestamp_; }

        void print(std::ostream& os) const;

        virtual ~TrxHandle() {}

        // Force state, for testing purposes only.
        void force_state(State state)
        {
            state_.force(state);
        }

    protected:

        void  set_state(State state)
        {
            state_.shift_to(state);
            if (state == S_EXECUTING) state_.reset_history();
        }

        /* slave trx ctor */
        TrxHandle(Fsm::TransMap* trans_map, bool local)
            :
            state_             (trans_map, S_REPLICATING),
            source_id_         (WSREP_UUID_UNDEFINED),
            conn_id_           (-1),
            trx_id_            (-1),
            timestamp_         (),
            version_           (-1),
            write_set_flags_   (0),
            local_             (local)
        {}

        /* local trx ctor */
        TrxHandle(Fsm::TransMap*      trans_map,
                  const wsrep_uuid_t& source_id,
                  wsrep_conn_id_t     conn_id,
                  wsrep_trx_id_t      trx_id,
                  int                 version)
            :
            state_             (trans_map, S_EXECUTING),
            source_id_         (source_id),
            conn_id_           (conn_id),
            trx_id_            (trx_id),
            timestamp_         (gu_time_calendar()),
            version_           (version),
            write_set_flags_   (F_BEGIN),
            local_             (true)
        {}

        Fsm state_;
        wsrep_uuid_t           source_id_;
        wsrep_conn_id_t        conn_id_;
        wsrep_trx_id_t         trx_id_;
        int64_t                timestamp_;
        int                    version_;
        uint32_t               write_set_flags_;
        // Boolean denoting if the TrxHandle was generated locally.
        // Always true for TrxHandleMaster, set to true to
        // TrxHandleSlave if there exists TrxHandleMaster object corresponding
        // to TrxHandleSlave.
        bool                   local_;

    private:

        TrxHandle(const TrxHandle&);
        void operator=(const TrxHandle& other);

        friend class Wsdb;
        friend class Certification;

        template <bool>
        static inline uint32_t wsrep_flags_to_trx_flags_tmpl (uint32_t flags)
        {
            assert(0); // remove when needed
            uint32_t ret(0);

            if (flags & WSREP_FLAG_TRX_END)     ret |= F_COMMIT;
            if (flags & WSREP_FLAG_ROLLBACK)    ret |= F_ROLLBACK;
            if (flags & WSREP_FLAG_ISOLATION)   ret |= F_ISOLATION;
            if (flags & WSREP_FLAG_PA_UNSAFE)   ret |= F_PA_UNSAFE;
            if (flags & WSREP_FLAG_COMMUTATIVE) ret |= F_COMMUTATIVE;
            if (flags & WSREP_FLAG_NATIVE)      ret |= F_NATIVE;
            if (flags & WSREP_FLAG_TRX_START)   ret |= F_BEGIN;

            return ret;
        }

        template <bool>
        static inline uint32_t trx_flags_to_wsrep_flags_tmpl (uint32_t flags)
        {
            assert(0); // remove when needed
            uint32_t ret(0);

            if (flags & F_COMMIT)      ret |= WSREP_FLAG_TRX_END;
            if (flags & F_ROLLBACK)    ret |= WSREP_FLAG_ROLLBACK;
            if (flags & F_ISOLATION)   ret |= WSREP_FLAG_ISOLATION;
            if (flags & F_PA_UNSAFE)   ret |= WSREP_FLAG_PA_UNSAFE;
            if (flags & F_COMMUTATIVE) ret |= WSREP_FLAG_COMMUTATIVE;
            if (flags & F_NATIVE)      ret |= WSREP_FLAG_NATIVE;
            if (flags & F_BEGIN)       ret |= WSREP_FLAG_TRX_START;

            return ret;
        }

        template <bool>
        static inline uint32_t ws_flags_to_trx_flags_tmpl (uint32_t flags)
        {
            assert(0); // remove when needed
            uint32_t ret(0);

            if (flags & WriteSetNG::F_COMMIT)      ret |= F_COMMIT;
            if (flags & WriteSetNG::F_ROLLBACK)    ret |= F_ROLLBACK;
            if (flags & WriteSetNG::F_TOI)         ret |= F_ISOLATION;
            if (flags & WriteSetNG::F_PA_UNSAFE)   ret |= F_PA_UNSAFE;
            if (flags & WriteSetNG::F_COMMUTATIVE) ret |= F_COMMUTATIVE;
            if (flags & WriteSetNG::F_NATIVE)      ret |= F_NATIVE;
            if (flags & WriteSetNG::F_BEGIN)       ret |= F_BEGIN;
            if (flags & WriteSetNG::F_PREORDERED)  ret |= F_PREORDERED;

            return ret;
        }

    }; /* class TrxHandle */

    template <> inline uint32_t
    TrxHandle::wsrep_flags_to_trx_flags_tmpl<true>(uint32_t const flags)
    { return flags; }

    inline uint32_t
    TrxHandle::wsrep_flags_to_trx_flags (uint32_t const flags)
    { return wsrep_flags_to_trx_flags_tmpl<FLAGS_MATCH_API_FLAGS>(flags); }

    template <> inline uint32_t
    TrxHandle::trx_flags_to_wsrep_flags_tmpl<true>(uint32_t flags)
    { return (flags & WSREP_FLAGS_MASK); }

    inline uint32_t
    TrxHandle::trx_flags_to_wsrep_flags (uint32_t const flags)
    { return trx_flags_to_wsrep_flags_tmpl<FLAGS_MATCH_API_FLAGS>(flags); }

    template <> inline uint32_t
    TrxHandle::ws_flags_to_trx_flags_tmpl<true>(uint32_t flags)
    { return (flags & TRXHANDLE_FLAGS_MASK); }

    inline uint32_t
    TrxHandle::ws_flags_to_trx_flags (uint32_t const flags)
    { return ws_flags_to_trx_flags_tmpl<FLAGS_MATCH_API_FLAGS>(flags); }

    std::ostream& operator<<(std::ostream& os, TrxHandle::State s);
    std::ostream& operator<<(std::ostream& os, const TrxHandle& trx);

    class TrxHandleSlave;
    std::ostream& operator<<(std::ostream& os, const TrxHandleSlave& th);

    class TrxHandleSlave : public TrxHandle
    {
    public:

        typedef gu::MemPool<true> Pool;
        static TrxHandleSlave* New(bool local, Pool& pool)
        {
            assert(pool.buf_size() == sizeof(TrxHandleSlave));

            void* const buf(pool.acquire());

            return new(buf) TrxHandleSlave(local, pool, buf);
        }

        template <bool from_group>
        size_t unserialize(const gcs_action& act)
        {
            assert(GCS_ACT_WRITESET == act.type);

            try
            {
                version_ = WriteSetNG::version(act.buf, act.size);
                action_  = std::make_pair(act.buf, act.size);

                switch (version_)
                {
                case WriteSetNG::VER3:
                case WriteSetNG::VER4:
                    write_set_.read_buf (act.buf, act.size);
                    assert(version_ == write_set_.version());
                    write_set_flags_ = ws_flags_to_trx_flags(write_set_.flags());
                    source_id_       = write_set_.source_id();
                    conn_id_         = write_set_.conn_id();
                    trx_id_          = write_set_.trx_id();
#ifndef NDEBUG
                    write_set_.verify_checksum();

                    assert(source_id_ != WSREP_UUID_UNDEFINED);
                    assert(WSREP_SEQNO_UNDEFINED == last_seen_seqno_);
                    assert(WSREP_SEQNO_UNDEFINED == local_seqno_);
                    assert(WSREP_SEQNO_UNDEFINED == last_seen_seqno_);
#endif
                    if (from_group)
                    {
                        local_seqno_     = act.seqno_l;
                        global_seqno_    = act.seqno_g;

                        if (write_set_flags_ & F_PREORDERED)
                        {
                            last_seen_seqno_ = global_seqno_ - 1;
                        }
                        else
                        {
                            last_seen_seqno_ = write_set_.last_seen();
                        }
#ifndef NDEBUG
                        assert(last_seen_seqno_ >= 0);
                        if (last_seen_seqno_ >= global_seqno_)
                        {
                            log_fatal << "S: global: "   << global_seqno_
                                      << ", last_seen: " << last_seen_seqno_
                                      << ", checksum: "  <<
                                gu::PrintBase<>(write_set_.get_checksum());
                        }
                        assert(last_seen_seqno_ < global_seqno_);
#endif
                        if (gu_likely(0 ==
                                      (flags() & (TrxHandle::F_ISOLATION |
                                                  TrxHandle::F_PA_UNSAFE))))
                        {
                            if (gu_likely(version_) >= WriteSetNG::VER4)
                            {
                                depends_seqno_ = std::max<wsrep_seqno_t>
                                    (last_seen_seqno_ - write_set_.pa_range(),
                                     WSREP_SEQNO_UNDEFINED);
                            }
                            else
                            {
                                assert(WSREP_SEQNO_UNDEFINED == depends_seqno_);
                            }
                        }
                        else
                        {
                            depends_seqno_ = global_seqno_ - 1;
                        }
                    }
                    else
                    {
                        assert(!local_);

                        global_seqno_  = write_set_.seqno();
                        depends_seqno_ = global_seqno_ - write_set_.pa_range();
                        assert(depends_seqno_ < global_seqno_);
                        assert(depends_seqno_ >= 0);
                        certified_ = true;
                    }

                    timestamp_ = write_set_.timestamp();

                    assert(trx_id() != uint64_t(-1) || is_toi());
                    sanity_checks();

                    break;
                default:
                    gu_throw_error(EPROTONOSUPPORT) <<"Unsupported WS version: "
                                                    << version_;
                }

                return act.size;
            }
            catch (gu::Exception& e)
            {
                GU_TRACE(e);
                deserialize_error_log(e);
                throw;
            }
        }

        void verify_checksum() const /* throws */
        {
            write_set_.verify_checksum();
        }

        void update_stats(gu::Atomic<long long>& kc,
                          gu::Atomic<long long>& kb,
                          gu::Atomic<long long>& db,
                          gu::Atomic<long long>& ub)
        {
            assert(version() >= WS_NG_VERSION);

            kc += write_set_.keyset().count();
            kb += write_set_.keyset().size();
            db += write_set_.dataset().size();
            ub += write_set_.unrdset().size();
        }

        bool certified() const { return certified_; }

        void mark_certified()
        {
            assert(!certified_);

            int dw(0);

            if (gu_likely(depends_seqno_ >= 0))
            {
                dw = global_seqno_ - depends_seqno_;
            }

            /* make sure to not exceed original pa_range() */
            assert(version_ < 4 || last_seen_seqno_ - write_set_.pa_range() <=
                   global_seqno_ - dw || preordered());

            write_set_.set_seqno(global_seqno_, dw);

            certified_ = true;
        }

        void set_depends_seqno(wsrep_seqno_t const seqno_lt)
        {
            /* make sure depends_seqno_ never goes down */
            assert(seqno_lt >= depends_seqno_ ||
                   seqno_lt == WSREP_SEQNO_UNDEFINED ||
                   preordered());
            depends_seqno_ = seqno_lt;
        }

        void set_global_seqno(wsrep_seqno_t s) // for monitor cancellation
        {
            global_seqno_ = s;
        }

        void set_state(TrxHandle::State const state)
        {
            TrxHandle::set_state(state);
        }

        void apply(void*                   recv_ctx,
                   wsrep_apply_cb_t        apply_cb,
                   const wsrep_trx_meta_t& meta) const /* throws */;

        bool is_committed() const { return committed_; }
        void mark_committed()     { committed_ = true; }

        void unordered(void*                recv_ctx,
                       wsrep_unordered_cb_t apply_cb) const;

        std::pair<const void*, size_t> action() const
        {
            return action_;
        }

        wsrep_seqno_t local_seqno()     const { return local_seqno_; }

        wsrep_seqno_t global_seqno()    const { return global_seqno_; }

        wsrep_seqno_t last_seen_seqno() const { return last_seen_seqno_; }

        wsrep_seqno_t depends_seqno()   const { return depends_seqno_; }

        const WriteSetIn&  write_set () const { return write_set_;  }

        bool   exit_loop() const { return exit_loop_; }
        void   set_exit_loop(bool x) { exit_loop_ |= x; }

        typedef gu::UnorderedMap<KeyEntryOS*,
                                 std::pair<bool, bool>,
                                 KeyEntryPtrHash,
                                 KeyEntryPtrEqualAll> CertKeySet;

        void print(std::ostream& os) const;

        uint64_t get_checksum() const { return write_set_.get_checksum(); }

        size_t   size()         const { return write_set_.size(); }

        void mark_dummy()
        {
            set_depends_seqno(WSREP_SEQNO_UNDEFINED);
            set_flags(flags() | F_ROLLBACK);
            assert(state() == S_CERTIFYING || state() == S_REPLICATING);
            set_state(S_ABORTING);
            // must be set to S_ROLLED_BACK after commit_cb()
        }
        bool is_dummy()   const { return (flags() &  F_ROLLBACK); }
        bool skip_event() const { return (flags() == F_ROLLBACK); }

        void cert_bypass(bool const val)
        {
            assert(true  == val);
            assert(false == cert_bypass_);
            cert_bypass_ = val;
        }
        bool cert_bypass() const { return cert_bypass_; }

    protected:

        TrxHandleSlave(bool local, gu::MemPool<true>& mp, void* buf) :
            TrxHandle          (&trans_map_, local),
            local_seqno_       (WSREP_SEQNO_UNDEFINED),
            global_seqno_      (WSREP_SEQNO_UNDEFINED),
            last_seen_seqno_   (WSREP_SEQNO_UNDEFINED),
            depends_seqno_     (WSREP_SEQNO_UNDEFINED),
            mem_pool_          (mp),
            write_set_         (),
            buf_               (buf),
            action_            (0, 0),
            refcnt_            (1),
            certified_         (false),
            committed_         (false),
            exit_loop_         (false),
            cert_bypass_       (false)
        {}

        friend class TrxHandleMaster;
        friend class TransMapBuilder<TrxHandleSlave>;
        friend class TrxHandleSlaveDeleter;
    private:

        static Fsm::TransMap trans_map_;

        wsrep_seqno_t          local_seqno_;
        wsrep_seqno_t          global_seqno_;
        wsrep_seqno_t          last_seen_seqno_;
        wsrep_seqno_t          depends_seqno_;
        gu::MemPool<true>&     mem_pool_;
        WriteSetIn             write_set_;
        void* const            buf_;
        std::pair<const void*, size_t> action_;
        gu::Atomic<int>        refcnt_;
        bool                   certified_;
        bool                   committed_;
        bool                   exit_loop_;
        bool                   cert_bypass_;

        TrxHandleSlave(const TrxHandleSlave&);
        void operator=(const TrxHandleSlave& other);

        ~TrxHandleSlave() { }

        void destroy_local(void* ptr);

        void sanity_checks() const;

        void deserialize_error_log(const gu::Exception& e) const;

    }; /* TrxHandleSlave */

    typedef gu::shared_ptr<TrxHandleSlave>::type TrxHandleSlavePtr;

    class TrxHandleSlaveDeleter
    {
    public:
        void operator()(TrxHandleSlave* ptr)
        {
            gu::MemPool<true>& mp(ptr->mem_pool_);
            ptr->~TrxHandleSlave();
            mp.recycle(ptr);
        }
    };

    class TrxHandleMaster : public TrxHandle
    {
    public:
        /* signed int here is to detect SIZE < sizeof(TrxHandle) */
        static int const LOCAL_STORAGE_SIZE = GU_PAGE_SIZE * 2; // 8K

        struct Params
        {
            std::string     working_dir_;
            int             version_;
            KeySet::Version key_format_;
            int             max_write_set_size_;

            Params (const std::string& wdir, int ver, KeySet::Version kformat,
                    int max_write_set_size = WriteSetNG::MAX_SIZE) :
                working_dir_(wdir), version_(ver), key_format_(kformat),
                max_write_set_size_(max_write_set_size)
            {}

            Params () :
                working_dir_(), version_(), key_format_(), max_write_set_size_()
            {}
        };

        static const Params Defaults;

        typedef gu::MemPool<true> Pool;
        static TrxHandleMaster* New(Pool&               pool,
                                    const Params&       params,
                                    const wsrep_uuid_t& source_id,
                                    wsrep_conn_id_t     conn_id,
                                    wsrep_trx_id_t      trx_id)
        {
            size_t const buf_size(pool.buf_size());

            assert(buf_size >= (sizeof(TrxHandleMaster) + sizeof(WriteSetOut)));

            void* const buf(pool.acquire());

            return new(buf) TrxHandleMaster(pool, params,
                                            source_id, conn_id, trx_id,
                                            buf_size);
        }

        void lock()
        {
            mutex_.lock();
        }

#ifndef NDEBUG
        bool locked() { return mutex_.locked(); }
        bool owned()  { return mutex_.owned(); }
#endif /* NDEBUG */

        void unlock()
        {
            assert(locked());
            assert(owned());
            mutex_.unlock();
        }

        void set_state(TrxHandle::State const s)
        {
            assert(locked());
            assert(owned());
            TrxHandle::set_state(s);
        }

        long gcs_handle() const { return gcs_handle_; }
        void set_gcs_handle(long gcs_handle) { gcs_handle_ = gcs_handle; }

        void set_flags(uint32_t const flags) // wsrep flags
        {
            TrxHandle::set_flags(flags);

            uint16_t ws_flags(WriteSetNG::wsrep_flags_to_ws_flags(flags));

            write_set_out().set_flags(ws_flags);
        }

        void append_key(const KeyData& key)
        {
            // Current limitations with certification on trx versions 3 and 4
            // impose the the following restrictions on keys

            // The shared key behavior for TOI operations is completely
            // untested, so don't allow it (and it probably does not even
            // make any sense)
            assert(is_toi() == false  || key.shared() == false);
            // Shared key escalation to level 1 or 2 is not allowed
            assert(key.parts_num == 3 || key.shared() == false);
            // For key level less than 3 write set must be TOI because
            // conflicts between different key levels are not detected
            // correctly even if both keys are exclusive
            assert(key.parts_num == 3 || is_toi() == true);

            /*! protection against protocol change during trx lifetime */
            if (key.proto_ver != version())
            {
                gu_throw_error(EINVAL) << "key version '" << key.proto_ver
                                       << "' does not match to trx version' "
                                       << version() << "'";
            }

            gu_trace(write_set_out().append_key(key));
        }

        void append_data(const void* data, const size_t data_len,
                         wsrep_data_type_t type, bool store)
        {
            switch (type)
            {
            case WSREP_DATA_ORDERED:
                gu_trace(write_set_out().append_data(data, data_len, store));
                break;
            case WSREP_DATA_UNORDERED:
                gu_trace(write_set_out().append_unordered(data, data_len,store));
                break;
            case WSREP_DATA_ANNOTATION:
                gu_trace(write_set_out().append_annotation(data,data_len,store));
                break;
            };
        }

        bool empty() const
        {
            return write_set_out().is_empty();
        }

        TrxHandleSlavePtr ts()
        {
            return ts_;
        }

        void reset_ts()
        {
            ts_ = TrxHandleSlavePtr();
        }

        void finalize(wsrep_seqno_t const last_seen_seqno)
        {
            assert(last_seen_seqno >= 0);
            assert(ts_ == 0 || last_seen_seqno >= ts_->last_seen_seqno());

            int pa_range(pa_range_default());

            if (gu_unlikely((flags() & TrxHandle::F_BEGIN) == 0 &&
                            (flags() & TrxHandle::F_ISOLATION) == 0))
            {
                /* make sure this fragment depends on the previous */
                assert(ts_ != 0);
                wsrep_seqno_t prev_seqno(ts_->global_seqno());
                assert(version() >= 4);
                assert(prev_seqno >= 0);
                assert(prev_seqno <= last_seen_seqno);
                pa_range = std::min(wsrep_seqno_t(pa_range),
                                    last_seen_seqno - prev_seqno);
            }
            else
            {
                assert(ts_ == 0);
                assert(flags() & TrxHandle::F_ISOLATION ||
                       (flags() & TrxHandle::F_ROLLBACK) == 0);
            }

            write_set_out().set_flags(write_set_flags_);
            write_set_out().finalize(last_seen_seqno, pa_range);
        }

        /* Serializes wiriteset into a single buffer (for unit test purposes) */
        void serialize(wsrep_seqno_t const last_seen,
                       std::vector<gu::byte_t>& ret)
        {
            write_set_out().serialize(ret, source_id(), conn_id(), trx_id(),
                                      last_seen, pa_range_default());
        }

        void clear()
        {
            release_write_set_out();
        }

        void add_replicated(TrxHandleSlavePtr ts)
        {
            assert(locked());
            if ((write_set_flags_ & TrxHandle::F_ISOLATION) == 0)
            {
                write_set_flags_ &= ~TrxHandle::F_BEGIN;
            }
            ts_ = ts;
        }

        WriteSetOut& write_set_out()
        {
            /* WriteSetOut is a temporary object needed only at the writeset
             * collection stage. Since it may allocate considerable resources
             * we dont't want it to linger as long as TrxHandle is needed and
             * want to destroy it ASAP. So it is constructed in the buffer
             * allocated by TrxHandle::New() immediately following this object */
            if (gu_unlikely(!wso_)) init_write_set_out();
            assert(wso_);
            return *static_cast<WriteSetOut*>(wso_buf());
        }

        void release_write_set_out()
        {
            if (gu_likely(wso_))
            {
                write_set_out().~WriteSetOut();
                wso_ = false;
            }
        }

    private:

        inline int pa_range_default()
        {
            return (version() >= 4 ? WriteSetNG::MAX_PA_RANGE : 0);
        }

        void init_write_set_out()
        {
            assert(!wso_);
            assert(wso_buf_size_ >= sizeof(WriteSetOut));

            gu::byte_t* const wso(static_cast<gu::byte_t*>(wso_buf()));
            gu::byte_t* const store(wso + sizeof(WriteSetOut));

            new (wso) WriteSetOut (params_.working_dir_,
                                   trx_id(), params_.key_format_,
                                   store,
                                   wso_buf_size_ - sizeof(WriteSetOut),
                                   0,
                                   WriteSetNG::Version(params_.version_),
                                   DataSet::MAX_VERSION,
                                   DataSet::MAX_VERSION,
                                   params_.max_write_set_size_);

            wso_ = true;
        }

        const WriteSetOut& write_set_out() const
        {
            return const_cast<TrxHandleMaster*>(this)->write_set_out();
        }

        TrxHandleMaster(gu::MemPool<true>&  mp,
                        const Params&       params,
                        const wsrep_uuid_t& source_id,
                        wsrep_conn_id_t     conn_id,
                        wsrep_trx_id_t      trx_id,
                        size_t              reserved_size)
            :
            TrxHandle(&trans_map_, source_id, conn_id, trx_id, params.version_),
            mutex_             (),
            mem_pool_          (mp),
            params_            (params),
            ts_                (),
            wso_buf_size_      (reserved_size - sizeof(*this)),
            gcs_handle_        (-1),
            wso_               (false)
        {
            assert(reserved_size > sizeof(*this) + 1024);
        }

        void* wso_buf()
        {
            return static_cast<void*>(this + 1);
        }

        ~TrxHandleMaster()
        {
            release_write_set_out();
        }

        gu::Mutex              mutex_;
        gu::MemPool<true>&     mem_pool_;
        static Fsm::TransMap   trans_map_;

        Params const           params_;
        TrxHandleSlavePtr      ts_; // current fragment handle
        size_t const           wso_buf_size_;
        int                    gcs_handle_;
        bool                   wso_;

        friend class TrxHandleSlave;
        friend class TrxHandleMasterDeleter;
        friend class TransMapBuilder<TrxHandleMaster>;

        // overrides
        TrxHandleMaster(const TrxHandleMaster&);
        TrxHandleMaster& operator=(const TrxHandleMaster&);
    };

    typedef gu::shared_ptr<TrxHandleMaster>::type TrxHandleMasterPtr;

    class TrxHandleMasterDeleter
    {
    public:
        void operator()(TrxHandleMaster* ptr)
        {
            gu::MemPool<true>& mp(ptr->mem_pool_);
            ptr->~TrxHandleMaster();
            mp.recycle(ptr);
        }
    };

    class TrxHandleLock
    {
    public:
        TrxHandleLock(TrxHandleMaster& trx) : trx_(trx) { trx_.lock(); }
        ~TrxHandleLock() { trx_.unlock(); }
    private:
        TrxHandleMaster& trx_;

    }; /* class TrxHnadleLock */

} /* namespace galera*/

#endif // GALERA_TRX_HANDLE_HPP<|MERGE_RESOLUTION|>--- conflicted
+++ resolved
@@ -40,16 +40,7 @@
     {
     public:
 
-<<<<<<< HEAD
         TransMapBuilder() { }
-=======
-        /* signed int here is to detect SIZE < sizeof(TrxHandle) */
-        static size_t LOCAL_STORAGE_SIZE()
-        {
-            static size_t const ret(gu_page_size_multiple(1 << 13 /* 8Kb */));
-            return ret;
-        }
->>>>>>> 4a690aac
 
         void add(typename T::State from, typename T::State to)
         {
@@ -649,7 +640,11 @@
     {
     public:
         /* signed int here is to detect SIZE < sizeof(TrxHandle) */
-        static int const LOCAL_STORAGE_SIZE = GU_PAGE_SIZE * 2; // 8K
+        static size_t LOCAL_STORAGE_SIZE()
+        {
+            static size_t const ret(gu_page_size_multiple(1 << 13 /* 8Kb */));
+            return ret;
+        }
 
         struct Params
         {
