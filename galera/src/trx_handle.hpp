--- conflicted
+++ resolved
@@ -21,13 +21,10 @@
 #include "gu_utils.hpp"
 #include "gu_macros.hpp"
 #include "gu_mem_pool.hpp"
-<<<<<<< HEAD
 #include "gu_vector.hpp"
 #include "gu_shared_ptr.hpp"
 #include "gcs.hpp"
-=======
 #include "gu_limits.h" // page size stuff
->>>>>>> fc545883
 
 #include <set>
 
