--- conflicted
+++ resolved
@@ -1,5 +1,5 @@
 //
-// Copyright (C) 2010-2016 Codership Oy <info@codership.com>
+// Copyright (C) 2010-2017 Codership Oy <info@codership.com>
 //
 
 
@@ -49,7 +49,6 @@
     private:
         typename T::Fsm::TransMap& trans_map_;
     };
-
 
 
     class TrxHandle
@@ -181,14 +180,9 @@
 
         uint64_t timestamp() const { return timestamp_; }
 
-<<<<<<< HEAD
+        bool master() const { return master_; }
+
         void print(std::ostream& os) const;
-=======
-        void apply(void*                   recv_ctx,
-                   wsrep_apply_cb_t        apply_cb,
-                   const wsrep_trx_meta_t& meta,
-                   wsrep_bool_t&           exit_loop) /* throws */;
->>>>>>> 8831ab6a
 
         virtual ~TrxHandle() {}
 
@@ -216,7 +210,8 @@
             timestamp_         (),
             version_           (-1),
             write_set_flags_   (0),
-            local_             (local)
+            local_             (local),
+            master_            (false)
         {}
 
         /* local trx ctor */
@@ -233,7 +228,8 @@
             timestamp_         (gu_time_calendar()),
             version_           (version),
             write_set_flags_   (F_BEGIN),
-            local_             (true)
+            local_             (true),
+            master_            (true)
         {}
 
         Fsm state_;
@@ -248,24 +244,12 @@
         // TrxHandleSlave if there exists TrxHandleMaster object corresponding
         // to TrxHandleSlave.
         bool                   local_;
+        bool                   master_; // derived object type
 
     private:
 
-<<<<<<< HEAD
         TrxHandle(const TrxHandle&);
         void operator=(const TrxHandle& other);
-=======
-        bool must_enter_am() const
-        {
-            assert(state() == S_CERTIFYING           ||
-                   state() == S_MUST_CERT_AND_REPLAY ||
-                   state() == S_ABORTING);
-
-            return (state() != S_ABORTING || pa_unsafe());
-        }
-
-        void print(std::ostream& os) const;
->>>>>>> 8831ab6a
 
         friend class Wsdb;
         friend class Certification;
@@ -531,7 +515,8 @@
 
         void apply(void*                   recv_ctx,
                    wsrep_apply_cb_t        apply_cb,
-                   const wsrep_trx_meta_t& meta) const /* throws */;
+                   const wsrep_trx_meta_t& meta,
+                   wsrep_bool_t&           exit_loop) /* throws */;
 
         bool is_committed() const { return committed_; }
         void mark_committed()     { committed_ = true; }
@@ -596,6 +581,19 @@
             cert_bypass_ = val;
         }
         bool cert_bypass() const { return cert_bypass_; }
+
+        bool must_enter_am() const
+        {
+            static bool const SR_MASK = F_COMMIT | F_BEGIN;
+
+            assert(state() == S_CERTIFYING           ||
+                   state() == S_MUST_CERT_AND_REPLAY ||
+                   state() == S_ABORTING);
+
+            bool const streaming((flags() & SR_MASK) != SR_MASK);
+            return (state() != S_ABORTING || pa_unsafe() || streaming);
+//remove            return true;
+        }
 
     protected:
 
@@ -960,6 +958,7 @@
         int                    gcs_handle_;
         bool                   wso_;
 
+        friend class TrxHandle;
         friend class TrxHandleSlave;
         friend class TrxHandleMasterDeleter;
         friend class TransMapBuilder<TrxHandleMaster>;
