--- conflicted
+++ resolved
@@ -362,7 +362,7 @@
             {
                 log_fatal << "S: seqno_g: " << seqno_g << ", last_seen: "
                           << last_seen_seqno_ << ", checksum: "
-                          << reinterpret_cast<void*>(write_set_in_.get_checksum());
+                          << reinterpret_cast<void*>(write_set_.get_checksum());
             }
             assert(last_seen_seqno_ < seqno_g);
 #endif
@@ -381,7 +381,6 @@
 
         void mark_certified()
         {
-<<<<<<< HEAD
             if (write_set_.size() > 0)
             {
                 int dw(0);
@@ -395,13 +394,6 @@
             }
 
             certified_ = true;
-=======
-            assert (last_seen_seqno >= 0);
-            assert (last_seen_seqno >= last_seen_seqno_);
-            if (new_version())
-                write_set_out().set_last_seen(last_seen_seqno);
-            last_seen_seqno_ = last_seen_seqno;
->>>>>>> 70fd575e
         }
 
         void set_depends_seqno(wsrep_seqno_t seqno_lt)
@@ -473,6 +465,10 @@
         }
 
         int refcnt() const { return refcnt_(); }
+
+        uint64_t get_checksum() const { return write_set_.get_checksum(); }
+
+        size_t   size()         const { return write_set_.size(); }
 
     protected:
 
@@ -645,6 +641,7 @@
         void finalize(const wsrep_seqno_t& last_seen_seqno)
         {
             assert (last_seen_seqno >= 0);
+            assert (last_seen_seqno >= this->last_seen_seqno());
 
             int pa_range(version() >= 4 ? WriteSetNG::MAX_PA_RANGE : 0);
 
@@ -689,30 +686,7 @@
                 return WSREP_SEQNO_UNDEFINED;
         }
 
-<<<<<<< HEAD
         wsrep_seqno_t last_seen_seqno() const
-=======
-        uint64_t get_checksum() const
-        {
-            if (new_version())
-                return write_set_in_.get_checksum();
-            else
-                return 0;
-        }
-
-        size_t size() const
-        {
-            if (new_version())
-                return write_set_in_.size();
-            else
-                return serial_size();
-        }
-
-        void update_stats(gu::Atomic<long long>& kc,
-                          gu::Atomic<long long>& kb,
-                          gu::Atomic<long long>& db,
-                          gu::Atomic<long long>& ub)
->>>>>>> 70fd575e
         {
             if (gu_likely(repl_.size() > 0))
                 return repl_.back()->last_seen_seqno();
