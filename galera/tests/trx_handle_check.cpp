//
// Copyright (C) 2010-2014 Codership Oy <info@codership.com>
//

#include "trx_handle.hpp"
#include <gu_uuid.hpp>

#include <vector>

#include <check.h>

using namespace std;
using namespace galera;


template <class T>
void check_states_graph(
    int  graph[TrxHandle::num_states_][TrxHandle::num_states_],
    T*   trx,
    const std::vector<int>& visits)
{
    // Check that no allowed state transition causes an abort
    std::vector<int> visited(TrxHandle::num_states_);
    std::fill(visited.begin(), visited.end(), 0);

    for (int i(0); i < TrxHandle::num_states_; ++i)
    {
        trx->force_state(TrxHandle::State(i));
        for (int j(0); j < TrxHandle::num_states_; ++j)
        {
            if (graph[i][j]){
                log_info << "Checking transition "
                         << trx->state()
                         << " -> "
                         << TrxHandle::State(j);
                trx->set_state(TrxHandle::State(j));
                visited[i] = 1;
                visited[j] = 1;
            }
            else
            {
                // TODO: Currently FSM transition calls abort on
                // unknown transition, figure out how to fix it
                // to verify also that incorrect transitions cause
                // proper error.
            }
            trx->force_state(TrxHandle::State(i));
        }
    }

    for (int i(0); i < TrxHandle::num_states_; ++i)
    {
        fail_unless(visited[i] == visits[i],
                    "i = %i visited = %i visits = %i",
                    i, visited[i], visits[i]);
    }
}

START_TEST(test_states_master)
{
    log_info << "START test_states_master";
    TrxHandleMaster::Pool tp(TrxHandleMaster::LOCAL_STORAGE_SIZE(), 16,
                             "test_states_master");

    wsrep_uuid_t uuid = {{1, }};

    // first check basic stuff
    // 1) initial state is executing
    // 2) invalid state changes are caught
    // 3) valid state changes change state
    TrxHandleMasterPtr trx(TrxHandleMaster::New(tp, TrxHandleMaster::Defaults,
                                                uuid, -1, 1),
                           TrxHandleMasterDeleter());
    galera::TrxHandleLock lock(*trx);

    fail_unless(trx->state() == TrxHandle::S_EXECUTING);

    // Matrix representing directed graph of TrxHandleMaster transitions,
    // see galera/src/trx_handle.cpp

    // EXECUTING 0
    // MUST_ABORT 1
    // ABORTING 2
    // REPLICATING 3
    // CERTIFYING 4
    // MUST_CERT_AND_REPLAY 5
    // MUST_REPLAY_AM 6
    // MUST_REPLAY_CM 7
    // MUST_REPLAY  8
    // REPLAYING 9
    // APPLYING 10
    // COMMITTING 11
    // COMMITTED 12
    // ROLLED_BACK 13

    int state_trans_master[TrxHandle::num_states_][TrxHandle::num_states_] = {
        // 0  1  2  3  4  5  6  7  8  9  10 11 12 13
        {  0, 1, 0, 1, 0, 0, 0, 0, 0, 0, 0, 0, 0, 1 }, // 0
        {  0, 0, 1, 0, 0, 1, 1, 1, 0, 0, 0, 0, 0, 0 }, // 1
        {  1, 0, 0, 0, 0, 0, 0, 0, 0, 0, 0, 0, 0, 1 }, // 2
        {  0, 1, 0, 0, 1, 0, 0, 0, 0, 0, 0, 0, 0, 0 }, // 3
        {  0, 1, 1, 0, 0, 0, 0, 0, 0, 0, 1, 0, 0, 0 }, // 4
        {  0, 0, 0, 0, 0, 0, 1, 0, 0, 0, 0, 0, 0, 0 }, // 5
        {  0, 0, 0, 0, 0, 0, 0, 1, 0, 0, 0, 0, 0, 0 }, // 6
        {  0, 0, 0, 0, 0, 0, 0, 0, 1, 0, 0, 0, 0, 0 }, // 7
        {  0, 0, 0, 0, 0, 0, 0, 0, 0, 1, 0, 0, 0, 0 }, // 8
        {  0, 0, 0, 0, 0, 0, 0, 0, 0, 0, 0, 0, 1, 0 }, // 9
        {  0, 1, 0, 0, 0, 0, 0, 0, 0, 0, 0, 1, 0, 0 }, // 10
        {  1, 1, 0, 0, 0, 0, 0, 0, 0, 0, 0, 0, 1, 0 }, // 11
        {  0, 0, 0, 0, 0, 0, 0, 0, 0, 0, 0, 0, 0, 0 }, // 12
        {  0, 0, 0, 0, 0, 0, 0, 0, 0, 0, 0, 0, 0, 0 }  // 13
    };

<<<<<<< HEAD
    // Visits all states
    std::vector<int> visits(TrxHandle::num_states_);
    std::fill(visits.begin(), visits.end(), 1);

    check_states_graph(state_trans_master, trx.get(), visits);
}
END_TEST
=======
    // aborted during replication and does not certify
    {
        TrxHandlePtr trx(TrxHandle::New(tp, TrxHandle::Defaults, uuid, -1, 1),
                         TrxHandleDeleter());
        trx->set_state(TrxHandle::S_REPLICATING);
        trx->set_state(TrxHandle::S_MUST_ABORT);
        trx->set_state(TrxHandle::S_ABORTING);
        trx->set_state(TrxHandle::S_ROLLING_BACK);
        trx->set_state(TrxHandle::S_ROLLED_BACK);
    }

    // aborted during replication and certifies but does not certify
    // during replay (is this even possible?)
    {
        TrxHandlePtr trx(TrxHandle::New(tp, TrxHandle::Defaults, uuid, -1, 1),
                         TrxHandleDeleter());
        trx->set_state(TrxHandle::S_REPLICATING);
        trx->set_state(TrxHandle::S_MUST_ABORT);
        trx->set_state(TrxHandle::S_MUST_CERT_AND_REPLAY);
        trx->set_state(TrxHandle::S_ABORTING);
        trx->set_state(TrxHandle::S_ROLLING_BACK);
        trx->set_state(TrxHandle::S_ROLLED_BACK);
    }
>>>>>>> 8831ab6a

START_TEST(test_states_slave)
{
    log_info << "START test_states_slave";
    TrxHandleSlave::Pool  sp(sizeof(TrxHandleSlave), 16, "test_states_slave");
    int state_trans_slave[TrxHandle::num_states_][TrxHandle::num_states_] = {

        // 0  1  2  3  4  5  6  7  8  9  10 11 12 13  To / From
        {  0, 0, 0, 0, 0, 0, 0, 0, 0, 0, 0, 0, 0, 0 }, // 0    EXECUTING
        {  0, 0, 0, 0, 0, 0, 0, 0, 0, 0, 0, 0, 0, 0 }, // 1    MUST_ABORT
        {  0, 0, 0, 0, 0, 0, 0, 0, 0, 0, 1, 0, 0, 1 }, // 2    ABORTING
        {  0, 0, 1, 0, 1, 0, 0, 0, 0, 0, 0, 0, 0, 0 }, // 3    REPLICATING
        {  0, 0, 1, 0, 0, 0, 0, 0, 0, 0, 1, 0, 0, 0 }, // 4    CERTIFYING
        {  0, 0, 0, 0, 0, 0, 0, 0, 0, 0, 0, 0, 0, 0 }, // 5    MUST_CERT_AND_REPL
        {  0, 0, 0, 0, 0, 0, 0, 0, 0, 0, 0, 0, 0, 0 }, // 6    MUST_REPLAY_AM
        {  0, 0, 0, 0, 0, 0, 0, 0, 0, 0, 0, 0, 0, 0 }, // 7    MUST_REPLAY_CM
        {  0, 0, 0, 0, 0, 0, 0, 0, 0, 0, 0, 0, 0, 0 }, // 8    MUST_REPLAY
        {  0, 0, 0, 0, 0, 0, 0, 0, 0, 0, 0, 0, 0, 0 }, // 9    REPLAYING
        {  0, 0, 0, 0, 0, 0, 0, 0, 0, 0, 0, 1, 0, 0 }, // 10   APPLYING
        {  0, 0, 0, 0, 0, 0, 0, 0, 0, 0, 0, 0, 1, 1 }, // 11   COMMITTNG
        {  0, 0, 0, 0, 0, 0, 0, 0, 0, 0, 0, 0, 0, 0 }, // 12   COMMITTED
        {  0, 0, 0, 0, 0, 0, 0, 0, 0, 0, 0, 0, 0, 0 }  // 13   ROLLED_BACK
    };

    TrxHandleSlavePtr ts(TrxHandleSlave::New(false, sp),
                         TrxHandleSlaveDeleter());
    fail_unless(ts->state() == TrxHandle::S_REPLICATING);

    // Visits only REPLICATING, CERTIFYING, APPLYING, COMMITTING, COMMITTED,
    // ROLLED_BACK
    std::vector<int> visits(TrxHandle::num_states_);
    std::fill(visits.begin(), visits.end(), 0);
    visits[TrxHandle::S_REPLICATING] = 1;
    visits[TrxHandle::S_CERTIFYING] = 1;
    visits[TrxHandle::S_APPLYING] = 1;
    visits[TrxHandle::S_COMMITTING] = 1;
    visits[TrxHandle::S_COMMITTED] = 1;
    visits[TrxHandle::S_ABORTING] = 1;
    visits[TrxHandle::S_ROLLED_BACK] = 1;

    check_states_graph(state_trans_slave, ts.get(), visits);
}
END_TEST

START_TEST(test_serialization)
{
    TrxHandleMaster::Pool lp(4096, 16, "serialization_lp");
    TrxHandleSlave::Pool  sp(sizeof(TrxHandleSlave), 16, "serialization_sp");

    for (int version = 3; version <= 4; ++version)
    {
        galera::TrxHandleMaster::Params const trx_params("", version,
                                                         KeySet::MAX_VERSION);
        wsrep_uuid_t uuid;
        gu_uuid_generate(&uuid, 0, 0);
        TrxHandleMasterPtr trx
            (TrxHandleMaster::New(lp, trx_params, uuid, 4567, 8910),
             TrxHandleMasterDeleter());

        std::vector<gu::byte_t> buf;
        trx->serialize(0, buf);
        fail_unless(buf.size() > 0);

        TrxHandleSlavePtr txs1(TrxHandleSlave::New(false, sp),
                               TrxHandleSlaveDeleter());
        gcs_action const act =
            { 1, 2, buf.data(), int(buf.size()), GCS_ACT_WRITESET};
        fail_unless(txs1->unserialize<true>(act) > 0);
        fail_if(txs1->global_seqno() != act.seqno_g);
        fail_if(txs1->local_seqno()  != act.seqno_l);
    }
}
END_TEST

static int
apply_cb(
    void*                   ctx,
    uint32_t                flags,
    const wsrep_buf_t*      data,
    const wsrep_trx_meta_t* meta,
    void**                  err_buf,
    size_t*                 err_len
    )
{
    std::vector<char>* const res(static_cast<std::vector<char>* >(ctx));
    fail_if(NULL == res);

    const char* const c(static_cast<const char*>(data->ptr));
    fail_if(NULL == c);
    fail_if(1 != data->len);

    res->push_back(*c);

    *err_buf = NULL;
    *err_len = 0;

    return 0;
}

START_TEST(test_streaming)
{
    TrxHandleMaster::Pool lp(4096, 16, "streaming_lp");
    TrxHandleSlave::Pool  sp(sizeof(TrxHandleSlave), 16, "streaming_sp");

    int const version(4);
    galera::TrxHandleMaster::Params const trx_params("", version,
                                                     KeySet::MAX_VERSION);
    wsrep_uuid_t uuid;
    gu_uuid_generate(&uuid, 0, 0);
    TrxHandleMasterPtr trx(TrxHandleMaster::New(lp, trx_params, uuid, 4567,8910),
                           TrxHandleMasterDeleter());

    galera::TrxHandleLock lock(*trx);

    std::vector<char> src(3); // initial wirteset
    src[0] = 'a'; src[1] = 'b'; src[2] = 'c';

    std::vector<char> res;          // apply_cb should reproduce src in res
    fail_if(src == res);

    fail_unless(trx->flags() & TrxHandle::F_BEGIN);

    {
        // 0. first fragment A
        trx->append_data(&src[0], 1, WSREP_DATA_ORDERED, false);
        trx->finalize(0);

        std::vector<gu::byte_t> buf;
        trx->serialize(0, buf);

        fail_unless(buf.size() > 0);
        trx->release_write_set_out();

        TrxHandleSlavePtr ts(TrxHandleSlave::New(false, sp),
                             TrxHandleSlaveDeleter());
        gcs_action const act =
            { 1, 2, buf.data(), int(buf.size()), GCS_ACT_WRITESET};
        fail_unless(ts->unserialize<true>(act) > 0);
        fail_unless(ts->flags() & TrxHandle::F_BEGIN);
        fail_if(ts->flags() & TrxHandle::F_COMMIT);
        trx->add_replicated(ts);

        ts->apply(&res, apply_cb, wsrep_trx_meta_t());
    }

    {
<<<<<<< HEAD
        // 1. middle fragment B
        trx->append_data(&src[1], 1, WSREP_DATA_ORDERED, false);
        trx->finalize(1);

        std::vector<gu::byte_t> buf;
        trx->serialize(0, buf);
        fail_unless(buf.size() > 0);
        trx->release_write_set_out();

        TrxHandleSlavePtr ts(TrxHandleSlave::New(false, sp),
                             TrxHandleSlaveDeleter());
        gcs_action const act =
            { 2, 3, buf.data(), int(buf.size()), GCS_ACT_WRITESET};
        fail_unless(ts->unserialize<true>(act) > 0);
        fail_if(ts->flags() & TrxHandle::F_BEGIN);
        fail_if(ts->flags() & TrxHandle::F_COMMIT);
        trx->add_replicated(ts);
        ts->apply(&res, apply_cb, wsrep_trx_meta_t());
=======
        TrxHandlePtr trx(TrxHandle::New(tp, TrxHandle::Defaults, uuid, -1, 1),
                         TrxHandleDeleter());
        trx->set_state(TrxHandle::S_REPLICATING);
        trx->set_state(TrxHandle::S_CERTIFYING);
        trx->set_state(TrxHandle::S_ABORTING);
        trx->set_state(TrxHandle::S_ROLLING_BACK);
        trx->set_state(TrxHandle::S_ROLLED_BACK);
>>>>>>> 8831ab6a
    }

    {
        // 2. last fragment C
        trx->append_data(&src[2], 1, WSREP_DATA_ORDERED, false);
        trx->set_flags(TrxHandle::F_COMMIT); // commit
        trx->finalize(2);

        std::vector<gu::byte_t> buf;
        trx->serialize(0, buf);
        fail_unless(buf.size() > 0);
        trx->release_write_set_out();

        TrxHandleSlavePtr ts(TrxHandleSlave::New(false, sp),
                             TrxHandleSlaveDeleter());
        gcs_action const act =
            { 3, 4, buf.data(), int(buf.size()), GCS_ACT_WRITESET};
        fail_unless(ts->unserialize<true>(act) > 0);
        fail_if(ts->flags() & TrxHandle::F_BEGIN);
        fail_unless(ts->flags() & TrxHandle::F_COMMIT);
        trx->add_replicated(ts);
        ts->apply(&res, apply_cb, wsrep_trx_meta_t());
    }

    fail_if(res != src);
}
END_TEST

Suite* trx_handle_suite()
{
    Suite* s = suite_create("trx_handle");
    TCase* tc;

    tc = tcase_create("test_states_master");
    tcase_add_test(tc, test_states_master);
    suite_add_tcase(s, tc);

    tc = tcase_create("test_states_slave");
    tcase_add_test(tc, test_states_slave);
    suite_add_tcase(s, tc);


    tc = tcase_create("test_serialization");
    tcase_add_test(tc, test_serialization);
    suite_add_tcase(s, tc);

    tc = tcase_create("test_streaming");
    tcase_add_test(tc, test_streaming);
    suite_add_tcase(s, tc);

    return s;
}<|MERGE_RESOLUTION|>--- conflicted
+++ resolved
@@ -1,5 +1,5 @@
 //
-// Copyright (C) 2010-2014 Codership Oy <info@codership.com>
+// Copyright (C) 2010-2017 Codership Oy <info@codership.com>
 //
 
 #include "trx_handle.hpp"
@@ -91,27 +91,28 @@
     // APPLYING 10
     // COMMITTING 11
     // COMMITTED 12
-    // ROLLED_BACK 13
+    // ROLLING_BACK 13
+    // ROLLED_BACK 14
 
     int state_trans_master[TrxHandle::num_states_][TrxHandle::num_states_] = {
-        // 0  1  2  3  4  5  6  7  8  9  10 11 12 13
-        {  0, 1, 0, 1, 0, 0, 0, 0, 0, 0, 0, 0, 0, 1 }, // 0
-        {  0, 0, 1, 0, 0, 1, 1, 1, 0, 0, 0, 0, 0, 0 }, // 1
-        {  1, 0, 0, 0, 0, 0, 0, 0, 0, 0, 0, 0, 0, 1 }, // 2
-        {  0, 1, 0, 0, 1, 0, 0, 0, 0, 0, 0, 0, 0, 0 }, // 3
-        {  0, 1, 1, 0, 0, 0, 0, 0, 0, 0, 1, 0, 0, 0 }, // 4
-        {  0, 0, 0, 0, 0, 0, 1, 0, 0, 0, 0, 0, 0, 0 }, // 5
-        {  0, 0, 0, 0, 0, 0, 0, 1, 0, 0, 0, 0, 0, 0 }, // 6
-        {  0, 0, 0, 0, 0, 0, 0, 0, 1, 0, 0, 0, 0, 0 }, // 7
-        {  0, 0, 0, 0, 0, 0, 0, 0, 0, 1, 0, 0, 0, 0 }, // 8
-        {  0, 0, 0, 0, 0, 0, 0, 0, 0, 0, 0, 0, 1, 0 }, // 9
-        {  0, 1, 0, 0, 0, 0, 0, 0, 0, 0, 0, 1, 0, 0 }, // 10
-        {  1, 1, 0, 0, 0, 0, 0, 0, 0, 0, 0, 0, 1, 0 }, // 11
-        {  0, 0, 0, 0, 0, 0, 0, 0, 0, 0, 0, 0, 0, 0 }, // 12
-        {  0, 0, 0, 0, 0, 0, 0, 0, 0, 0, 0, 0, 0, 0 }  // 13
+        // 0  1  2  3  4  5  6  7  8  9  10 11 12 13 14
+        {  0, 1, 0, 1, 0, 0, 0, 0, 0, 0, 0, 0, 0, 0, 1 }, // 0
+        {  0, 0, 1, 0, 0, 1, 1, 1, 0, 0, 0, 0, 0, 0, 0 }, // 1
+        {  1, 0, 0, 0, 0, 0, 0, 0, 0, 0, 0, 0, 0, 1, 1 }, // 2
+        {  0, 1, 0, 0, 1, 0, 0, 0, 0, 0, 0, 0, 0, 0, 0 }, // 3
+        {  0, 1, 1, 0, 0, 0, 0, 0, 0, 0, 1, 0, 0, 0, 0 }, // 4
+        {  0, 0, 0, 0, 0, 0, 1, 0, 0, 0, 0, 0, 0, 0, 0 }, // 5
+        {  0, 0, 0, 0, 0, 0, 0, 1, 0, 0, 0, 0, 0, 0, 0 }, // 6
+        {  0, 0, 0, 0, 0, 0, 0, 0, 1, 0, 0, 0, 0, 0, 0 }, // 7
+        {  0, 0, 0, 0, 0, 0, 0, 0, 0, 1, 0, 0, 0, 0, 0 }, // 8
+        {  0, 0, 0, 0, 0, 0, 0, 0, 0, 0, 0, 0, 1, 0, 0 }, // 9
+        {  0, 1, 0, 0, 0, 0, 0, 0, 0, 0, 0, 1, 0, 0, 0 }, // 10
+        {  0, 1, 0, 0, 0, 0, 0, 0, 0, 0, 0, 0, 1, 0, 0 }, // 11
+        {  1, 0, 0, 0, 0, 0, 0, 0, 0, 0, 0, 0, 0, 0, 0 }, // 12
+        {  0, 0, 0, 0, 0, 0, 0, 0, 0, 0, 0, 0, 0, 0, 1 }, // 13
+        {  0, 0, 0, 0, 0, 0, 0, 0, 0, 0, 0, 0, 0, 0, 0 }  // 14
     };
 
-<<<<<<< HEAD
     // Visits all states
     std::vector<int> visits(TrxHandle::num_states_);
     std::fill(visits.begin(), visits.end(), 1);
@@ -119,31 +120,6 @@
     check_states_graph(state_trans_master, trx.get(), visits);
 }
 END_TEST
-=======
-    // aborted during replication and does not certify
-    {
-        TrxHandlePtr trx(TrxHandle::New(tp, TrxHandle::Defaults, uuid, -1, 1),
-                         TrxHandleDeleter());
-        trx->set_state(TrxHandle::S_REPLICATING);
-        trx->set_state(TrxHandle::S_MUST_ABORT);
-        trx->set_state(TrxHandle::S_ABORTING);
-        trx->set_state(TrxHandle::S_ROLLING_BACK);
-        trx->set_state(TrxHandle::S_ROLLED_BACK);
-    }
-
-    // aborted during replication and certifies but does not certify
-    // during replay (is this even possible?)
-    {
-        TrxHandlePtr trx(TrxHandle::New(tp, TrxHandle::Defaults, uuid, -1, 1),
-                         TrxHandleDeleter());
-        trx->set_state(TrxHandle::S_REPLICATING);
-        trx->set_state(TrxHandle::S_MUST_ABORT);
-        trx->set_state(TrxHandle::S_MUST_CERT_AND_REPLAY);
-        trx->set_state(TrxHandle::S_ABORTING);
-        trx->set_state(TrxHandle::S_ROLLING_BACK);
-        trx->set_state(TrxHandle::S_ROLLED_BACK);
-    }
->>>>>>> 8831ab6a
 
 START_TEST(test_states_slave)
 {
@@ -151,21 +127,22 @@
     TrxHandleSlave::Pool  sp(sizeof(TrxHandleSlave), 16, "test_states_slave");
     int state_trans_slave[TrxHandle::num_states_][TrxHandle::num_states_] = {
 
-        // 0  1  2  3  4  5  6  7  8  9  10 11 12 13  To / From
-        {  0, 0, 0, 0, 0, 0, 0, 0, 0, 0, 0, 0, 0, 0 }, // 0    EXECUTING
-        {  0, 0, 0, 0, 0, 0, 0, 0, 0, 0, 0, 0, 0, 0 }, // 1    MUST_ABORT
-        {  0, 0, 0, 0, 0, 0, 0, 0, 0, 0, 1, 0, 0, 1 }, // 2    ABORTING
-        {  0, 0, 1, 0, 1, 0, 0, 0, 0, 0, 0, 0, 0, 0 }, // 3    REPLICATING
-        {  0, 0, 1, 0, 0, 0, 0, 0, 0, 0, 1, 0, 0, 0 }, // 4    CERTIFYING
-        {  0, 0, 0, 0, 0, 0, 0, 0, 0, 0, 0, 0, 0, 0 }, // 5    MUST_CERT_AND_REPL
-        {  0, 0, 0, 0, 0, 0, 0, 0, 0, 0, 0, 0, 0, 0 }, // 6    MUST_REPLAY_AM
-        {  0, 0, 0, 0, 0, 0, 0, 0, 0, 0, 0, 0, 0, 0 }, // 7    MUST_REPLAY_CM
-        {  0, 0, 0, 0, 0, 0, 0, 0, 0, 0, 0, 0, 0, 0 }, // 8    MUST_REPLAY
-        {  0, 0, 0, 0, 0, 0, 0, 0, 0, 0, 0, 0, 0, 0 }, // 9    REPLAYING
-        {  0, 0, 0, 0, 0, 0, 0, 0, 0, 0, 0, 1, 0, 0 }, // 10   APPLYING
-        {  0, 0, 0, 0, 0, 0, 0, 0, 0, 0, 0, 0, 1, 1 }, // 11   COMMITTNG
-        {  0, 0, 0, 0, 0, 0, 0, 0, 0, 0, 0, 0, 0, 0 }, // 12   COMMITTED
-        {  0, 0, 0, 0, 0, 0, 0, 0, 0, 0, 0, 0, 0, 0 }  // 13   ROLLED_BACK
+        // 0  1  2  3  4  5  6  7  8  9  10 11 12 13 14  To / From
+        {  0, 0, 0, 0, 0, 0, 0, 0, 0, 0, 0, 0, 0, 0, 0 }, // 0  EXECUTING
+        {  0, 0, 0, 0, 0, 0, 0, 0, 0, 0, 0, 0, 0, 0, 0 }, // 1  MUST_ABORT
+        {  0, 0, 0, 0, 0, 0, 0, 0, 0, 0, 1, 0, 0, 1, 1 }, // 2  ABORTING
+        {  0, 0, 1, 0, 1, 0, 0, 0, 0, 0, 0, 0, 0, 0, 0 }, // 3  REPLICATING
+        {  0, 0, 1, 0, 0, 0, 0, 0, 0, 0, 1, 0, 0, 0, 0 }, // 4  CERTIFYING
+        {  0, 0, 0, 0, 0, 0, 0, 0, 0, 0, 0, 0, 0, 0, 0 }, // 5 MUST_CERT_AND_REPL
+        {  0, 0, 0, 0, 0, 0, 0, 0, 0, 0, 0, 0, 0, 0, 0 }, // 6  MUST_REPLAY_AM
+        {  0, 0, 0, 0, 0, 0, 0, 0, 0, 0, 0, 0, 0, 0, 0 }, // 7  MUST_REPLAY_CM
+        {  0, 0, 0, 0, 0, 0, 0, 0, 0, 0, 0, 0, 0, 0, 0 }, // 8  MUST_REPLAY
+        {  0, 0, 0, 0, 0, 0, 0, 0, 0, 0, 0, 0, 1, 0, 0 }, // 9  REPLAYING
+        {  0, 0, 0, 0, 0, 0, 0, 0, 0, 1, 0, 1, 0, 0, 0 }, // 10 APPLYING
+        {  0, 0, 1, 0, 0, 0, 0, 0, 0, 0, 0, 0, 1, 0, 0 }, // 11 COMMITTNG
+        {  0, 0, 0, 0, 0, 0, 0, 0, 0, 0, 0, 0, 0, 0, 0 }, // 12 COMMITTED
+        {  0, 0, 0, 0, 0, 0, 0, 0, 0, 0, 0, 0, 0, 0, 1 }, // 13 ROLLING_BACK
+        {  0, 0, 0, 0, 0, 0, 0, 0, 0, 0, 0, 0, 0, 0, 0 }  // 14 ROLLED_BACK
     };
 
     TrxHandleSlavePtr ts(TrxHandleSlave::New(false, sp),
@@ -176,12 +153,14 @@
     // ROLLED_BACK
     std::vector<int> visits(TrxHandle::num_states_);
     std::fill(visits.begin(), visits.end(), 0);
+    visits[TrxHandle::S_ABORTING] = 1;
     visits[TrxHandle::S_REPLICATING] = 1;
     visits[TrxHandle::S_CERTIFYING] = 1;
+    visits[TrxHandle::S_REPLAYING] = 1;
     visits[TrxHandle::S_APPLYING] = 1;
     visits[TrxHandle::S_COMMITTING] = 1;
     visits[TrxHandle::S_COMMITTED] = 1;
-    visits[TrxHandle::S_ABORTING] = 1;
+    visits[TrxHandle::S_ROLLING_BACK] = 1;
     visits[TrxHandle::S_ROLLED_BACK] = 1;
 
     check_states_graph(state_trans_slave, ts.get(), visits);
@@ -218,14 +197,14 @@
 }
 END_TEST
 
-static int
+static enum wsrep_cb_status
 apply_cb(
     void*                   ctx,
+    const wsrep_ws_handle_t* wh,
     uint32_t                flags,
     const wsrep_buf_t*      data,
     const wsrep_trx_meta_t* meta,
-    void**                  err_buf,
-    size_t*                 err_len
+    wsrep_bool_t*           exit_loop
     )
 {
     std::vector<char>* const res(static_cast<std::vector<char>* >(ctx));
@@ -237,10 +216,7 @@
 
     res->push_back(*c);
 
-    *err_buf = NULL;
-    *err_len = 0;
-
-    return 0;
+    return WSREP_CB_SUCCESS;
 }
 
 START_TEST(test_streaming)
@@ -286,11 +262,11 @@
         fail_if(ts->flags() & TrxHandle::F_COMMIT);
         trx->add_replicated(ts);
 
-        ts->apply(&res, apply_cb, wsrep_trx_meta_t());
-    }
-
-    {
-<<<<<<< HEAD
+        wsrep_bool_t exit_loop;
+        ts->apply(&res, apply_cb, wsrep_trx_meta_t(), exit_loop);
+    }
+
+    {
         // 1. middle fragment B
         trx->append_data(&src[1], 1, WSREP_DATA_ORDERED, false);
         trx->finalize(1);
@@ -308,16 +284,9 @@
         fail_if(ts->flags() & TrxHandle::F_BEGIN);
         fail_if(ts->flags() & TrxHandle::F_COMMIT);
         trx->add_replicated(ts);
-        ts->apply(&res, apply_cb, wsrep_trx_meta_t());
-=======
-        TrxHandlePtr trx(TrxHandle::New(tp, TrxHandle::Defaults, uuid, -1, 1),
-                         TrxHandleDeleter());
-        trx->set_state(TrxHandle::S_REPLICATING);
-        trx->set_state(TrxHandle::S_CERTIFYING);
-        trx->set_state(TrxHandle::S_ABORTING);
-        trx->set_state(TrxHandle::S_ROLLING_BACK);
-        trx->set_state(TrxHandle::S_ROLLED_BACK);
->>>>>>> 8831ab6a
+
+        wsrep_bool_t exit_loop;
+        ts->apply(&res, apply_cb, wsrep_trx_meta_t(), exit_loop);
     }
 
     {
@@ -339,7 +308,9 @@
         fail_if(ts->flags() & TrxHandle::F_BEGIN);
         fail_unless(ts->flags() & TrxHandle::F_COMMIT);
         trx->add_replicated(ts);
-        ts->apply(&res, apply_cb, wsrep_trx_meta_t());
+
+        wsrep_bool_t exit_loop;
+        ts->apply(&res, apply_cb, wsrep_trx_meta_t(), exit_loop);
     }
 
     fail_if(res != src);
