//
// Copyright (C) 2010-2013 Codership Oy <info@codership.com>
//

#include "trx_handle.hpp"
#include "uuid.hpp"

#include <check.h>

using namespace std;
using namespace galera;

START_TEST(test_states)
{
    wsrep_uuid_t uuid = {{1, }};

    // first check basic stuff
    // 1) initial state is executing
    // 2) invalid state changes are caught
    // 3) valid state changes change state
    TrxHandle* trx(new TrxHandle(TrxHandle::Defaults, uuid, -1, 1, true));

    log_info << *trx;
    fail_unless(trx->state() == TrxHandle::S_EXECUTING);

#if 0 // now setting wrong state results in abort
    try
    {
        trx->set_state(TrxHandle::S_COMMITTED);
        fail("");
    }
    catch (...)
    {
        fail_unless(trx->state() == TrxHandle::S_EXECUTING);
    }
#endif

    trx->set_state(TrxHandle::S_REPLICATING);
    fail_unless(trx->state() == TrxHandle::S_REPLICATING);
    trx->unref();

    // abort before replication
    trx = new TrxHandle(TrxHandle::Defaults, uuid, -1, 1, true);
    trx->set_state(TrxHandle::S_MUST_ABORT);
    trx->set_state(TrxHandle::S_ABORTING);
    trx->set_state(TrxHandle::S_ROLLED_BACK);
    trx->unref();

    // aborted during replication and does not certify
    trx = new TrxHandle(TrxHandle::Defaults, uuid, -1, 1, true);
    trx->set_state(TrxHandle::S_REPLICATING);
    trx->set_state(TrxHandle::S_MUST_ABORT);
    trx->set_state(TrxHandle::S_ABORTING);
    trx->set_state(TrxHandle::S_ROLLED_BACK);
    trx->unref();

    // aborted during replication and certifies but does not certify
    // during replay (is this even possible?)
    trx = new TrxHandle(TrxHandle::Defaults, uuid, -1, 1, true);
    trx->set_state(TrxHandle::S_REPLICATING);
    trx->set_state(TrxHandle::S_MUST_ABORT);
    trx->set_state(TrxHandle::S_MUST_CERT_AND_REPLAY);
    trx->set_state(TrxHandle::S_CERTIFYING);
    trx->set_state(TrxHandle::S_MUST_ABORT);
    trx->set_state(TrxHandle::S_ABORTING);
    trx->set_state(TrxHandle::S_ROLLED_BACK);
    trx->unref();

    // aborted during replication, certifies and commits
    trx = new TrxHandle(TrxHandle::Defaults, uuid, -1, 1, true);
    trx->set_state(TrxHandle::S_REPLICATING);
    trx->set_state(TrxHandle::S_MUST_ABORT);
    trx->set_state(TrxHandle::S_MUST_CERT_AND_REPLAY);
    trx->set_state(TrxHandle::S_CERTIFYING);
    trx->set_state(TrxHandle::S_MUST_REPLAY_AM);
    trx->set_state(TrxHandle::S_MUST_REPLAY_CM);
    trx->set_state(TrxHandle::S_MUST_REPLAY);
    trx->set_state(TrxHandle::S_REPLAYING);
    trx->set_state(TrxHandle::S_COMMITTED);
    trx->unref();

    // aborted during certification, replays and commits
    trx = new TrxHandle(TrxHandle::Defaults, uuid, -1, 1, true);
    trx->set_state(TrxHandle::S_REPLICATING);
    trx->set_state(TrxHandle::S_CERTIFYING);
    trx->set_state(TrxHandle::S_MUST_ABORT);
    trx->set_state(TrxHandle::S_MUST_CERT_AND_REPLAY);
    trx->set_state(TrxHandle::S_CERTIFYING);
    trx->set_state(TrxHandle::S_MUST_REPLAY_AM);
    trx->set_state(TrxHandle::S_MUST_REPLAY_CM);
    trx->set_state(TrxHandle::S_MUST_REPLAY);
    trx->set_state(TrxHandle::S_REPLAYING);
    trx->set_state(TrxHandle::S_COMMITTED);
    trx->unref();

    // aborted while waiting applying, replays and commits
    trx = new TrxHandle(TrxHandle::Defaults, uuid, -1, 1, true);
    trx->set_state(TrxHandle::S_REPLICATING);
    trx->set_state(TrxHandle::S_CERTIFYING);
    trx->set_state(TrxHandle::S_APPLYING);
    trx->set_state(TrxHandle::S_MUST_ABORT);
    trx->set_state(TrxHandle::S_MUST_REPLAY_AM);
    trx->set_state(TrxHandle::S_MUST_REPLAY_CM);
    trx->set_state(TrxHandle::S_MUST_REPLAY);
    trx->set_state(TrxHandle::S_REPLAYING);
    trx->set_state(TrxHandle::S_COMMITTED);
    trx->unref();

    // aborted while waiting for commit order, replays and commits
    trx = new TrxHandle(TrxHandle::Defaults, uuid, -1, 1, true);
    trx->set_state(TrxHandle::S_REPLICATING);
    trx->set_state(TrxHandle::S_CERTIFYING);
    trx->set_state(TrxHandle::S_APPLYING);
    trx->set_state(TrxHandle::S_COMMITTING);
    trx->set_state(TrxHandle::S_MUST_ABORT);
    trx->set_state(TrxHandle::S_MUST_REPLAY_CM);
    trx->set_state(TrxHandle::S_MUST_REPLAY);
    trx->set_state(TrxHandle::S_REPLAYING);
    trx->set_state(TrxHandle::S_COMMITTED);
    trx->unref();


    // smooth operation
    trx = new TrxHandle(TrxHandle::Defaults, uuid, -1, 1, true);
    trx->set_state(TrxHandle::S_REPLICATING);
    trx->set_state(TrxHandle::S_CERTIFYING);
    trx->set_state(TrxHandle::S_APPLYING);
    trx->set_state(TrxHandle::S_COMMITTING);
    trx->set_state(TrxHandle::S_COMMITTED);
    trx->unref();


}
END_TEST


START_TEST(test_serialization)
{
    int const version(0);
    galera::TrxHandle::Params const trx_params("", version,KeySet::MAX_VERSION);
    wsrep_uuid_t uuid;
    gu_uuid_generate(reinterpret_cast<gu_uuid_t*>(&uuid), 0, 0);
    TrxHandle* trx(new TrxHandle(trx_params, uuid, 4567, 8910, true));

    fail_unless(trx->serial_size() == 4 + 16 + 8 + 8 + 8 + 8);

    trx->set_flags(trx->flags() | TrxHandle::F_MAC_HEADER);
    fail_unless(trx->serial_size() == 4 + 16 + 8 + 8 + 8 + 8 + 2);
    trx->set_flags(trx->flags() & ~TrxHandle::F_MAC_HEADER);
    fail_unless(trx->serial_size() == 4 + 16 + 8 + 8 + 8 + 8);

    trx->append_annotation(reinterpret_cast<const gu::byte_t*>("foobar"),
                           strlen("foobar"));
    trx->set_flags(trx->flags() | TrxHandle::F_ANNOTATION);
    fail_unless(trx->serial_size() == 4 + 16 + 8 + 8 + 8 + 8 + 4 + 6);
    trx->set_flags(trx->flags() & ~TrxHandle::F_ANNOTATION);
    fail_unless(trx->serial_size() == 4 + 16 + 8 + 8 + 8 + 8);

    trx->set_last_seen_seqno(0);

    TrxHandle* trx2(new TrxHandle());

    std::vector<gu::byte_t> buf(trx->serial_size());
    fail_unless(trx->serialize(&buf[0], buf.size(), 0) > 0);
    fail_unless(trx2->unserialize(&buf[0], buf.size(), 0) > 0);

    trx->set_flags(trx->flags() | TrxHandle::F_MAC_PAYLOAD);
    buf.resize(trx->serial_size());
    fail_unless(trx->serialize(&buf[0], buf.size(), 0) > 0);
    fail_unless(trx2->unserialize(&buf[0], buf.size(), 0) > 0);

    trx->set_flags(trx->flags() | TrxHandle::F_ANNOTATION);
<<<<<<< HEAD
    buf.resize(trx->serial_size());
    fail_unless(trx->serialize(&buf[0], buf.size(), 0) > 0);
    fail_unless(trx2->unserialize(&buf[0], buf.size(), 0) > 0);
    fail_unless(trx2->serial_size() == trx->serial_size());
=======
    buf.resize(serial_size(*trx));
    fail_unless(serialize(*trx, &buf[0], buf.size(), 0) > 0);
    fail_unless(unserialize(&buf[0], buf.size(), 0, *trx2) > 0);
    fail_unless(serial_size(*trx2) == serial_size(*trx),
                "got serial_size(*trx2) = %zu, serial_size(*trx) = %zu",
                serial_size(*trx2), serial_size(*trx));
>>>>>>> fbe4f9e5

    trx2->unref();
    trx->unref();
}
END_TEST

Suite* trx_handle_suite()
{
    Suite* s = suite_create("trx_handle");
    TCase* tc;

    tc = tcase_create("test_states");
    tcase_add_test(tc, test_states);
    suite_add_tcase(s, tc);


    tc = tcase_create("test_serialization");
    tcase_add_test(tc, test_serialization);
    suite_add_tcase(s, tc);

    return s;
}<|MERGE_RESOLUTION|>--- conflicted
+++ resolved
@@ -170,19 +170,12 @@
     fail_unless(trx2->unserialize(&buf[0], buf.size(), 0) > 0);
 
     trx->set_flags(trx->flags() | TrxHandle::F_ANNOTATION);
-<<<<<<< HEAD
     buf.resize(trx->serial_size());
     fail_unless(trx->serialize(&buf[0], buf.size(), 0) > 0);
     fail_unless(trx2->unserialize(&buf[0], buf.size(), 0) > 0);
-    fail_unless(trx2->serial_size() == trx->serial_size());
-=======
-    buf.resize(serial_size(*trx));
-    fail_unless(serialize(*trx, &buf[0], buf.size(), 0) > 0);
-    fail_unless(unserialize(&buf[0], buf.size(), 0, *trx2) > 0);
-    fail_unless(serial_size(*trx2) == serial_size(*trx),
+    fail_unless(trx2->serial_size() == trx->serial_size(),
                 "got serial_size(*trx2) = %zu, serial_size(*trx) = %zu",
-                serial_size(*trx2), serial_size(*trx));
->>>>>>> fbe4f9e5
+                trx2->serial_size(), trx->serial_size());
 
     trx2->unref();
     trx->unref();
