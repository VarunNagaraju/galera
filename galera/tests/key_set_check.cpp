/* copyright (C) 2013-2020 Codership Oy <info@codership.com>
 *
 * $Id$
 */

#undef NDEBUG

#include "test_key.hpp"
#include "../src/key_set.hpp"

#include "gu_logger.hpp"
#include "gu_hexdump.hpp"

#include <check.h>

using namespace galera;

class TestBaseName : public gu::Allocator::BaseName
{
    std::string str_;

public:

    TestBaseName(const char* name) : str_(name) {}
    void print(std::ostream& os) const { os << str_; }
};

static size_t version_to_hash_size (KeySet::Version const ver)
{
    switch (ver)
    {
    case KeySet::FLAT16:  ck_abort_msg("FLAT16 is not supported by test");
    case KeySet::FLAT16A: return 16;
    case KeySet::FLAT8:   ck_abort_msg( "FLAT8 is not supported by test");
    case KeySet::FLAT8A:  return 8;
<<<<<<< HEAD
    default:              fail ("Unsupported KeySet version: %d", ver);
=======
    default:              ck_abort_msg("Unsupported KeySet verison: %d", ver);
>>>>>>> d6566f86
    }

    abort();
}

static void test_ver(gu::RecordSet::Version const rsv, int const ws_ver)
{
    int const alignment
        (rsv >= gu::RecordSet::VER2 ? gu::RecordSet::VER2_ALIGNMENT : 1);
    KeySet::Version const tk_ver(KeySet::FLAT16A);
    size_t const base_size(version_to_hash_size(tk_ver));

    union { gu::byte_t buf[1024]; gu_word_t align; } reserved;
    assert((uintptr_t(reserved.buf) % GU_WORD_BYTES) == 0);
    TestBaseName const str("key_set_test");
    KeySetOut kso (reserved.buf, sizeof(reserved.buf), str, tk_ver, rsv, ws_ver);

    ck_assert(kso.count() == 0);
    size_t total_size(kso.size());
    log_info << "Start size: " << total_size;

    TestKey tk0(tk_ver, WSREP_KEY_SHARED, false, "a0");
    kso.append(tk0());
    ck_assert(kso.count() == 1);

    total_size += base_size + 2 + 1*4;
    total_size = GU_ALIGN(total_size, alignment);
    ck_assert_msg(total_size == kso.size(), "Size: %zu, expected: %zu",
                  kso.size(), total_size);

    kso.append(tk0());
    ck_assert(kso.count() == 1);

    ck_assert_msg(total_size == kso.size(), "Size: %zu, expected: %zu",
                  kso.size(), total_size);

    TestKey tk1(tk_ver, WSREP_KEY_SHARED, true, "a0", "a1", "a2");
    mark_point();
    kso.append(tk1());
    ck_assert_msg(kso.count() == 3, "key count: expected 3, got %d",
                  kso.count());

    total_size += base_size + 2 + 2*4;
    total_size = GU_ALIGN(total_size, alignment);
    total_size += base_size + 2 + 3*4;
    total_size = GU_ALIGN(total_size, alignment);
    ck_assert_msg(total_size == kso.size(), "Size: %zu, expected: %zu",
                  kso.size(), total_size);

    TestKey tk2(tk_ver, WSREP_KEY_EXCLUSIVE, false, "a0", "a1", "b2");
    kso.append(tk2());
    ck_assert_msg(kso.count() == 4, "key count: expected 4, got %d",
                  kso.count());

    total_size += base_size + 2 + 3*4;
    total_size = GU_ALIGN(total_size, alignment);
    ck_assert_msg(total_size == kso.size(), "Size: %zu, expected: %zu",
                  kso.size(), total_size);

    /* this should update a sronger version of "a2" */
    TestKey tk2_(tk_ver, WSREP_KEY_REFERENCE, false, "a0", "a1", "a2");
    kso.append(tk2_());
    ck_assert_msg(kso.count() == 5, "key count: expected 5, got %d",
                  kso.count());

    total_size += base_size + 2 + 3*4;
    total_size = GU_ALIGN(total_size, alignment);
    ck_assert_msg(total_size == kso.size(), "Size: %zu, expected: %zu",
                  kso.size(), total_size);

    /* it is a duplicate, but it should add an exclusive verision of the key */
    TestKey tk3(tk_ver, WSREP_KEY_EXCLUSIVE, true, "a0", "a1");
    log_info << "######## Appending exclusive duplicate tk3: begin";
    kso.append(tk3());
    log_info << "######## Appending exclusive duplicate tk3: end";
    ck_assert_msg(kso.count() == 6, "key count: expected 6, got %d",
                  kso.count());

    total_size += base_size + 2 + 2*4;
    total_size = GU_ALIGN(total_size, alignment);
    ck_assert_msg(total_size == kso.size(), "Size: %zu, expected: %zu",
                  kso.size(), total_size);

    /* tk3 should make it impossible to add anything past a0:a1 */
    TestKey tk4(tk_ver, WSREP_KEY_EXCLUSIVE, false, "a0", "a1", "c2");
    log_info << "######## Appending exclusive duplicate tk4: begin";
    kso.append(tk4());
    log_info << "######## Appending exclusive duplicate tk4: end";
    ck_assert_msg(kso.count() == 6, "key count: expected 6, got %d",
                  kso.count());

    ck_assert_msg(total_size == kso.size(), "Size: %zu, expected: %zu",
                  kso.size(), total_size);

    /* adding shared key should have no effect */
    TestKey tk5(tk_ver, WSREP_KEY_SHARED, true, "a0", "a1");
    kso.append(tk5());
    ck_assert_msg(kso.count() == 6, "key count: expected 6, got %d",
                  kso.count());

    ck_assert_msg(total_size == kso.size(), "Size: %zu, expected: %zu",
                  kso.size(), total_size);

<<<<<<< HEAD
    /* adding REFERENCE key should have no effect */
    TestKey tk5_1(tk_ver, WSREP_KEY_REFERENCE, true, "a0", "a1");
    kso.append(tk5_1());
    fail_if (kso.count() != 6, "key count: expected 6, got %d", kso.count());

    fail_if (total_size != kso.size(), "Size: %zu, expected: %zu",
             kso.size(), total_size);

    /* adding UPDATE key should have no effect */
    TestKey tk5_2(tk_ver, WSREP_KEY_UPDATE, true, "a0", "a1");
    kso.append(tk5_2());
    fail_if (kso.count() != 6, "key count: expected 6, got %d", kso.count());
=======
    /* adding semi key should have no effect */
    TestKey tk5_(tk_ver, WSREP_KEY_SHARED, true, "a0", "a1");
    kso.append(tk5_());
    ck_assert_msg(kso.count() == 6, "key count: expected 6, got %d",
                  kso.count());
>>>>>>> d6566f86

    ck_assert_msg(total_size == kso.size(), "Size: %zu, expected: %zu",
                  kso.size(), total_size);

    /* tk5 should not make any changes */
    TestKey tk6(tk_ver, WSREP_KEY_EXCLUSIVE, false, "a0", "a1", "c2");
    kso.append(tk6());
    ck_assert_msg(kso.count() == 6, "key count: expected 6, got %d",
                  kso.count());

    ck_assert_msg(total_size == kso.size(), "Size: %zu, expected: %zu",
                  kso.size(), total_size);

    /* a0:b1:... should still be possible, should add 2 keys: b1 and c2 */
    TestKey tk7(tk_ver, WSREP_KEY_REFERENCE, true, "a0", "b1", "c2");
    kso.append(tk7());
    ck_assert_msg(kso.count() == 8, "key count: expected 8, got %d",
                  kso.count());

    total_size += base_size + 2 + 2*4;
    total_size = GU_ALIGN(total_size, alignment);
    total_size += base_size + 2 + 3*4;
    total_size = GU_ALIGN(total_size, alignment);
    ck_assert_msg(total_size == kso.size(), "Size: %zu, expected: %zu",
                  kso.size(), total_size);

    /* make sure a0:b1:b2 is possible despite we have a0:a1:b2 already
     * (should be no collision on b2) */
    TestKey tk8(tk_ver, WSREP_KEY_REFERENCE, false, "a0", "b1", "b2");
    kso.append(tk8());
    ck_assert_msg(kso.count() == 9, "key count: expected 9, got %d",
                  kso.count());

    total_size += base_size + 2 + 3*4;
    total_size = GU_ALIGN(total_size, alignment);
    ck_assert_msg(total_size == kso.size(), "Size: %zu, expected: %zu",
                  kso.size(), total_size);

    int expected_count(kso.count());
    TestKey tk8_1(tk_ver, WSREP_KEY_UPDATE, false, "a0", "b1", "b2");
    kso.append(tk8_1());
    if (3 == ws_ver || 4 == ws_ver)
    {
        /* versions 3, 4 do not distinguish REEFERENCE and UPDATE,
           the key should be ignored */
    }
    else if (5 <= ws_ver)
    {
        /* in version 5 UPDATE is a stronger key than REFERENCE - should be
         * added to the set */

        expected_count++;
        total_size += base_size + 2 + 3*4;
        total_size = GU_ALIGN(total_size, alignment);
    }
    else abort();

    fail_if (kso.count() != expected_count, "key count: expected %d, got %d",
             expected_count, kso.count());
    fail_if (total_size != kso.size(), "Size: %zu, expected: %zu",
             kso.size(), total_size);

    TestKey tk8_2(tk_ver, WSREP_KEY_EXCLUSIVE, false, "a0", "b1", "b2");
    kso.append(tk8_2());
    if (3 == ws_ver)
    {
        /* version 3 does not distinguish REFERENCE, UPDATE and EXCLUSIVE,
           the key should be ignored */
    }
    else if (4 <= ws_ver)
    {
        /* in version 4 EXCLUSIVE is a stronger key than REFERENCE and
         * in version 5 EXCLUSIVE is a stronger key than UPDATE - should be
         * added to the set */

        expected_count++;
        total_size += base_size + 2 + 3*4;
        total_size = GU_ALIGN(total_size, alignment);
    }
    else abort();

    ck_assert_msg(kso.count() == expected_count,"key count: expected %d, got %d",
                  expected_count, kso.count());
    ck_assert_msg(total_size == kso.size(), "Size: %zu, expected: %zu",
                  kso.size(), total_size);

    TestKey tk8_3(tk_ver, WSREP_KEY_UPDATE, false, "a0", "b1", "b2");
    kso.append(tk8_3());
    /* UPDATE key is weaker than EXCLUSIVE, should be ignored */

    fail_if (kso.count() != expected_count, "key count: expected %d, got %d",
             expected_count, kso.count());
    fail_if (total_size != kso.size(), "Size: %zu, expected: %zu",
             kso.size(), total_size);

    log_info << "size before huge key: " << total_size;

    char huge_key[2048];
    memset (huge_key, 'x', sizeof(huge_key));
    huge_key[ sizeof(huge_key) - 1 ] = 0;
    TestKey tk9(tk_ver, WSREP_KEY_EXCLUSIVE, false, huge_key, huge_key,huge_key);
    kso.append(tk9());
    expected_count += 3;
    ck_assert_msg(kso.count() == expected_count, "key count: expected %d, got %d",
                  expected_count, kso.count());

    total_size += base_size + 2 + 1*256;
    total_size = GU_ALIGN(total_size, alignment);
    total_size += base_size + 2 + 2*256;
    total_size = GU_ALIGN(total_size, alignment);
    total_size += base_size + 2 + 3*256;
    total_size = GU_ALIGN(total_size, alignment);
    ck_assert_msg(total_size == kso.size(), "Size: %zu, expected: %zu",
                  kso.size(), total_size);

    log_info << "End size: " << kso.size();

    KeySetOut::GatherVector out;
    out->reserve(kso.page_count());
    size_t const out_size(kso.gather(out));

    log_info << "Gather size: " << out_size << ", buf count: " << out->size();
    ck_assert_msg(0 == out_size % alignment, "out size not aligned by %d",
                  out_size % alignment);

    std::vector<gu::byte_t> in;
    in.reserve(out_size);
    for (size_t i(0); i < out->size(); ++i)
    {
        const gu::byte_t* ptr(reinterpret_cast<const gu::byte_t*>(out[i].ptr));
        in.insert (in.end(), ptr, ptr + out[i].size);
    }

    ck_assert(in.size() == out_size);

    KeySetIn ksi (kso.version(), in.data(), in.size());

    ck_assert_msg(ksi.count() == kso.count(),
                  "Received keys: %zu, expected: %zu", ksi.count(), kso.count());
    ck_assert_msg(ksi.size() == kso.size(),
                  "Received size: %zu, expected: %zu", ksi.size(), kso.size());

    try
    {
        ksi.checksum();
    }
    catch (std::exception& e)
    {
        ck_abort_msg("%s", e.what());
    }

    int shared(0); // to stiffle clang complaints about unused variables

    int const P_SHARED(KeySet::KeyPart::prefix(WSREP_KEY_SHARED, ws_ver));

    for (int i(0); i < ksi.count(); ++i)
    {
        KeySet::KeyPart kp(ksi.next());
        shared += (kp.prefix() == P_SHARED);
    }

    KeySetIn ksi_empty;

    ck_assert_msg(ksi_empty.count() == 0,
                  "Received keys: %zu, expected: %zu", ksi_empty.count(), 0);
    ck_assert_msg(ksi_empty.size() == 0,
                  "Received size: %zu, expected: %zu", ksi_empty.size(), 0);

    ksi_empty.init (kso.version(), in.data(), in.size());

    ck_assert_msg(ksi_empty.count() == kso.count(),
                  "Received keys: %zu, expected: %zu",
                  ksi_empty.count(),kso.count());
    ck_assert_msg(ksi_empty.size() == kso.size(),
                  "Received size: %zu, expected: %zu",
                  ksi_empty.size(), kso.size());

    try
    {
        ksi_empty.checksum();
    }
    catch (std::exception& e)
    {
        ck_abort_msg("%s", e.what());
    }

    for (int i(0); i < ksi_empty.count(); ++i)
    {
        KeySet::KeyPart kp(ksi_empty.next());
        shared += (kp.prefix() == P_SHARED);
    }

    ksi_empty.rewind();

    for (int i(0); i < ksi_empty.count(); ++i)
    {
        KeySet::KeyPart kp(ksi_empty.next());
        shared += (kp.prefix() == P_SHARED);
    }

    ck_assert(0 != shared);
}

#ifndef GALERA_ONLY_ALIGNED
START_TEST (ver1_3)
{
    test_ver(gu::RecordSet::VER1, 3);
}
END_TEST
#endif /* GALERA_ONLY_ALIGNED */

START_TEST (ver2_3)
{
    test_ver(gu::RecordSet::VER2, 3);
}
END_TEST

START_TEST (ver2_4)
{
    test_ver(gu::RecordSet::VER2, 4);
}
END_TEST

START_TEST (ver2_5)
{
    test_ver(gu::RecordSet::VER2, 5);
}
END_TEST

Suite* key_set_suite ()
{
    TCase* t = tcase_create ("KeySet");
#ifndef GALERA_ONLY_ALIGNED
    tcase_add_test (t, ver1_3);
#endif
    tcase_add_test (t, ver2_3);
    tcase_add_test (t, ver2_4);
    tcase_add_test (t, ver2_5);
    tcase_set_timeout(t, 60);

    Suite* s = suite_create ("KeySet");
    suite_add_tcase (s, t);

    return s;
}<|MERGE_RESOLUTION|>--- conflicted
+++ resolved
@@ -33,11 +33,7 @@
     case KeySet::FLAT16A: return 16;
     case KeySet::FLAT8:   ck_abort_msg( "FLAT8 is not supported by test");
     case KeySet::FLAT8A:  return 8;
-<<<<<<< HEAD
-    default:              fail ("Unsupported KeySet version: %d", ver);
-=======
     default:              ck_abort_msg("Unsupported KeySet verison: %d", ver);
->>>>>>> d6566f86
     }
 
     abort();
@@ -141,26 +137,20 @@
     ck_assert_msg(total_size == kso.size(), "Size: %zu, expected: %zu",
                   kso.size(), total_size);
 
-<<<<<<< HEAD
     /* adding REFERENCE key should have no effect */
     TestKey tk5_1(tk_ver, WSREP_KEY_REFERENCE, true, "a0", "a1");
     kso.append(tk5_1());
-    fail_if (kso.count() != 6, "key count: expected 6, got %d", kso.count());
-
-    fail_if (total_size != kso.size(), "Size: %zu, expected: %zu",
-             kso.size(), total_size);
+    ck_assert_msg(kso.count() == 6, "key count: expected 6, got %d",
+                  kso.count());
+
+    ck_assert_msg(total_size == kso.size(), "Size: %zu, expected: %zu",
+                  kso.size(), total_size);
 
     /* adding UPDATE key should have no effect */
     TestKey tk5_2(tk_ver, WSREP_KEY_UPDATE, true, "a0", "a1");
     kso.append(tk5_2());
-    fail_if (kso.count() != 6, "key count: expected 6, got %d", kso.count());
-=======
-    /* adding semi key should have no effect */
-    TestKey tk5_(tk_ver, WSREP_KEY_SHARED, true, "a0", "a1");
-    kso.append(tk5_());
-    ck_assert_msg(kso.count() == 6, "key count: expected 6, got %d",
-                  kso.count());
->>>>>>> d6566f86
+    ck_assert_msg(kso.count() == 6, "key count: expected 6, got %d",
+                  kso.count());
 
     ck_assert_msg(total_size == kso.size(), "Size: %zu, expected: %zu",
                   kso.size(), total_size);
@@ -218,10 +208,11 @@
     }
     else abort();
 
-    fail_if (kso.count() != expected_count, "key count: expected %d, got %d",
-             expected_count, kso.count());
-    fail_if (total_size != kso.size(), "Size: %zu, expected: %zu",
-             kso.size(), total_size);
+    ck_assert_msg(kso.count() == expected_count,
+                  "key count: expected %d, got %d",
+                  expected_count, kso.count());
+    ck_assert_msg(total_size == kso.size(), "Size: %zu, expected: %zu",
+                  kso.size(), total_size);
 
     TestKey tk8_2(tk_ver, WSREP_KEY_EXCLUSIVE, false, "a0", "b1", "b2");
     kso.append(tk8_2());
@@ -251,10 +242,11 @@
     kso.append(tk8_3());
     /* UPDATE key is weaker than EXCLUSIVE, should be ignored */
 
-    fail_if (kso.count() != expected_count, "key count: expected %d, got %d",
-             expected_count, kso.count());
-    fail_if (total_size != kso.size(), "Size: %zu, expected: %zu",
-             kso.size(), total_size);
+    ck_assert_msg(kso.count() == expected_count,
+                  "key count: expected %d, got %d",
+                  expected_count, kso.count());
+    ck_assert_msg(total_size == kso.size(), "Size: %zu, expected: %zu",
+                  kso.size(), total_size);
 
     log_info << "size before huge key: " << total_size;
 
