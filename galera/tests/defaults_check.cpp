//
// Copyright (C) 2018-2019 Codership Oy <info@codership.com>
//

#include <wsrep_api.h>
extern "C" int wsrep_loader(wsrep_t*);

#include <gu_config.hpp>
#include <gu_mutex.hpp>
#include <gu_cond.hpp>
#include <gu_lock.hpp>

#include <gu_arch.h> // GU_WORDSIZE

#include <map>
#include <string>
#include <sstream>
#include <iostream>

#include <check.h>

#include <unistd.h> // unlink()

/* "magic" value for parameters which defaults a variable */
static const char* const VARIABLE = "variable";

static const char* Defaults[] =
{
    "base_dir",                    ".",
    "base_port",                   "4567",
    "cert.log_conflicts",          "no",
    "cert.optimistic_pa",          "yes",
    "debug",                       "no",
#ifdef GU_DBUG_ON
    "dbug",                        "",
#endif
    "evs.auto_evict",              "0",
    "evs.causal_keepalive_period", "PT1S",
    "evs.debug_log_mask",          "0x1",
    "evs.delay_margin",            "PT1S",
    "evs.delayed_keep_period",     "PT30S",
    "evs.inactive_check_period",   "PT0.5S",
    "evs.inactive_timeout",        "PT15S",
    "evs.info_log_mask",           "0",
    "evs.install_timeout",         "PT7.5S",
    "evs.join_retrans_period",     "PT1S",
    "evs.keepalive_period",        "PT1S",
    "evs.max_install_timeouts",    "3",
    "evs.send_window",             "4",
    "evs.stats_report_period",     "PT1M",
    "evs.suspect_timeout",         "PT5S",
    "evs.use_aggregate",           "true",
    "evs.user_send_window",        "2",
    "evs.version",                 "1",
    "evs.view_forget_timeout",     "P1D",
#ifndef NDEBUG
    "gcache.debug",                "0",
#endif
    "gcache.dir",                  ".",
    "gcache.keep_pages_size",      "0",
    "gcache.mem_size",             "0",
    "gcache.name",                 "galera.cache",
    "gcache.page_size",            "128M",
    "gcache.recover",              "yes",
    "gcache.size",                 "128M",
    "gcomm.thread_prio",           "",
    "gcs.fc_debug",                "0",
    "gcs.fc_factor",               "1.0",
    "gcs.fc_limit",                "16",
    "gcs.fc_master_slave",         "no",
    "gcs.max_packet_size",         "64500",
    "gcs.max_throttle",            "0.25",
#if (GU_WORDSIZE == 32)
    "gcs.recv_q_hard_limit",       "2147483647",
#elif (GU_WORDSIZE == 64)
    "gcs.recv_q_hard_limit",       "9223372036854775807",
#endif
    "gcs.recv_q_soft_limit",       "0.25",
    "gcs.sync_donor",              "no",
    "gmcast.listen_addr",          "tcp://0.0.0.0:4567",
    "gmcast.mcast_addr",           "",
    "gmcast.mcast_ttl",            "1",
    "gmcast.peer_timeout",         "PT3S",
    "gmcast.segment",              "0",
    "gmcast.time_wait",            "PT5S",
    "gmcast.version",              "0",
//  "ist.recv_addr",               no default,
    "pc.announce_timeout",         "PT3S",
    "pc.checksum",                 "false",
    "pc.ignore_quorum",            "false",
    "pc.ignore_sb",                "false",
    "pc.linger",                   "PT20S",
    "pc.npvo",                     "false",
    "pc.recovery",                 "true",
    "pc.version",                  "0",
    "pc.wait_prim",                "true",
    "pc.wait_prim_timeout",        "PT30S",
    "pc.weight",                   "1",
    "protonet.backend",            "asio",
    "protonet.version",            "0",
    "repl.causal_read_timeout",    "PT30S",
    "repl.commit_order",           "3",
    "repl.key_format",             "FLAT8",
    "repl.max_ws_size",            "2147483647",
<<<<<<< HEAD
    "repl.proto_max",              "10",
#ifndef NDEBUG
=======
    "repl.proto_max",              "9",
#ifdef GU_DBUG_ON
>>>>>>> 3752a9e3
    "signal",                      "",
#endif
    "socket.checksum",             "2",
    "socket.recv_buf_size",        "auto",
    "socket.send_buf_size",        "auto",
//  "socket.ssl",                  no default,
//  "socket.ssl_cert",             no default,
//  "socket.ssl_cipher",           no default,
//  "socket.ssl_compression",      no default,
//  "socket.ssl_key",              no default,
    NULL
};

typedef std::map<std::string, std::string> DefaultsMap;

static void
fill_in_expected(DefaultsMap& map, const char* def_list[])
{
    for (int i(0); def_list[i] != NULL; i += 2)
    {
        std::pair<std::string, std::string> param(def_list[i], def_list[i+1]);
        DefaultsMap::iterator it(map.insert(param).first);

        fail_if(it == map.end(), "Failed to insert KV pair: %s = %s",
                param.first.c_str(), param.second.c_str());
    }
}

static void
fill_in_real(DefaultsMap& map, wsrep_t& provider)
{
    std::vector<std::pair<std::string, std::string> > kv_pairs;
    char* const opt_string(provider.options_get(&provider));
    gu::Config::parse(kv_pairs, opt_string);
    ::free(opt_string);

    for (unsigned int i(0); i < kv_pairs.size(); ++i)
    {
        std::pair<std::string, std::string> const trimmed(kv_pairs[i].first,
                                                          kv_pairs[i].second);
        DefaultsMap::iterator it(map.insert(trimmed).first);

        fail_if(it == map.end(), "Failed to insert KV pair: %s = %s",
                trimmed.first.c_str(), trimmed.second.c_str());
    }
}

static void
log_cb(wsrep_log_level_t l, const char* c)
{
    if (l <= WSREP_LOG_ERROR) // only log errors to avoid output clutter
    {
        std::cerr << c << '\n';
    }
}

struct app_ctx
{
    gu::Mutex mtx_;
    gu::Cond  cond_;
    wsrep_t   provider_;
    bool      connected_;

    app_ctx() : mtx_(), cond_(), provider_(), connected_(false) {}
};

static enum wsrep_cb_status
conn_cb(void* ctx, const wsrep_view_info_t* view)
{
    (void)view;
    app_ctx* c(static_cast<app_ctx*>(ctx));
    gu::Lock lock(c->mtx_);

    if (!c->connected_)
    {
        c->connected_ = true;
        c->cond_.broadcast();
    }
    else
    {
        assert(0);
    }

    return WSREP_CB_SUCCESS;
}

static enum wsrep_cb_status
view_cb(void*                    app_ctx,
        void*                    recv_ctx,
        const wsrep_view_info_t* view,
        const char*              state,
        size_t                   state_len)
{
    /* make compilers happy about unused arguments */
    (void)app_ctx;
    (void)recv_ctx;
    (void)view;
    (void)state;
    (void)state_len;

    return WSREP_CB_SUCCESS;
}

static enum wsrep_cb_status
synced_cb(void* app_ctx)
{
    (void)app_ctx;

    return WSREP_CB_SUCCESS;
}

static void*
recv_func(void* ctx)
{
    app_ctx* c(static_cast<app_ctx*>(ctx));
    wsrep_t& provider(c->provider_);

    wsrep_status_t const ret(provider.recv(&provider, NULL));
    fail_if(WSREP_OK != ret, "recv() returned %d", ret);

    return NULL;
}

START_TEST(defaults)
{
    DefaultsMap expected_defaults, real_defaults;

    fill_in_expected(expected_defaults, Defaults);

    app_ctx ctx;
    wsrep_t& provider(ctx.provider_);
    int ret = wsrep_status_t(wsrep_loader(&provider));
    fail_if(WSREP_OK != ret);

    struct wsrep_init_args init_args =
        {
            &ctx, // void* app_ctx

            /* Configuration parameters */
            NULL, // const char* node_name
            NULL, // const char* node_address
            NULL, // const char* node_incoming
            NULL, // const char* data_dir
            NULL, // const char* options
            0,    // int         proto_ver

            /* Application initial state information. */
            NULL, // const wsrep_gtid_t* state_id
            NULL, // const wsrep_buf_t*  state

            /* Application callbacks */
            log_cb, // wsrep_log_cb_t         logger_cb
            conn_cb,// wsrep_connected_cb_t   connected_cb
            view_cb,// wsrep_view_cb_t        view_handler_cb
            NULL,   // wsrep_sst_request_cb_t sst_request_cb
            NULL,   // wsrep_encrypt_cb_t     encrypt_cb

            /* Applier callbacks */
            NULL, // wsrep_apply_cb_t      apply_cb
            NULL, // wsrep_unordered_cb_t  unordered_cb

            /* State Snapshot Transfer callbacks */
            NULL, // wsrep_sst_donate_cb_t sst_donate_cb
            synced_cb,// wsrep_synced_cb_t synced_cb
        };
    ret = provider.init(&provider, &init_args);
    fail_if(WSREP_OK != ret);

    /* some defaults are set only on connection attmept */
    ret = provider.connect(&provider, "cluster_name", "gcomm://", "", false);
    fail_if(WSREP_OK != ret, "connect() returned %d", ret);

    fill_in_real(real_defaults, provider);
    mark_point();

    if (WSREP_OK == ret) /* if connect() was a success, need to disconnect() */
    {
        /* some configuration change events need to be received */
        gu_thread_t recv_thd;
        gu_thread_create(&recv_thd, NULL, recv_func, &ctx);

        mark_point();

        /* @todo:there is a race condition in the library when disconnect() is
         * called right after connect() */
        { /* sync with connect callback */
            gu::Lock lock(ctx.mtx_);
            while(!ctx.connected_) lock.wait(ctx.cond_);
        }

        mark_point();

        ret = provider.disconnect(&provider);
        fail_if(WSREP_OK != ret, "disconnect() returned %d", ret);

        ret = gu_thread_join(recv_thd, NULL);
        fail_if(0 != ret, "Could not join thread: %d (%s)", ret, strerror(ret));
    }

    provider.free(&provider);
    mark_point();

    /* cleanup files */
    ::unlink(real_defaults.find("gcache.name")->second.c_str());
    ::unlink("grastate.dat");

    /* now compare expected and real maps */
    std::ostringstream err;
    DefaultsMap::iterator expected(expected_defaults.begin());
    while (expected != expected_defaults.end())
    {
        DefaultsMap::iterator real(real_defaults.find(expected->first));

        if (real != real_defaults.end())
        {
            if (expected->second != VARIABLE &&
                expected->second != real->second)
            {
                err << "Provider default for " << real->first
                    << ": " << real->second << " differs from expected "
                    << expected->second << '\n';
            }

            real_defaults.erase(real);
        }
        else
        {
            err << "Provider missing " << expected->first <<" parameter\n";
        }

        expected_defaults.erase(expected++);
    }

    mark_point();

    DefaultsMap::iterator real(real_defaults.begin());
    while (real != real_defaults.end())
    {
        err << "Provider has extra parameter: " << real->first << " = "
            << real->second << '\n';
        real_defaults.erase(real++);
    }

    fail_if (!err.str().empty(), "Defaults discrepancies detected:\n%s",
             err.str().c_str());
}
END_TEST

Suite* defaults_suite()
{
    Suite* s = suite_create("Defaults");
    TCase* tc;

    tc = tcase_create("defaults");
    tcase_add_test(tc, defaults);
    tcase_set_timeout(tc, 120);
    suite_add_tcase(s, tc);

    return s;
}
<|MERGE_RESOLUTION|>--- conflicted
+++ resolved
@@ -102,13 +102,8 @@
     "repl.commit_order",           "3",
     "repl.key_format",             "FLAT8",
     "repl.max_ws_size",            "2147483647",
-<<<<<<< HEAD
     "repl.proto_max",              "10",
-#ifndef NDEBUG
-=======
-    "repl.proto_max",              "9",
 #ifdef GU_DBUG_ON
->>>>>>> 3752a9e3
     "signal",                      "",
 #endif
     "socket.checksum",             "2",
