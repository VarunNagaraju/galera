//
// Copyright (C) 2011-2014 Codership Oy <info@codership.com>
//


#include "ist.hpp"
#include "ist_proto.hpp"
#include "trx_handle.hpp"
#include "uuid.hpp"
#include "monitor.hpp"
#include "GCache.hpp"
#include "gu_arch.h"
#include "replicator_smm.hpp"
#include <check.h>

using namespace galera;

// Message tests

START_TEST(test_ist_message)
{

    using namespace galera::ist;

#if 0 /* This is a check for the old (broken) format */
    Message m3(3, Message::T_HANDSHAKE, 0x2, 3, 1001);

#if GU_WORDSIZE == 32
    fail_unless(serial_size(m3) == 20, "serial size %zu != 20",
                serial_size(m3));
#elif GU_WORDSIZE == 64
    fail_unless(serial_size(m3) == 24, "serial size %zu != 24",
                serial_size(m3));
#endif

    gu::Buffer buf(m3.serial_size());
    m3.serialize(&buf[0], buf.size(), 0);
    Message mu3(3);
    mu3.unserialize(&buf[0], buf.size(), 0);

    fail_unless(mu3.version() == 3);
    fail_unless(mu3.type()    == Message::T_HANDSHAKE);
    fail_unless(mu3.flags()   == 0x2);
    fail_unless(mu3.ctrl()    == 3);
    fail_unless(mu3.len()     == 1001);
#endif /* 0 */

    Message m4(4, Message::T_HANDSHAKE, 0x2, 3, 1001);
    fail_unless(m4.serial_size() == 12);

    gu::Buffer buf(m4.serial_size());
//    buf.clear();
//    buf.resize(m4.serial_size());
    m4.serialize(&buf[0], buf.size(), 0);

    Message mu4(4);
    mu4.unserialize(&buf[0], buf.size(), 0);
    fail_unless(mu4.version() == 4);
    fail_unless(mu4.type()    == Message::T_HANDSHAKE);
    fail_unless(mu4.flags()   == 0x2);
    fail_unless(mu4.ctrl()    == 3);
    fail_unless(mu4.len()     == 1001);
}
END_TEST

// IST tests

static pthread_barrier_t start_barrier;

class TestOrder
{
public:
    TestOrder(galera::TrxHandleSlave& trx) : trx_(trx) { }
    void lock() { }
    void unlock() { }
    wsrep_seqno_t seqno() const { return trx_.global_seqno(); }
    bool condition(wsrep_seqno_t last_entered,
                   wsrep_seqno_t last_left) const
    {
        return (last_left >= trx_.depends_seqno());
    }
#ifdef GU_DBUG_ON
    void debug_sync(gu::Mutex&) { }
#endif // GU_DBUG_ON
private:
    galera::TrxHandleSlave& trx_;
};

struct sender_args
{
    gcache::GCache& gcache_;
    const std::string& peer_;
    wsrep_seqno_t first_;
    wsrep_seqno_t last_;
    int version_;
    sender_args(gcache::GCache& gcache,
                const std::string& peer,
                wsrep_seqno_t first, wsrep_seqno_t last,
                int version)
        :
        gcache_(gcache),
        peer_  (peer),
        first_ (first),
        last_  (last),
        version_(version)
    { }
};


struct receiver_args
{
    std::string   listen_addr_;
    wsrep_seqno_t first_;
    wsrep_seqno_t last_;
    size_t        n_receivers_;
    TrxHandleSlave::Pool& trx_pool_;
    gcache::GCache& gcache_;
    int           version_;

    receiver_args(const std::string listen_addr,
                  wsrep_seqno_t first, wsrep_seqno_t last,
                  size_t n_receivers, TrxHandleSlave::Pool& sp,
                  gcache::GCache& gc, int version)
        :
        listen_addr_(listen_addr),
        first_      (first),
        last_       (last),
        n_receivers_(n_receivers),
        trx_pool_   (sp),
        gcache_     (gc),
        version_    (version)
    { }
};

struct trx_thread_args
{
    galera::ist::Receiver& receiver_;
    galera::TrxHandleSlave::Pool& pool_;
    galera::Monitor<TestOrder> monitor_;
    trx_thread_args(galera::ist::Receiver& receiver,
                    galera::TrxHandleSlave::Pool& pool)
        :
        receiver_(receiver),
        pool_(pool),
        monitor_()
    { }
};

extern "C" void* sender_thd(void* arg)
{
    mark_point();

    const sender_args* sargs(reinterpret_cast<const sender_args*>(arg));
    gu::Config conf;
    galera::ReplicatorSMM::InitConfig(conf, NULL, NULL);
    pthread_barrier_wait(&start_barrier);
    galera::ist::Sender sender(conf, sargs->gcache_, sargs->peer_,
                               sargs->version_);
    mark_point();
    sender.send(sargs->first_, sargs->last_);
    mark_point();
    return 0;
}

extern "C" void* trx_thread(void* arg)
{
    trx_thread_args* targs(reinterpret_cast<trx_thread_args*>(arg));
    pthread_barrier_wait(&start_barrier);
    targs->receiver_.ready();
    while (true)
    {
<<<<<<< HEAD
        gcs_action act;
=======
        galera::TrxHandleSlave* trx(0);
>>>>>>> 65da5f63
        int err;

        if ((err = targs->receiver_.recv(act)) != 0 ||
            GCS_ACT_UNKNOWN == act.type /* EOF */)
        {
            assert(act.buf == NULL);
            assert(act.size == 0);
            log_info << "terminated with " << err;
            return 0;
        }

        galera::TrxHandleSlave* trx(TrxHandleSlave::New(targs->pool_));

        if (GCS_ACT_WRITESET == act.type)
        {
            if (act.size > 0)
            {
                assert(act.buf != NULL);

                gu_trace(trx->unserialize(
                         static_cast<const gu::byte_t*>(act.buf), act.size, 0));

                trx->verify_checksum();
                trx->set_state(TrxHandle::S_CERTIFYING);
            }
            else
            {
                assert(act.buf == NULL);

                trx->set_received(NULL, -1, act.seqno_g);
                trx->set_depends_seqno(0);
            }
        }
        else
        {
            assert(act.type == GCS_ACT_CCHANGE);

            gcs_act_cchange const cc(act.buf, act.size);

            assert(act.seqno_g == cc.seqno);

            trx->set_received(NULL, -1, cc.seqno);
            trx->set_depends_seqno(cc.seqno - 1);
        }

        TestOrder to(*trx);
        targs->monitor_.enter(to);
        targs->monitor_.leave(to);
        trx->unref();
    }
    return 0;
}

extern "C" void* receiver_thd(void* arg)
{
    mark_point();

    receiver_args* rargs(reinterpret_cast<receiver_args*>(arg));

    gu::Config conf;
    galera::ReplicatorSMM::InitConfig(conf, NULL, NULL);

    mark_point();

    conf.set(galera::ist::Receiver::RECV_ADDR, rargs->listen_addr_);
    galera::ist::Receiver receiver(conf, rargs->trx_pool_, rargs->gcache_, 0);
    rargs->listen_addr_ = receiver.prepare(rargs->first_, rargs->last_,
                                           rargs->version_);

    mark_point();

    std::vector<pthread_t> threads(rargs->n_receivers_);
    trx_thread_args trx_thd_args(receiver, rargs->trx_pool_);
    for (size_t i(0); i < threads.size(); ++i)
    {
        log_info << "starting trx thread " << i;
        pthread_create(&threads[0] + i, 0, &trx_thread, &trx_thd_args);
    }

    mark_point();

    trx_thd_args.monitor_.set_initial_position(rargs->first_ - 1);
    pthread_barrier_wait(&start_barrier);
    trx_thd_args.monitor_.wait(rargs->last_);

    for (size_t i(0); i < threads.size(); ++i)
    {
        log_info << "joining trx thread " << i;
        pthread_join(threads[i], 0);
    }

    receiver.finished();
    return 0;
}


static int select_trx_version(int protocol_version)
{
    // see protocol version table in replicator_smm.hpp
    switch (protocol_version)
    {
    case 1:
    case 2:
        return 1;
    case 3:
    case 4:
        return 2;
    case 5:
    case 6:
        return 3;
    case 7:
<<<<<<< HEAD
    case 8:
        return 4;
    default:
        fail("unsupported replicator protocol version: %n", protocol_version);
=======
        return 4;
>>>>>>> 65da5f63
    }

    return -1;
}

static void store_trx(gcache::GCache* const gcache,
                      TrxHandleMaster::Pool& lp,
                      const TrxHandleMaster::Params& trx_params,
                      const wsrep_uuid_t& uuid,
                      int const i)
{
    TrxHandleMaster* trx(TrxHandleMaster::New(lp, trx_params, uuid, 1234+i,
                                              5678+i));

    const wsrep_buf_t key[2] = {
        {"key1", 4},
        {"key2", 4}
    };

    trx->append_key(KeyData(trx_params.version_, key, 2, WSREP_KEY_EXCLUSIVE,
                            true));
    trx->append_data("bar", 3, WSREP_DATA_ORDERED, true);
    assert (i > 0);
    int last_seen(i - 1);
    int pa_range(i);

    gu::byte_t* ptr(0);

    if (trx_params.version_ < 3)
    {
        fail("WS version %d not supported any more", trx_params.version_);
    }
    else
    {
        galera::WriteSetNG::GatherVector bufs;
        ssize_t trx_size(trx->write_set_out().gather(trx->source_id(),
                                                     trx->conn_id(),
                                                     trx->trx_id(),
                                                     bufs));
        trx->finalize(last_seen);
        ptr = static_cast<gu::byte_t*>(gcache->malloc(trx_size));

        /* concatenate buffer vector */
        gu::byte_t* p(ptr);
        for (size_t k(0); k < bufs->size(); ++k)
        {
            ::memcpy(p, bufs[k].ptr, bufs[k].size); p += bufs[k].size;
        }
        assert ((p - ptr) == trx_size);

        gu::Buf ws_buf = { ptr, trx_size };
        galera::WriteSetIn wsi(ws_buf);
        assert (wsi.last_seen() == last_seen);
        assert (wsi.pa_range()  == (wsi.version() < WriteSetNG::VER4 ?
                                    0 : WriteSetNG::MAX_PA_RANGE));
        wsi.set_seqno(i, pa_range);
        assert (wsi.seqno()     == int64_t(i));
        assert (wsi.pa_range()  == pa_range);
    }

    gcache->seqno_assign(ptr, i, GCS_ACT_WRITESET, (i - pa_range) <= 0);
    trx->unref();
}

static void store_cc(gcache::GCache* const gcache,
                      const wsrep_uuid_t& uuid,
                     int const i)
{
    static int conf_id(0);

    gcs_act_cchange cc;

    ::memcpy(&cc.uuid, &uuid, sizeof(uuid));

    cc.seqno = i;
    cc.conf_id = conf_id++;
    cc.memb = NULL;
    cc.memb_size = 0;
    cc.memb_num = 1;
    cc.my_idx = 0;

    void* tmp;
    int   const cc_size(cc.write(&tmp));
    void* const cc_ptr(gcache->malloc(cc_size));

    fail_if(NULL == cc_ptr);
    memcpy(cc_ptr, tmp, cc_size);

    gcache->seqno_assign(cc_ptr, i, GCS_ACT_CCHANGE, i > 0);
}

static void test_ist_common(int const version)
{
    using galera::KeyData;
    using galera::TrxHandle;
    using galera::KeyOS;

    TrxHandleMaster::Pool lp(TrxHandleMaster::LOCAL_STORAGE_SIZE,4,"ist_common");
    TrxHandleSlave::Pool sp(sizeof(TrxHandleSlave), 4, "ist_common");

    int const trx_version(select_trx_version(version));
    TrxHandleMaster::Params const trx_params("", trx_version,
                                       galera::KeySet::MAX_VERSION);
<<<<<<< HEAD

=======
>>>>>>> 65da5f63
    std::string const dir(".");

    gu::Config conf_sender;
    galera::ReplicatorSMM::InitConfig(conf_sender, NULL, NULL);
    std::string const gcache_sender_file("ist_sender.cache");
    conf_sender.set("gcache.name", gcache_sender_file);
    conf_sender.set("gcache.size", "16M");
    gcache::GCache* gcache_sender = new gcache::GCache(conf_sender, dir);

    gu::Config conf_receiver;
    galera::ReplicatorSMM::InitConfig(conf_receiver, NULL, NULL);
    std::string const gcache_receiver_file("ist_receiver.cache");
    conf_receiver.set("gcache.name", gcache_receiver_file);
    conf_receiver.set("gcache.size", "16M");
    gcache::GCache* gcache_receiver = new gcache::GCache(conf_receiver, dir);

    std::string receiver_addr("tcp://127.0.0.1:0");
    wsrep_uuid_t uuid;
    gu_uuid_generate(reinterpret_cast<gu_uuid_t*>(&uuid), 0, 0);

    mark_point();

    // populate gcache
    for (size_t i(1); i <= 10; ++i)
    {
<<<<<<< HEAD
        if (i % 3)
        {
            store_trx(gcache_sender, lp, trx_params, uuid, i);
        }
        else
        {
            store_cc(gcache_sender, uuid, i);
        }
=======
        TrxHandleMaster* trx(TrxHandleMaster::New(lp, trx_params, uuid, 1234+i, 5678+i));

        const wsrep_buf_t key[2] = {
            {"key1", 4},
            {"key2", 4}
        };

        trx->append_key(KeyData(trx_version, key, 2, WSREP_KEY_EXCLUSIVE,true));
        trx->append_data("bar", 3, WSREP_DATA_ORDERED, true);
        assert (i > 0);
        int last_seen(i - 1);
        int pa_range(i);

        gu::byte_t* ptr(0);

        if (trx_version < 3)
        {
            fail("WS version %d not supported any more", trx_version);
        }
        else
        {
            galera::WriteSetNG::GatherVector bufs;
            ssize_t trx_size(trx->write_set_out().gather(trx->source_id(),
                                                         trx->conn_id(),
                                                         trx->trx_id(),
                                                         bufs));
            trx->finalize(last_seen);
            ptr = static_cast<gu::byte_t*>(gcache_sender->malloc(trx_size));

            /* concatenate buffer vector */
            gu::byte_t* p(ptr);
            for (size_t k(0); k < bufs->size(); ++k)
            {
                ::memcpy(p, bufs[k].ptr, bufs[k].size); p += bufs[k].size;
            }
            assert ((p - ptr) == trx_size);

            gu::Buf ws_buf = { ptr, trx_size };
            galera::WriteSetIn wsi(ws_buf);
            assert (wsi.last_seen() == last_seen);
            assert (wsi.pa_range()  == (wsi.version() < WriteSetNG::VER4 ?
                                        0 : WriteSetNG::MAX_PA_RANGE));
            wsi.set_seqno(i, pa_range);
            assert (wsi.seqno()     == int64_t(i));
            assert (wsi.pa_range()  == pa_range);
        }

        gcache_sender->seqno_assign(ptr, i, i - pa_range);
        trx->unref();
>>>>>>> 65da5f63
    }

    mark_point();

    receiver_args rargs(receiver_addr, 1, 10, 1, sp, *gcache_receiver, version);
    sender_args sargs(*gcache_sender, rargs.listen_addr_, 1, 10, version);

    pthread_barrier_init(&start_barrier, 0, 1 + 1 + rargs.n_receivers_);

    pthread_t sender_thread, receiver_thread;

    pthread_create(&sender_thread, 0, &sender_thd, &sargs);
    mark_point();
    usleep(100000);
    pthread_create(&receiver_thread, 0, &receiver_thd, &rargs);
    mark_point();

    pthread_join(sender_thread, 0);
    pthread_join(receiver_thread, 0);

    mark_point();

    delete gcache_sender;
    delete gcache_receiver;

    mark_point();
    unlink(gcache_sender_file.c_str());
    unlink(gcache_receiver_file.c_str());
}

START_TEST(test_ist_v5)
<<<<<<< HEAD
{
    test_ist_common(5);
}
END_TEST

START_TEST(test_ist_v7)
{
    test_ist_common(7);
}
END_TEST

START_TEST(test_ist_v8)
{
    test_ist_common(8);
=======
{
    test_ist_common(5);
}
END_TEST

START_TEST(test_ist_v7)
{
    test_ist_common(7);
>>>>>>> 65da5f63
}
END_TEST

Suite* ist_suite()
{
    Suite* s  = suite_create("ist");
    TCase* tc;

    tc = tcase_create("test_ist_message");
    tcase_add_test(tc, test_ist_message);
    suite_add_tcase(s, tc);
    tc = tcase_create("test_ist_v5");
    tcase_set_timeout(tc, 60);
    tcase_add_test(tc, test_ist_v5);
<<<<<<< HEAD
    suite_add_tcase(s, tc);
    tc = tcase_create("test_ist_v7");
    tcase_set_timeout(tc, 60);
    tcase_add_test(tc, test_ist_v7);
    tc = tcase_create("test_ist_v8");
    tcase_set_timeout(tc, 60);
    tcase_add_test(tc, test_ist_v8);
=======
>>>>>>> 65da5f63
    suite_add_tcase(s, tc);
    tc = tcase_create("test_ist_v7");
    tcase_set_timeout(tc, 60);
    tcase_add_test(tc, test_ist_v7);
    suite_add_tcase(s, tc);

    return s;
}<|MERGE_RESOLUTION|>--- conflicted
+++ resolved
@@ -169,11 +169,7 @@
     targs->receiver_.ready();
     while (true)
     {
-<<<<<<< HEAD
         gcs_action act;
-=======
-        galera::TrxHandleSlave* trx(0);
->>>>>>> 65da5f63
         int err;
 
         if ((err = targs->receiver_.recv(act)) != 0 ||
@@ -285,14 +281,10 @@
     case 6:
         return 3;
     case 7:
-<<<<<<< HEAD
     case 8:
         return 4;
     default:
         fail("unsupported replicator protocol version: %n", protocol_version);
-=======
-        return 4;
->>>>>>> 65da5f63
     }
 
     return -1;
@@ -396,10 +388,6 @@
     int const trx_version(select_trx_version(version));
     TrxHandleMaster::Params const trx_params("", trx_version,
                                        galera::KeySet::MAX_VERSION);
-<<<<<<< HEAD
-
-=======
->>>>>>> 65da5f63
     std::string const dir(".");
 
     gu::Config conf_sender;
@@ -425,7 +413,6 @@
     // populate gcache
     for (size_t i(1); i <= 10; ++i)
     {
-<<<<<<< HEAD
         if (i % 3)
         {
             store_trx(gcache_sender, lp, trx_params, uuid, i);
@@ -434,57 +421,6 @@
         {
             store_cc(gcache_sender, uuid, i);
         }
-=======
-        TrxHandleMaster* trx(TrxHandleMaster::New(lp, trx_params, uuid, 1234+i, 5678+i));
-
-        const wsrep_buf_t key[2] = {
-            {"key1", 4},
-            {"key2", 4}
-        };
-
-        trx->append_key(KeyData(trx_version, key, 2, WSREP_KEY_EXCLUSIVE,true));
-        trx->append_data("bar", 3, WSREP_DATA_ORDERED, true);
-        assert (i > 0);
-        int last_seen(i - 1);
-        int pa_range(i);
-
-        gu::byte_t* ptr(0);
-
-        if (trx_version < 3)
-        {
-            fail("WS version %d not supported any more", trx_version);
-        }
-        else
-        {
-            galera::WriteSetNG::GatherVector bufs;
-            ssize_t trx_size(trx->write_set_out().gather(trx->source_id(),
-                                                         trx->conn_id(),
-                                                         trx->trx_id(),
-                                                         bufs));
-            trx->finalize(last_seen);
-            ptr = static_cast<gu::byte_t*>(gcache_sender->malloc(trx_size));
-
-            /* concatenate buffer vector */
-            gu::byte_t* p(ptr);
-            for (size_t k(0); k < bufs->size(); ++k)
-            {
-                ::memcpy(p, bufs[k].ptr, bufs[k].size); p += bufs[k].size;
-            }
-            assert ((p - ptr) == trx_size);
-
-            gu::Buf ws_buf = { ptr, trx_size };
-            galera::WriteSetIn wsi(ws_buf);
-            assert (wsi.last_seen() == last_seen);
-            assert (wsi.pa_range()  == (wsi.version() < WriteSetNG::VER4 ?
-                                        0 : WriteSetNG::MAX_PA_RANGE));
-            wsi.set_seqno(i, pa_range);
-            assert (wsi.seqno()     == int64_t(i));
-            assert (wsi.pa_range()  == pa_range);
-        }
-
-        gcache_sender->seqno_assign(ptr, i, i - pa_range);
-        trx->unref();
->>>>>>> 65da5f63
     }
 
     mark_point();
@@ -516,7 +452,6 @@
 }
 
 START_TEST(test_ist_v5)
-<<<<<<< HEAD
 {
     test_ist_common(5);
 }
@@ -531,16 +466,6 @@
 START_TEST(test_ist_v8)
 {
     test_ist_common(8);
-=======
-{
-    test_ist_common(5);
-}
-END_TEST
-
-START_TEST(test_ist_v7)
-{
-    test_ist_common(7);
->>>>>>> 65da5f63
 }
 END_TEST
 
@@ -555,7 +480,6 @@
     tc = tcase_create("test_ist_v5");
     tcase_set_timeout(tc, 60);
     tcase_add_test(tc, test_ist_v5);
-<<<<<<< HEAD
     suite_add_tcase(s, tc);
     tc = tcase_create("test_ist_v7");
     tcase_set_timeout(tc, 60);
@@ -563,12 +487,6 @@
     tc = tcase_create("test_ist_v8");
     tcase_set_timeout(tc, 60);
     tcase_add_test(tc, test_ist_v8);
-=======
->>>>>>> 65da5f63
-    suite_add_tcase(s, tc);
-    tc = tcase_create("test_ist_v7");
-    tcase_set_timeout(tc, 60);
-    tcase_add_test(tc, test_ist_v7);
     suite_add_tcase(s, tc);
 
     return s;
